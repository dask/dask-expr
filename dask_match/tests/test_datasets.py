from dask.dataframe.utils import assert_eq

from dask_match.datasets import timeseries
from dask_match.utils import _check_take_partitions


def test_timeseries():
    df = timeseries(freq="360 s", start="2000-01-01", end="2000-01-02")
    assert_eq(df, df)


def test_optimization():
    df = timeseries(dtypes={"x": int, "y": float}, seed=123)
    expected = timeseries(dtypes={"x": int}, seed=123)
    result = df[["x"]].optimize()
    assert expected._name == result._name

    expected = timeseries(dtypes={"x": int}, seed=123)["x"]
    result = df["x"].optimize(fuse=False)
    assert expected._name == result._name


<<<<<<< HEAD
def test_timeseries_culling():
    df = timeseries(dtypes={"x": int, "y": float}, seed=123)
    pdf = df.compute()
    offset = len(df.partitions[0].compute())
    df = (df[["x"]] + 1).partitions[1]
    df2 = df.optimize()

    # All tasks should be fused for the single output partition
    assert df2.npartitions == 1
    assert len(df2.dask) == df2.npartitions
    expected = pdf.iloc[offset : 2 * offset][["x"]] + 1
    # TODO: Compare values in "x" after #41
    assert_eq(df2.index, expected.index)

    # Check that we still get culling without fusion
    df3 = df.optimize(fuse=False)
    _check_take_partitions(df3.expr, [1])
    assert_eq(df2.index, expected.index)
=======
def test_column_projection_deterministic():
    df = timeseries(freq="1H", start="2000-01-01", end="2000-01-02", seed=123)
    result_id = df[["id"]].optimize()
    result_id_x = df[["id", "x"]].optimize()
    assert_eq(result_id["id"], result_id_x["id"])
>>>>>>> a6607e48
<|MERGE_RESOLUTION|>--- conflicted
+++ resolved
@@ -20,7 +20,13 @@
     assert expected._name == result._name
 
 
-<<<<<<< HEAD
+def test_column_projection_deterministic():
+    df = timeseries(freq="1H", start="2000-01-01", end="2000-01-02", seed=123)
+    result_id = df[["id"]].optimize()
+    result_id_x = df[["id", "x"]].optimize()
+    assert_eq(result_id["id"], result_id_x["id"])
+
+
 def test_timeseries_culling():
     df = timeseries(dtypes={"x": int, "y": float}, seed=123)
     pdf = df.compute()
@@ -38,11 +44,4 @@
     # Check that we still get culling without fusion
     df3 = df.optimize(fuse=False)
     _check_take_partitions(df3.expr, [1])
-    assert_eq(df2.index, expected.index)
-=======
-def test_column_projection_deterministic():
-    df = timeseries(freq="1H", start="2000-01-01", end="2000-01-02", seed=123)
-    result_id = df[["id"]].optimize()
-    result_id_x = df[["id", "x"]].optimize()
-    assert_eq(result_id["id"], result_id_x["id"])
->>>>>>> a6607e48
+    assert_eq(df2.index, expected.index)