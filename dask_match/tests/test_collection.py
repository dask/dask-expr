--- conflicted
+++ resolved
@@ -257,7 +257,6 @@
     assert isinstance(out.expr.left, expr.Partitions)
 
 
-<<<<<<< HEAD
 @pytest.mark.parametrize("ignore_index", [True, False])
 @pytest.mark.parametrize("npartitions", [None, 2])
 def test_simple_shuffle(ignore_index, npartitions):
@@ -279,10 +278,10 @@
     # If any values of "x" can be found in multiple
     # partitions, then `len(unique)` will be >20
     assert sorted(unique) == list(range(20))
-=======
+
+
 def test_simple_graphs(df):
     expr = (df + 1).expr
     graph = expr.__dask_graph__()
 
-    assert graph[(expr._name, 0)] == (operator.add, (df.expr._name, 0), 1)
->>>>>>> e30f1312
+    assert graph[(expr._name, 0)] == (operator.add, (df.expr._name, 0), 1)