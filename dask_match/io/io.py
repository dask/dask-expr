import math
import functools

from dask.dataframe.io.io import sorted_division_locations

from dask_match.expr import Blockwise, Expr


class IO(Expr):
    def __str__(self):
        return f"{type(self).__name__}({self._name[-7:]})"


class FromGraph(IO):
    """A DataFrame created from an opaque Dask task graph

    This is used in persist, for example, and would also be used in any
    conversion from legacy dataframes.
    """

    _parameters = ["layer", "_meta", "divisions", "_name"]

    @property
    def _meta(self):
        return self.operand("_meta")

    def _divisions(self):
        return self.operand("divisions")

    @property
    def _name(self):
        return self.operand("_name")

    def _layer(self):
        return self.operand("layer")


class BlockwiseIO(Blockwise, IO):
    pass


class FromPandas(BlockwiseIO):
    """The only way today to get a real dataframe"""

<<<<<<< HEAD
    _parameters = ["frame", "npartitions", "_partitions"]
    _defaults = {"npartitions": 1, "_partitions": None}
=======
    _parameters = ["frame", "npartitions", "sort"]
    _defaults = {"npartitions": 1, "sort": True}
>>>>>>> c3d04c07

    @property
    def _meta(self):
        return self.frame.head(0)

    @functools.cached_property
    def _divisions_and_locations(self):
        data = self.frame
        nrows = len(data)
        npartitions = self.operand("npartitions")
        if self.sort:
            if not data.index.is_monotonic_increasing:
                data = data.sort_index(ascending=True)
            divisions, locations = sorted_division_locations(
                data.index,
                npartitions=npartitions,
                chunksize=None,
            )
        else:
            chunksize = int(math.ceil(nrows / npartitions))
            locations = list(range(0, nrows, chunksize)) + [len(data)]
            divisions = (None,) * len(locations)
        return divisions, locations

    def _divisions(self):
<<<<<<< HEAD
        return [None] * (self.operand("npartitions") + 1)

    def _task(self, index: int):
        partsize = int(math.ceil(len(self.frame) / self.operand("npartitions")))
        start = partsize * index
        stop = partsize * (index + 1)
=======
        return self._divisions_and_locations[0]

    def _locations(self):
        return self._divisions_and_locations[1]

    def _task(self, index: int):
        start, stop = self._locations()[index : index + 2]
>>>>>>> c3d04c07
        return self.frame.iloc[start:stop]

    def __str__(self):
        return "df"

    __repr__ = __str__<|MERGE_RESOLUTION|>--- conflicted
+++ resolved
@@ -42,13 +42,8 @@
 class FromPandas(BlockwiseIO):
     """The only way today to get a real dataframe"""
 
-<<<<<<< HEAD
-    _parameters = ["frame", "npartitions", "_partitions"]
-    _defaults = {"npartitions": 1, "_partitions": None}
-=======
-    _parameters = ["frame", "npartitions", "sort"]
-    _defaults = {"npartitions": 1, "sort": True}
->>>>>>> c3d04c07
+    _parameters = ["frame", "npartitions", "sort", "_partitions"]
+    _defaults = {"npartitions": 1, "sort": True, "_partitions": None}
 
     @property
     def _meta(self):
@@ -74,14 +69,6 @@
         return divisions, locations
 
     def _divisions(self):
-<<<<<<< HEAD
-        return [None] * (self.operand("npartitions") + 1)
-
-    def _task(self, index: int):
-        partsize = int(math.ceil(len(self.frame) / self.operand("npartitions")))
-        start = partsize * index
-        stop = partsize * (index + 1)
-=======
         return self._divisions_and_locations[0]
 
     def _locations(self):
@@ -89,7 +76,6 @@
 
     def _task(self, index: int):
         start, stop = self._locations()[index : index + 2]
->>>>>>> c3d04c07
         return self.frame.iloc[start:stop]
 
     def __str__(self):
