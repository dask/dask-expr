--- conflicted
+++ resolved
@@ -94,13 +94,8 @@
     fn = _make_file(tmpdir, format="parquet", df=original)
     df = read_parquet(fn)
     assert_eq(df, original)
-<<<<<<< HEAD
     x = df[df.a == 5][df.c > 20]["b"]
     y = optimize(x, fuse=False)
-=======
-    x = df[df.a == 5][df.c > 20][["b"]]
-    y = optimize(x)
->>>>>>> fe696781
     assert isinstance(y.expr, ReadParquet)
     assert ("a", "==", 5) in y.expr.operand("filters") or (
         "a",
