import functools

from dask.dataframe.dispatch import make_meta, meta_nonempty
from dask.utils import M, apply, get_default_shuffle_method
from distributed.shuffle._core import ShuffleId, barrier_key
from distributed.shuffle._merge import merge_transfer, merge_unpack
from distributed.shuffle._shuffle import shuffle_barrier

from dask_expr._expr import Blockwise, Expr, Index, PartitionsFiltered, Projection
from dask_expr._repartition import Repartition
from dask_expr._shuffle import AssignPartitioningIndex, Shuffle, _contains_index_name
from dask_expr._util import _convert_to_list

_HASH_COLUMN_NAME = "__hash_partition"


class Merge(Expr):
    """Merge / join two dataframes

    This is an abstract class.  It will be transformed into a concrete
    implementation before graph construction.

    See Also
    --------
    BlockwiseMerge
    Repartition
    Shuffle
    """

    _parameters = [
        "left",
        "right",
        "how",
        "left_on",
        "right_on",
        "left_index",
        "right_index",
        "suffixes",
        "indicator",
        "shuffle_backend",
    ]
    _defaults = {
        "how": "inner",
        "left_on": None,
        "right_on": None,
        "left_index": False,
        "right_index": False,
        "suffixes": ("_x", "_y"),
        "indicator": False,
        "shuffle_backend": None,
    }

    def __init__(self, *args, _precomputed_meta=None, **kwargs):
        super().__init__(*args, **kwargs)
        self._precomputed_meta = _precomputed_meta

    def __str__(self):
        return f"Merge({self._name[-7:]})"

    @property
    def kwargs(self):
        return {
            k: self.operand(k)
            for k in [
                "how",
                "left_on",
                "right_on",
                "left_index",
                "right_index",
                "suffixes",
                "indicator",
            ]
        }

    @functools.cached_property
    def _meta(self):
        if self._precomputed_meta is not None:
            return self._precomputed_meta
        left = meta_nonempty(self.left._meta)
        right = meta_nonempty(self.right._meta)
        return make_meta(left.merge(right, **self.kwargs))

    def _divisions(self):
        npartitions_left = self.left.npartitions
        npartitions_right = self.right.npartitions
        npartitions = max(npartitions_left, npartitions_right)
        return (None,) * (npartitions + 1)

    def _lower(self):
        # Lower from an abstract expression
        left = self.left
        right = self.right
        how = self.how
        left_on = self.left_on
        right_on = self.right_on
        left_index = self.left_index
        right_index = self.right_index
        shuffle_backend = self.shuffle_backend

        # TODO:
        #  1. Handle unnamed index with unknown divisions
        #  2. Add multi-partition broadcast merge
        #  3. Add/leverage partition statistics

        # Check for "trivial" broadcast (single partition)
        npartitions = max(left.npartitions, right.npartitions)
        if (
            npartitions == 1
            or left.npartitions == 1
            and how in ("right", "inner")
            or right.npartitions == 1
            and how in ("left", "inner")
        ):
            return BlockwiseMerge(
                left, right, **self.kwargs, _precomputed_meta=self._meta
            )

        # Check if we are merging on indices with known divisions
        merge_indexed_left = (
            left_index or _contains_index_name(left, left_on)
        ) and left.known_divisions
        merge_indexed_right = (
            right_index or _contains_index_name(right, right_on)
        ) and right.known_divisions

        # NOTE: Merging on an index is fragile. Pandas behavior
        # depends on the actual data, and so we cannot use `meta`
        # to accurately predict the output columns. Once general
        # partition statistics are available, it may make sense
        # to drop support for left_index and right_index.

        shuffle_left_on = left_on
        shuffle_right_on = right_on
        if merge_indexed_left and merge_indexed_right:
            # fully-indexed merge
            if left.npartitions >= right.npartitions:
                right = Repartition(right, new_divisions=left.divisions, force=True)
            else:
                left = Repartition(left, new_divisions=right.divisions, force=True)
            shuffle_left_on = shuffle_right_on = None

        # TODO:
        #   - Need 'rearrange_by_divisions' equivalent
        #     to avoid shuffle when we are merging on known
        #     divisions on one side only.
        #   - Need mechanism to shuffle by an un-named index.
        else:
            if left_index:
                shuffle_left_on = left.index._meta.name
                if shuffle_left_on is None:
                    raise NotImplementedError("Cannot shuffle unnamed index")
            if right_index:
                shuffle_right_on = right.index._meta.name
                if shuffle_right_on is None:
                    raise NotImplementedError("Cannot shuffle unnamed index")

        if (shuffle_left_on or shuffle_right_on) and (
            shuffle_backend == "p2p"
            or shuffle_backend is None
            and get_default_shuffle_method() == "p2p"
        ):
            left = AssignPartitioningIndex(
                left, shuffle_left_on, _HASH_COLUMN_NAME, self.npartitions
            )
            right = AssignPartitioningIndex(
                right, shuffle_right_on, _HASH_COLUMN_NAME, self.npartitions
            )
            return HashJoinP2P(
                left,
                right,
                left_on=left_on,
                right_on=right_on,
                suffixes=self.suffixes,
                indicator=self.indicator,
                left_index=left_index,
                right_index=right_index,
                _precomputed_meta=self._meta,
            )

        if shuffle_left_on:
            # Shuffle left
            left = Shuffle(
                left,
                shuffle_left_on,
                npartitions_out=npartitions,
                backend=shuffle_backend,
            )

        if shuffle_right_on:
            # Shuffle right
            right = Shuffle(
                right,
                shuffle_right_on,
                npartitions_out=npartitions,
                backend=shuffle_backend,
            )

        # Blockwise merge
        return BlockwiseMerge(left, right, **self.kwargs, _precomputed_meta=self._meta)

    def _simplify_up(self, parent):
        if isinstance(parent, (Projection, Index)):
            # Reorder the column projection to
            # occur before the Merge
            if isinstance(parent, Index):
                # Index creates an empty column projection
                projection, parent_columns = [], None
            else:
                projection, parent_columns = parent.operand("columns"), parent.operand(
                    "columns"
                )
                if isinstance(projection, (str, int)):
                    projection = [projection]

            left, right = self.left, self.right
<<<<<<< HEAD
            if isinstance(self.left_on, list):
                left_on = self.left_on
            else:
                left_on = [self.left_on] if self.left_on is not None else []
            if isinstance(self.right_on, list):
                right_on = self.right_on
            else:
                right_on = [self.right_on] if self.right_on is not None else []
=======
            left_on = _convert_to_list(self.left_on)
            if left_on is None:
                left_on = []

            right_on = _convert_to_list(self.right_on)
            if right_on is None:
                right_on = []

>>>>>>> ec309596
            left_suffix, right_suffix = self.suffixes[0], self.suffixes[1]
            project_left, project_right = [], []

            # Find columns to project on the left
            for col in left.columns:
                if col in left_on or col in projection:
                    project_left.append(col)
                elif f"{col}{left_suffix}" in projection:
                    project_left.append(col)
                    if col in right.columns:
                        # Right column must be present
                        # for the suffix to be applied
                        project_right.append(col)

            # Find columns to project on the right
            for col in right.columns:
                if col in right_on or col in projection:
                    project_right.append(col)
                elif f"{col}{right_suffix}" in projection:
                    project_right.append(col)
                    if col in left.columns and col not in project_left:
                        # Left column must be present
                        # for the suffix to be applied
                        project_left.append(col)

            if set(project_left) < set(left.columns) or set(project_right) < set(
                right.columns
            ):
                columns = left_on + right_on + projection
                meta_cols = [col for col in self.columns if col in columns]
                result = type(self)(
                    left[project_left],
                    right[project_right],
                    *self.operands[2:],
                    _precomputed_meta=self._meta[meta_cols],
                )
                if parent_columns is None:
                    return type(parent)(result)
                return result[parent_columns]


class HashJoinP2P(Merge, PartitionsFiltered):
    _parameters = [
        "left",
        "right",
        "how",
        "left_on",
        "right_on",
        "left_index",
        "right_index",
        "suffixes",
        "indicator",
        "_partitions",
    ]
    _defaults = {
        "how": "inner",
        "left_on": None,
        "right_on": None,
        "left_index": None,
        "right_index": None,
        "suffixes": ("_x", "_y"),
        "indicator": False,
        "_partitions": None,
    }

    def _lower(self):
        return None

    @functools.cached_property
    def _meta(self):
        return self._precomputed_meta

    def _layer(self) -> dict:
        dsk = {}
        name_left = "hash-join-transfer-" + self.left._name
        name_right = "hash-join-transfer-" + self.right._name
        transfer_keys_left = list()
        transfer_keys_right = list()
        for i in range(self.left.npartitions):
            transfer_keys_left.append((name_left, i))
            dsk[(name_left, i)] = (
                merge_transfer,
                (self.left._name, i),
                self.left._name,
                i,
                self.npartitions,
                self.left._meta,
                self._partitions,
            )
        for i in range(self.right.npartitions):
            transfer_keys_right.append((name_right, i))
            dsk[(name_right, i)] = (
                merge_transfer,
                (self.right._name, i),
                self.right._name,
                i,
                self.npartitions,
                self.right._meta,
                self._partitions,
            )

        _barrier_key_left = barrier_key(ShuffleId(self.left._name))
        _barrier_key_right = barrier_key(ShuffleId(self.right._name))
        dsk[_barrier_key_left] = (shuffle_barrier, self.left._name, transfer_keys_left)
        dsk[_barrier_key_right] = (
            shuffle_barrier,
            self.right._name,
            transfer_keys_right,
        )

        for part_out in self._partitions:
            dsk[(self._name, part_out)] = (
                merge_unpack,
                self.left._name,
                self.right._name,
                part_out,
                _barrier_key_left,
                _barrier_key_right,
                self.how,
                self.left_on,
                self.right_on,
                self._meta,
                self.suffixes,
                self.left_index,
                self.right_index,
            )
        return dsk

    def _simplify_up(self, parent):
        return


class BlockwiseMerge(Merge, Blockwise):
    """Merge two dataframes with aligned partitions

    This operation will directly merge partition i of the
    left dataframe with partition i of the right dataframe.
    The two dataframes must be shuffled or partitioned
    by the merge key(s) before this operation is performed.
    Single-partition dataframes will always be broadcasted.

    See Also
    --------
    Merge
    """

    def _lower(self):
        return None

    def _broadcast_dep(self, dep: Expr):
        return dep.npartitions == 1

    def _task(self, index: int):
        return (
            apply,
            M.merge,
            [
                self._blockwise_arg(self.left, index),
                self._blockwise_arg(self.right, index),
            ],
            self.kwargs,
        )


class JoinRecursive(Expr):
    _parameters = ["frames", "how"]
    _defaults = {"right_index": True, "how": "outer"}

    @functools.cached_property
    def _meta(self):
        if len(self.frames) == 1:
            return self.frames[0]._meta
        else:
            return self.frames[0]._meta.join(
                [op._meta for op in self.frames[1:]],
            )

    def _divisions(self):
        npartitions = [frame.npartitions for frame in self.frames]
        return (None,) * (max(npartitions) + 1)

    def _lower(self):
        if self.how == "left":
            right = self._recursive_join(self.frames[1:])
            return Merge(
                self.frames[0],
                right,
                how=self.how,
                left_index=True,
                right_index=True,
            )

        return self._recursive_join(self.frames)

    def _recursive_join(self, frames):
        if len(frames) == 1:
            return frames[0]

        if len(frames) == 2:
            return Merge(
                frames[0],
                frames[1],
                how="outer",
                left_index=True,
                right_index=True,
            )

        midx = len(self.frames) // 2

        return self._recursive_join(
            [
                self._recursive_join(frames[:midx]),
                self._recursive_join(frames[midx:]),
            ],
        )<|MERGE_RESOLUTION|>--- conflicted
+++ resolved
@@ -213,16 +213,6 @@
                     projection = [projection]
 
             left, right = self.left, self.right
-<<<<<<< HEAD
-            if isinstance(self.left_on, list):
-                left_on = self.left_on
-            else:
-                left_on = [self.left_on] if self.left_on is not None else []
-            if isinstance(self.right_on, list):
-                right_on = self.right_on
-            else:
-                right_on = [self.right_on] if self.right_on is not None else []
-=======
             left_on = _convert_to_list(self.left_on)
             if left_on is None:
                 left_on = []
@@ -231,7 +221,6 @@
             if right_on is None:
                 right_on = []
 
->>>>>>> ec309596
             left_suffix, right_suffix = self.suffixes[0], self.suffixes[1]
             project_left, project_right = [], []
 
