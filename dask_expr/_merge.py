import functools

from dask.core import flatten
from dask.dataframe.dispatch import make_meta, meta_nonempty
from dask.dataframe.shuffle import partitioning_index
from dask.utils import M, apply, get_default_shuffle_method
from toolz import merge_sorted, unique

from dask_expr._expr import (
    Blockwise,
    Expr,
    Filter,
    Index,
    PartitionsFiltered,
    Projection,
)
from dask_expr._repartition import Repartition
from dask_expr._shuffle import (
    AssignPartitioningIndex,
    Shuffle,
    _contains_index_name,
    _select_columns_or_index,
)
from dask_expr._util import _convert_to_list, _tokenize_deterministic

_HASH_COLUMN_NAME = "__hash_partition"
_PARTITION_COLUMN = "_partitions"


class Merge(Expr):
    """Merge / join two dataframes

    This is an abstract class.  It will be transformed into a concrete
    implementation before graph construction.

    See Also
    --------
    BlockwiseMerge
    Repartition
    Shuffle
    """

    _parameters = [
        "left",
        "right",
        "how",
        "left_on",
        "right_on",
        "left_index",
        "right_index",
        "suffixes",
        "indicator",
        "shuffle_backend",
        "_npartitions",
    ]
    _defaults = {
        "how": "inner",
        "left_on": None,
        "right_on": None,
        "left_index": False,
        "right_index": False,
        "suffixes": ("_x", "_y"),
        "indicator": False,
        "shuffle_backend": None,
        "_npartitions": None,
    }

    # combine similar variables
    _skip_ops = (Filter, AssignPartitioningIndex, Shuffle)
    _remove_ops = (Projection,)

    def __str__(self):
        return f"Merge({self._name[-7:]})"

    @property
    def kwargs(self):
        return {
            k: self.operand(k)
            for k in [
                "how",
                "left_on",
                "right_on",
                "left_index",
                "right_index",
                "suffixes",
                "indicator",
            ]
        }

    @functools.cached_property
    def _meta(self):
        left = meta_nonempty(self.left._meta)
        right = meta_nonempty(self.right._meta)
        return make_meta(left.merge(right, **self.kwargs))

    @functools.cached_property
    def _npartitions(self):
        if self.operand("_npartitions") is not None:
            return self.operand("_npartitions")
        return max(self.left.npartitions, self.right.npartitions)

    def _divisions(self):
        if self.merge_indexed_left and self.merge_indexed_right:
            return list(unique(merge_sorted(self.left.divisions, self.right.divisions)))

<<<<<<< HEAD
        if self._is_single_partition_broadcast:
            _npartitions = max(self.left.npartitions, self.right.npartitions)
        else:
            _npartitions = self._npartitions

        return (None,) * (_npartitions + 1)

    @functools.cached_property
    def _is_single_partition_broadcast(self):
        _npartitions = max(self.left.npartitions, self.right.npartitions)
        return (
            _npartitions == 1
            or self.left.npartitions == 1
            and self.how in ("right", "inner")
            or self.right.npartitions == 1
            and self.how in ("left", "inner")
        )

    @functools.cached_property
    def merge_indexed_left(self):
        return (
            self.left_index or _contains_index_name(self.left, self.left_on)
        ) and self.left.known_divisions

    @functools.cached_property
    def merge_indexed_right(self):
        return (
            self.right_index or _contains_index_name(self.right, self.right_on)
        ) and self.right.known_divisions
=======
        npartitions_left = self.left.npartitions
        npartitions_right = self.right.npartitions
        npartitions = max(npartitions_left, npartitions_right)
        return (None,) * (npartitions + 1)
>>>>>>> 16a0d2da

    @functools.cached_property
    def merge_indexed_left(self):
        return (
            self.left_index or _contains_index_name(self.left, self.left_on)
        ) and self.left.known_divisions

    @functools.cached_property
    def merge_indexed_right(self):
        return (
            self.right_index or _contains_index_name(self.right, self.right_on)
        ) and self.right.known_divisions

    def _lower(self):
        # Lower from an abstract expression
        left = self.left
        right = self.right
        left_on = self.left_on
        right_on = self.right_on
        left_index = self.left_index
        right_index = self.right_index
        shuffle_backend = self.shuffle_backend

        # TODO:
        #  1. Handle unnamed index with unknown divisions
        #  2. Add multi-partition broadcast merge
        #  3. Add/leverage partition statistics

        # Check for "trivial" broadcast (single partition)
        if self._is_single_partition_broadcast:
            return BlockwiseMerge(left, right, **self.kwargs)

        # NOTE: Merging on an index is fragile. Pandas behavior
        # depends on the actual data, and so we cannot use `meta`
        # to accurately predict the output columns. Once general
        # partition statistics are available, it may make sense
        # to drop support for left_index and right_index.

        shuffle_left_on = left_on
        shuffle_right_on = right_on
        if self.merge_indexed_left and self.merge_indexed_right:
            # fully-indexed merge
            divisions = list(unique(merge_sorted(left.divisions, right.divisions)))
            right = Repartition(right, new_divisions=divisions, force=True)
            left = Repartition(left, new_divisions=divisions, force=True)
            shuffle_left_on = shuffle_right_on = None

        # TODO:
        #   - Need 'rearrange_by_divisions' equivalent
        #     to avoid shuffle when we are merging on known
        #     divisions on one side only.
        #   - Need mechanism to shuffle by an un-named index.
        else:
            if left_index:
                shuffle_left_on = left.index._meta.name
                if shuffle_left_on is None:
                    raise NotImplementedError("Cannot shuffle unnamed index")
            if right_index:
                shuffle_right_on = right.index._meta.name
                if shuffle_right_on is None:
                    raise NotImplementedError("Cannot shuffle unnamed index")

        if (shuffle_left_on or shuffle_right_on) and (
            shuffle_backend == "p2p"
            or shuffle_backend is None
            and get_default_shuffle_method() == "p2p"
        ):
            return HashJoinP2P(
                left,
                right,
                how=self.how,
                left_on=left_on,
                right_on=right_on,
                suffixes=self.suffixes,
                indicator=self.indicator,
                left_index=left_index,
                right_index=right_index,
                shuffle_left_on=shuffle_left_on,
                shuffle_right_on=shuffle_right_on,
                _npartitions=self.operand("_npartitions"),
            )

        if shuffle_left_on:
            # Shuffle left
            left = Shuffle(
                left,
                shuffle_left_on,
                npartitions_out=self._npartitions,
                backend=shuffle_backend,
                index_shuffle=left_index,
            )

        if shuffle_right_on:
            # Shuffle right
            right = Shuffle(
                right,
                shuffle_right_on,
                npartitions_out=self._npartitions,
                backend=shuffle_backend,
                index_shuffle=right_index,
            )

        # Blockwise merge
        return BlockwiseMerge(left, right, **self.kwargs)

    def _simplify_up(self, parent):
        if isinstance(parent, (Projection, Index)):
            # Reorder the column projection to
            # occur before the Merge
            if isinstance(parent, Index):
                # Index creates an empty column projection
                projection, parent_columns = [], None
            else:
                projection, parent_columns = parent.operand("columns"), parent.operand(
                    "columns"
                )
                if isinstance(projection, (str, int)):
                    projection = [projection]

            left, right = self.left, self.right
            left_on = _convert_to_list(self.left_on)
            if left_on is None:
                left_on = []

            right_on = _convert_to_list(self.right_on)
            if right_on is None:
                right_on = []

            left_suffix, right_suffix = self.suffixes[0], self.suffixes[1]
            project_left, project_right = [], []

            # Find columns to project on the left
            for col in left.columns:
                if col in left_on or col in projection:
                    project_left.append(col)
                elif f"{col}{left_suffix}" in projection:
                    project_left.append(col)
                    if col in right.columns:
                        # Right column must be present
                        # for the suffix to be applied
                        project_right.append(col)

            # Find columns to project on the right
            for col in right.columns:
                if col in right_on or col in projection:
                    project_right.append(col)
                elif f"{col}{right_suffix}" in projection:
                    project_right.append(col)
                    if col in left.columns and col not in project_left:
                        # Left column must be present
                        # for the suffix to be applied
                        project_left.append(col)

            if set(project_left) < set(left.columns) or set(project_right) < set(
                right.columns
            ):
                result = type(self)(
                    left[project_left], right[project_right], *self.operands[2:]
                )
                if parent_columns is None:
                    return type(parent)(result)
                return result[parent_columns]

    def _validate_same_operations(self, common, op, remove="both"):
        # Travers left and right to check if we can find the same operation
        # more than once. We have to account for potential projections on both sides
        name = common._name
        if name == op._name:
            return True, op.left.columns, op.right.columns

        columns_left, columns_right = None, None
        op_left, op_right = op.left, op.right
        if remove in ("both", "left"):
            op_left, columns_left = self._remove_operations(
                op.left, self._remove_ops, self._skip_ops
            )
        if remove in ("both", "right"):
            op_right, columns_right = self._remove_operations(
                op.right, self._remove_ops, self._skip_ops
            )

        return (
            type(op)(op_left, op_right, *op.operands[2:])._name == name,
            columns_left,
            columns_right,
        )

    @staticmethod
    def _flatten_columns(expr, columns, side):
        if len(columns) == 0:
            return getattr(expr, side).columns
        else:
            return list(set(flatten(columns)))

    def _combine_similar(self, root: Expr):
        # Push projections back up to avoid performing the same merge multiple times

        left, columns_left = self._remove_operations(
            self.left, self._remove_ops, self._skip_ops
        )
        columns_left = self._flatten_columns(self, columns_left, "left")
        right, columns_right = self._remove_operations(
            self.right, self._remove_ops, self._skip_ops
        )
        columns_right = self._flatten_columns(self, columns_right, "right")

        if left._name == self.left._name and right._name == self.right._name:
            # There aren't any ops we can remove, so bail
            return

        # We can not remove Projections on both sides at once, because only
        # one side might need the push back up step. So try if removing Projections
        # on either side works before removing them on both sides at once.

        common_left = type(self)(self.left, right, *self.operands[2:])
        common_right = type(self)(left, self.right, *self.operands[2:])
        common_both = type(self)(left, right, *self.operands[2:])

        columns, left_sub, right_sub = None, None, None

        for op in self._find_similar_operations(root, ignore=["left", "right"]):
            if op._name in (common_right._name, common_left._name, common_both._name):
                if sorted(self.columns) != sorted(op.columns):
                    return op[self.columns]
                return op

            validation = self._validate_same_operations(common_right, op, "left")
            if validation[0]:
                left_sub = self._flatten_columns(op, validation[1], side="left")
                columns = self.right.columns.copy()
                columns += [col for col in self.left.columns if col not in columns]
                break

            validation = self._validate_same_operations(common_left, op, "right")
            if validation[0]:
                right_sub = self._flatten_columns(op, validation[2], side="right")
                columns = self.left.columns.copy()
                columns += [col for col in self.right.columns if col not in columns]
                break

            validation = self._validate_same_operations(common_both, op)
            if validation[0]:
                left_sub = self._flatten_columns(op, validation[1], side="left")
                right_sub = self._flatten_columns(op, validation[2], side="right")
                columns = columns_left.copy()
                columns += [col for col in columns_right if col not in columns_left]
                break

        if columns is not None:
            expr = self
            if _PARTITION_COLUMN in columns:
                columns.remove(_PARTITION_COLUMN)

            if left_sub is not None:
                left_sub.extend([col for col in columns_left if col not in left_sub])
                left = self._replace_projections(self.left, sorted(left_sub))
                expr = expr.substitute(self.left, left)

            if right_sub is not None:
                right_sub.extend([col for col in columns_right if col not in right_sub])
                right = self._replace_projections(self.right, sorted(right_sub))
                expr = expr.substitute(self.right, right)

            if sorted(expr.columns) != sorted(columns):
                expr = expr[columns]
            if expr._name == self._name:
                return None
            return expr

    def _replace_projections(self, frame, new_columns):
        # This branch might have a number of Projections that differ from our
        # new columns. We replace those projections appropriately

        operations = []
        while isinstance(frame, self._remove_ops + self._skip_ops):
            if isinstance(frame, self._remove_ops):
                # TODO: Shuffle and AssignPartitioningIndex being 2 different ops
                #  causes all kinds of pain
                if isinstance(frame.frame, AssignPartitioningIndex):
                    new_cols = new_columns
                else:
                    new_cols = [col for col in new_columns if col != _PARTITION_COLUMN]

                # Ignore Projection if new_columns = frame.frame.columns
                if sorted(new_cols) != sorted(frame.frame.columns):
                    operations.append((type(frame), [new_cols]))
            else:
                operations.append((type(frame), frame.operands[1:]))
            frame = frame.frame

        for op_type, operands in reversed(operations):
            frame = op_type(frame, *operands)
        return frame


class HashJoinP2P(Merge, PartitionsFiltered):
    _parameters = [
        "left",
        "right",
        "how",
        "left_on",
        "right_on",
        "left_index",
        "right_index",
        "suffixes",
        "indicator",
        "_partitions",
        "shuffle_left_on",
        "shuffle_right_on",
        "_npartitions",
    ]
    _defaults = {
        "how": "inner",
        "left_on": None,
        "right_on": None,
        "left_index": None,
        "right_index": None,
        "suffixes": ("_x", "_y"),
        "indicator": False,
        "_partitions": None,
        "shuffle_left_on": None,
        "shuffle_right_on": None,
        "_npartitions": None,
    }

    def _lower(self):
        return None

    def _layer(self) -> dict:
        from distributed.shuffle._core import ShuffleId, barrier_key
        from distributed.shuffle._merge import merge_unpack
        from distributed.shuffle._shuffle import shuffle_barrier

        dsk = {}
        token_left = _tokenize_deterministic(
            "hash-join",
            self.left._name,
            self.shuffle_left_on,
            self.npartitions,
            self._partitions,
        )
        token_right = _tokenize_deterministic(
            "hash-join",
            self.right._name,
            self.shuffle_right_on,
            self.npartitions,
            self._partitions,
        )
        _barrier_key_left = barrier_key(ShuffleId(token_left))
        _barrier_key_right = barrier_key(ShuffleId(token_right))

        transfer_name_left = "hash-join-transfer-" + token_left
        transfer_name_right = "hash-join-transfer-" + token_right
        transfer_keys_left = list()
        transfer_keys_right = list()
        func = create_assign_index_merge_transfer()
        for i in range(self.left.npartitions):
            transfer_keys_left.append((transfer_name_left, i))
            dsk[(transfer_name_left, i)] = (
                func,
                (self.left._name, i),
                self.shuffle_left_on,
                _HASH_COLUMN_NAME,
                self.npartitions,
                token_left,
                i,
                self.left._meta,
                self._partitions,
                self.left_index,
            )
        for i in range(self.right.npartitions):
            transfer_keys_right.append((transfer_name_right, i))
            dsk[(transfer_name_right, i)] = (
                func,
                (self.right._name, i),
                self.shuffle_right_on,
                _HASH_COLUMN_NAME,
                self.npartitions,
                token_right,
                i,
                self.right._meta,
                self._partitions,
                self.right_index,
            )

        dsk[_barrier_key_left] = (shuffle_barrier, token_left, transfer_keys_left)
        dsk[_barrier_key_right] = (
            shuffle_barrier,
            token_right,
            transfer_keys_right,
        )

        for part_out in self._partitions:
            dsk[(self._name, part_out)] = (
                merge_unpack,
                token_left,
                token_right,
                part_out,
                _barrier_key_left,
                _barrier_key_right,
                self.how,
                self.left_on,
                self.right_on,
                self._meta,
                self.suffixes,
                self.left_index,
                self.right_index,
            )
        return dsk

    def _simplify_up(self, parent):
        return


def create_assign_index_merge_transfer():
    import pandas as pd
    from distributed.shuffle._core import ShuffleId
    from distributed.shuffle._merge import merge_transfer

    def assign_index_merge_transfer(
        df,
        index,
        name,
        npartitions,
        id: ShuffleId,
        input_partition: int,
        meta: pd.DataFrame,
        parts_out: set[int],
        index_merge,
    ):
        if index_merge:
            index = df[[]]
            index["_index"] = df.index
        else:
            index = _select_columns_or_index(df, index)
        if isinstance(index, (str, list, tuple)):
            # Assume column selection from df
            index = [index] if isinstance(index, str) else list(index)
            index = partitioning_index(df[index], npartitions)
        else:
            index = partitioning_index(index, npartitions)
        df = df.assign(**{name: index})
        meta = meta.assign(**{name: 0})
        return merge_transfer(
            df, id, input_partition, npartitions, meta, parts_out, True
        )

    return assign_index_merge_transfer


class BlockwiseMerge(Merge, Blockwise):
    """Merge two dataframes with aligned partitions

    This operation will directly merge partition i of the
    left dataframe with partition i of the right dataframe.
    The two dataframes must be shuffled or partitioned
    by the merge key(s) before this operation is performed.
    Single-partition dataframes will always be broadcasted.

    See Also
    --------
    Merge
    """

    def _lower(self):
        return None

    def _broadcast_dep(self, dep: Expr):
        return dep.npartitions == 1

    def _task(self, index: int):
        return (
            apply,
            M.merge,
            [
                self._blockwise_arg(self.left, index),
                self._blockwise_arg(self.right, index),
            ],
            self.kwargs,
        )


class JoinRecursive(Expr):
    _parameters = ["frames", "how"]
    _defaults = {"right_index": True, "how": "outer"}

    @functools.cached_property
    def _meta(self):
        if len(self.frames) == 1:
            return self.frames[0]._meta
        else:
            return self.frames[0]._meta.join(
                [op._meta for op in self.frames[1:]],
            )

    def _divisions(self):
        npartitions = [frame.npartitions for frame in self.frames]
        return (None,) * (max(npartitions) + 1)

    def _lower(self):
        if self.how == "left":
            right = self._recursive_join(self.frames[1:])
            return Merge(
                self.frames[0],
                right,
                how=self.how,
                left_index=True,
                right_index=True,
            )

        return self._recursive_join(self.frames)

    def _recursive_join(self, frames):
        if len(frames) == 1:
            return frames[0]

        if len(frames) == 2:
            return Merge(
                frames[0],
                frames[1],
                how="outer",
                left_index=True,
                right_index=True,
            )

        midx = len(frames) // 2

        return self._recursive_join(
            [
                self._recursive_join(frames[:midx]),
                self._recursive_join(frames[midx:]),
            ],
        )<|MERGE_RESOLUTION|>--- conflicted
+++ resolved
@@ -103,7 +103,6 @@
         if self.merge_indexed_left and self.merge_indexed_right:
             return list(unique(merge_sorted(self.left.divisions, self.right.divisions)))
 
-<<<<<<< HEAD
         if self._is_single_partition_broadcast:
             _npartitions = max(self.left.npartitions, self.right.npartitions)
         else:
@@ -133,12 +132,6 @@
         return (
             self.right_index or _contains_index_name(self.right, self.right_on)
         ) and self.right.known_divisions
-=======
-        npartitions_left = self.left.npartitions
-        npartitions_right = self.right.npartitions
-        npartitions = max(npartitions_left, npartitions_right)
-        return (None,) * (npartitions + 1)
->>>>>>> 16a0d2da
 
     @functools.cached_property
     def merge_indexed_left(self):
