--- conflicted
+++ resolved
@@ -6,12 +6,8 @@
 from dask.dataframe.utils import assert_eq
 
 from dask_expr import from_dask_dataframe, from_pandas, optimize, read_csv, read_parquet
-<<<<<<< HEAD
-from dask_expr.expr import Expr, Lengths, Literal, Replace
-=======
-from dask_expr._expr import Expr, Lengths, Literal
+from dask_expr._expr import Expr, Lengths, Literal, Replace
 from dask_expr._reductions import Len
->>>>>>> 63ca7e5f
 from dask_expr.io import ReadParquet
 
 
