--- conflicted
+++ resolved
@@ -400,7 +400,6 @@
     assert_eq(df, pdf)
 
 
-<<<<<<< HEAD
 def test_from_pandas_sort_and_different_partitions():
     pdf = lib.DataFrame({"a": [1, 2, 3] * 3, "b": 1}).set_index("a")
     df = from_pandas(pdf, npartitions=4, sort=True)
@@ -409,7 +408,8 @@
     pdf = lib.DataFrame({"a": [1, 2, 3] * 3, "b": 1}).set_index("a")
     df = from_pandas(pdf, npartitions=4, sort=False)
     assert_eq(pdf, df, sort_results=False)
-=======
+
+
 @pytest.mark.parametrize("meta", [True, False])
 @pytest.mark.parametrize("label", [None, "foo"])
 @pytest.mark.parametrize("allow_projection", [True, False])
@@ -491,5 +491,4 @@
     assert_eq(df, pdf)
     assert_eq(df.partitions[0], pdf.loc[1:4])
     assert_eq(df.partitions[1], pdf.loc[5:6])
-    assert_eq(df.partitions[2], pdf.loc[8:])
->>>>>>> c49ccade
+    assert_eq(df.partitions[2], pdf.loc[8:])