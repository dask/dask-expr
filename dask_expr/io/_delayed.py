from __future__ import annotations

import functools
from collections.abc import Iterable
from typing import TYPE_CHECKING

from dask.dataframe.dispatch import make_meta
from dask.dataframe.utils import check_meta
from dask.delayed import Delayed, delayed

from dask_expr import new_collection
from dask_expr._expr import PartitionsFiltered, _DelayedExpr
from dask_expr.io import BlockwiseIO

if TYPE_CHECKING:
    import distributed


<<<<<<< HEAD
class _DelayedExpr(Expr):
    # Wraps a Delayed object to make it an Expr for now. This is hacky and we should
    # integrate this properly...
    # TODO
    _parameters = ["obj"]

    def __init__(self, obj):
        self.obj = obj
        self.operands = [obj]

    def __str__(self):
        return f"{type(self).__name__}({str(self.obj)})"

    @property
    def _name(self):
        return self.obj.key

    def _layer(self) -> dict:
        dc = self.obj.dask.to_dict().copy()
        dc[(self.obj.key, 0)] = dc[self.obj.key]
        dc.pop(self.obj.key)
        return dc

    def _divisions(self):
        return (None, None)

    @property
    def ndim(self):
        return 0


=======
>>>>>>> e2ad36c7
class FromDelayed(PartitionsFiltered, BlockwiseIO):
    _parameters = ["meta", "user_divisions", "verify_meta", "_partitions"]
    _defaults = {
        "meta": None,
        "_partitions": None,
        "user_divisions": None,
        "verify_meta": True,
    }

    def dependencies(self):
        return self.dfs

    @functools.cached_property
    def dfs(self):
        return self.operands[len(self._parameters) :]

    @functools.cached_property
    def _meta(self):
        if self.operand("meta") is not None:
            return self.operand("meta")

        return delayed(make_meta)(self.dfs[0]).compute()

    def _divisions(self):
        if self.operand("user_divisions") is not None:
            return self.operand("user_divisions")
        else:
            return (None,) * (len(self.dfs) + 1)

    def _filtered_task(self, index: int):
        key = self.dfs[index]._name
        if self.verify_meta:
            return (
                functools.partial(check_meta, meta=self._meta, funcname="from_delayed"),
                (key, 0),
            )
        else:
            return identity, (key, 0)


def identity(x):
    return x


def from_delayed(
    dfs: Delayed | distributed.Future | Iterable[Delayed | distributed.Future],
    meta=None,
    divisions: tuple | None = None,
    verify_meta: bool = True,
):
    """Create Dask DataFrame from many Dask Delayed objects

    Parameters
    ----------
    dfs :
        A ``dask.delayed.Delayed``, a ``distributed.Future``, or an iterable of either
        of these objects, e.g. returned by ``client.submit``. These comprise the
        individual partitions of the resulting dataframe.
        If a single object is provided (not an iterable), then the resulting dataframe
        will have only one partition.
    $META
    divisions :
        Partition boundaries along the index.
        For tuple, see https://docs.dask.org/en/latest/dataframe-design.html#partitions
        If None, then won't use index information
    prefix :
        Prefix to prepend to the keys.
    verify_meta :
        If True check that the partitions have consistent metadata, defaults to True.
    """
    if isinstance(dfs, Delayed) or hasattr(dfs, "key"):
        dfs = [dfs]

    if len(dfs) == 0:
        raise TypeError("Must supply at least one delayed object")

    if meta is None:
        meta = delayed(make_meta)(dfs[0]).compute()

    if divisions == "sorted":
        raise NotImplementedError(
            "divisions='sorted' not supported, please calculate the divisions "
            "yourself."
        )
    elif divisions is not None:
        divs = list(divisions)
        if len(divs) != len(dfs) + 1:
            raise ValueError("divisions should be a tuple of len(dfs) + 1")

    dfs = [
        delayed(df) if not isinstance(df, Delayed) and hasattr(df, "key") else df
        for df in dfs
    ]

    for item in dfs:
        if not isinstance(item, Delayed):
            raise TypeError("Expected Delayed object, got %s" % type(item).__name__)

    dfs = [_DelayedExpr(df) for df in dfs]

    return new_collection(
        FromDelayed(make_meta(meta), divisions, verify_meta, None, *dfs)
    )<|MERGE_RESOLUTION|>--- conflicted
+++ resolved
@@ -16,40 +16,6 @@
     import distributed
 
 
-<<<<<<< HEAD
-class _DelayedExpr(Expr):
-    # Wraps a Delayed object to make it an Expr for now. This is hacky and we should
-    # integrate this properly...
-    # TODO
-    _parameters = ["obj"]
-
-    def __init__(self, obj):
-        self.obj = obj
-        self.operands = [obj]
-
-    def __str__(self):
-        return f"{type(self).__name__}({str(self.obj)})"
-
-    @property
-    def _name(self):
-        return self.obj.key
-
-    def _layer(self) -> dict:
-        dc = self.obj.dask.to_dict().copy()
-        dc[(self.obj.key, 0)] = dc[self.obj.key]
-        dc.pop(self.obj.key)
-        return dc
-
-    def _divisions(self):
-        return (None, None)
-
-    @property
-    def ndim(self):
-        return 0
-
-
-=======
->>>>>>> e2ad36c7
 class FromDelayed(PartitionsFiltered, BlockwiseIO):
     _parameters = ["meta", "user_divisions", "verify_meta", "_partitions"]
     _defaults = {
