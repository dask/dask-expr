--- conflicted
+++ resolved
@@ -3,17 +3,13 @@
 
 import numpy as np
 from dask import is_dask_collection
-<<<<<<< HEAD
 from dask.core import flatten
-from dask.dataframe.core import _concat, is_dataframe_like, is_series_like
-=======
 from dask.dataframe.core import (
     _concat,
     apply_and_enforce,
     is_dataframe_like,
     is_series_like,
 )
->>>>>>> c4776e77
 from dask.dataframe.dispatch import concat, make_meta, meta_nonempty
 from dask.dataframe.groupby import (
     _agg_finalize,
