from __future__ import annotations

import functools
import inspect
import warnings
from collections.abc import Callable, Hashable, Mapping
from numbers import Number
from typing import Any, Literal

import numpy as np
import pandas as pd
from dask.base import DaskMethodsMixin, is_dask_collection, named_schedulers
from dask.dataframe import methods
from dask.dataframe.accessor import CachedAccessor
from dask.dataframe.core import (
    _concat,
    _Frame,
    check_divisions,
    is_dataframe_like,
    is_index_like,
    is_series_like,
    new_dd_object,
)
from dask.dataframe.dispatch import meta_nonempty
from dask.dataframe.utils import has_known_categories
from dask.utils import IndexCallable, random_state_data, typename
from fsspec.utils import stringify_path
from tlz import first

from dask_expr import _expr as expr
from dask_expr._align import AlignPartitions
from dask_expr._categorical import CategoricalAccessor
from dask_expr._concat import Concat
from dask_expr._datetime import DatetimeAccessor
<<<<<<< HEAD
from dask_expr._expr import BFill, Eval, FFill, Query, no_default
=======
from dask_expr._expr import Eval, Query, ToNumeric, no_default
>>>>>>> b5eb1cb1
from dask_expr._merge import JoinRecursive, Merge
from dask_expr._quantiles import RepartitionQuantiles
from dask_expr._reductions import (
    DropDuplicates,
    IsMonotonicDecreasing,
    IsMonotonicIncreasing,
    Len,
    MemoryUsageFrame,
    MemoryUsageIndex,
    NLargest,
    NSmallest,
    PivotTable,
    Prod,
    Unique,
    ValueCounts,
)
from dask_expr._repartition import Repartition
from dask_expr._shuffle import SetIndex, SetIndexBlockwise, SortValues
from dask_expr._str_accessor import StringAccessor
from dask_expr._util import _BackendData, _convert_to_list, _validate_axis, is_scalar
from dask_expr.io import FromPandasDivisions

#
# Utilities to wrap Expr API
# (Helps limit boiler-plate code in collection APIs)
#


def _wrap_expr_api(*args, wrap_api=None, **kwargs):
    # Use Expr API, but convert to/from Expr objects
    assert wrap_api is not None
    result = wrap_api(
        *[arg.expr if isinstance(arg, FrameBase) else arg for arg in args],
        **kwargs,
    )
    if isinstance(result, expr.Expr):
        return new_collection(result)
    return result


def _wrap_expr_op(self, other, op=None):
    # Wrap expr operator
    assert op is not None
    if isinstance(other, FrameBase):
        other = other.expr

    if not isinstance(other, expr.Expr):
        return new_collection(getattr(self.expr, op)(other))
    elif expr.are_co_aligned(self.expr, other):
        return new_collection(getattr(self.expr, op)(other))
    else:
        return new_collection(
            getattr(AlignPartitions(self.expr, other), op)(
                AlignPartitions(other, self.expr)
            )
        )


def _wrap_unary_expr_op(self, op=None):
    # Wrap expr operator
    assert op is not None
    return new_collection(getattr(self.expr, op)())


#
# Collection classes
#


class FrameBase(DaskMethodsMixin):
    """Base class for Expr-backed Collections"""

    __dask_scheduler__ = staticmethod(
        named_schedulers.get("threads", named_schedulers["sync"])
    )
    __dask_optimize__ = staticmethod(lambda dsk, keys, **kwargs: dsk)

    def __init__(self, expr):
        self._expr = expr

    @property
    def expr(self) -> expr.Expr:
        return self._expr

    @property
    def _meta(self):
        return self.expr._meta

    @functools.cached_property
    def _meta_nonempty(self):
        return meta_nonempty(self._meta)

    @property
    def dtypes(self):
        return self.expr._meta.dtypes

    @property
    def size(self):
        return new_collection(self.expr.size)

    @property
    def columns(self):
        return self._meta.columns

    @columns.setter
    def columns(self, columns):
        self._expr = self.rename(dict(zip(self.columns, columns)))._expr

    def __len__(self):
        return new_collection(Len(self.expr)).compute()

    @property
    def nbytes(self):
        raise NotImplementedError("nbytes is not implemented on DataFrame")

    def __reduce__(self):
        return new_collection, (self._expr,)

    def __getitem__(self, other):
        if isinstance(other, FrameBase):
            return new_collection(self.expr.__getitem__(other.expr))
        return new_collection(self.expr.__getitem__(other))

    def persist(self, fuse=True, combine_similar=True, **kwargs):
        out = self.optimize(combine_similar=combine_similar, fuse=fuse)
        return DaskMethodsMixin.persist(out, **kwargs)

    def compute(self, fuse=True, combine_similar=True, **kwargs):
        out = self.optimize(combine_similar=combine_similar, fuse=fuse)
        return DaskMethodsMixin.compute(out, **kwargs)

    def __dask_graph__(self):
        out = self.expr
        out = out.lower_completely()
        return out.__dask_graph__()

    def __dask_keys__(self):
        out = self.expr
        out = out.lower_completely()
        return out.__dask_keys__()

    def simplify(self):
        return new_collection(self.expr.simplify())

    def lower_once(self):
        return new_collection(self.expr.lower_once())

    def optimize(self, combine_similar: bool = True, fuse: bool = True):
        return new_collection(
            self.expr.optimize(combine_similar=combine_similar, fuse=fuse)
        )

    @property
    def dask(self):
        return self.__dask_graph__()

    def __dask_postcompute__(self):
        state = new_collection(self.expr.lower_completely())
        if type(self) != type(state):
            return state.__dask_postcompute__()
        return _concat, ()

    def __dask_postpersist__(self):
        state = new_collection(self.expr.lower_completely())
        return from_graph, (state._meta, state.divisions, state._name)

    def __getattr__(self, key):
        try:
            # Prioritize `FrameBase` attributes
            return object.__getattribute__(self, key)
        except AttributeError as err:
            try:
                # Fall back to `expr` API
                # (Making sure to convert to/from Expr)
                val = getattr(self.expr, key)
                if callable(val):
                    return functools.partial(_wrap_expr_api, wrap_api=val)
                return val
            except AttributeError:
                # Raise original error
                raise err

    def visualize(self, tasks: bool = False, **kwargs):
        """Visualize the expression or task graph

        Parameters
        ----------
        tasks:
            Whether to visualize the task graph. By default
            the expression graph will be visualized instead.
        """
        if tasks:
            return super().visualize(**kwargs)
        return self.expr.visualize(**kwargs)

    @property
    def index(self):
        return new_collection(self.expr.index)

    def reset_index(self, drop=False):
        return new_collection(expr.ResetIndex(self.expr, drop))

    def head(self, n=5, compute=True):
        out = new_collection(expr.Head(self.expr, n=n))
        if compute:
            out = out.compute()
        return out

    def tail(self, n=5, compute=True):
        out = new_collection(expr.Tail(self.expr, n=n))
        if compute:
            out = out.compute()
        return out

    def copy(self):
        """Return a copy of this object"""
        return new_collection(self.expr)

    def isin(self, values):
        if isinstance(self, DataFrame):
            # DataFrame.isin does weird alignment stuff
            bad_types = (FrameBase, pd.Series, pd.DataFrame)
        else:
            bad_types = (FrameBase,)
        if isinstance(values, bad_types):
            raise NotImplementedError("Passing a %r to `isin`" % typename(type(values)))

        # We wrap values in a delayed for two reasons:
        # - avoid serializing data in every task
        # - avoid cost of traversal of large list in optimizations
        if isinstance(values, list):
            # Motivated by https://github.com/dask/dask/issues/9411.  This appears to be
            # caused by https://github.com/dask/distributed/issues/6368, and further
            # exacerbated by the fact that the list contains duplicates.  This is a patch until
            # we can create a better fix for Serialization.
            try:
                values = list(set(values))
            except TypeError:
                pass
            if not any(is_dask_collection(v) for v in values):
                try:
                    values = np.fromiter(values, dtype=object)
                except ValueError:
                    # Numpy 1.23 supports creating arrays of iterables, while lower
                    # version 1.21.x and 1.22.x do not
                    pass
        # TODO: use delayed for values
        return new_collection(expr.Isin(self.expr, values=values))

    def _partitions(self, index):
        # Used by `partitions` for partition-wise slicing

        # Convert index to list
        if isinstance(index, int):
            index = [index]
        index = np.arange(self.npartitions, dtype=object)[index].tolist()

        # Check that selection makes sense
        assert set(index).issubset(range(self.npartitions))

        # Return selected partitions
        return new_collection(expr.Partitions(self.expr, index))

    @property
    def partitions(self):
        """Partition-wise slicing of a collection

        Examples
        --------
        >>> df.partitions[0]
        >>> df.partitions[:3]
        >>> df.partitions[::10]
        """
        return IndexCallable(self._partitions)

    def shuffle(
        self,
        index: str | list,
        ignore_index: bool = False,
        npartitions: int | None = None,
        backend: str | None = None,
        **options,
    ):
        """Shuffle a collection by column names

        Parameters
        ----------
        index:
            Column names to shuffle by.
        ignore_index: optional
            Whether to ignore the index. Default is ``False``.
        npartitions: optional
            Number of output partitions. The partition count will
            be preserved by default.
        backend: optional
            Desired shuffle backend. Default chosen at optimization time.
        **options: optional
            Algorithm-specific options.
        """
        from dask_expr._shuffle import Shuffle

        # Preserve partition count by default
        npartitions = npartitions or self.npartitions

        # Returned shuffled result
        return new_collection(
            Shuffle(
                self.expr,
                index,
                npartitions,
                ignore_index,
                backend,
                options,
            )
        )

    def groupby(
        self, by, group_keys=None, sort=None, observed=None, dropna=None, **kwargs
    ):
        from dask_expr._groupby import GroupBy

        if isinstance(by, FrameBase) and not isinstance(by, Series):
            raise ValueError(
                f"`by` must be a column name or list of columns, got {by}."
            )

        return GroupBy(
            self,
            by,
            group_keys=group_keys,
            sort=sort,
            observed=observed,
            dropna=dropna,
            **kwargs,
        )

    def resample(self, rule, **kwargs):
        from dask_expr._resample import Resampler

        return Resampler(self, rule, **kwargs)

    def rolling(self, window, **kwargs):
        from dask_expr._rolling import Rolling

        return Rolling(self, window, **kwargs)

    def map_partitions(
        self,
        func,
        *args,
        meta=no_default,
        enforce_metadata=True,
        transform_divisions=True,
        clear_divisions=False,
        align_dataframes=False,
        **kwargs,
    ):
        """Apply a Python function to each partition

        Parameters
        ----------
        func : function
            Function applied to each partition.
        args, kwargs :
            Arguments and keywords to pass to the function. Arguments and
            keywords may contain ``FrameBase`` or regular python objects.
            DataFrame-like args (both dask and pandas) must have the same
            number of partitions as ``self` or comprise a single partition.
            Key-word arguments, Single-partition arguments, and general
            python-object argments will be broadcasted to all partitions.
        enforce_metadata : bool, default True
            Whether to enforce at runtime that the structure of the DataFrame
            produced by ``func`` actually matches the structure of ``meta``.
            This will rename and reorder columns for each partition, and will
            raise an error if this doesn't work, but it won't raise if dtypes
            don't match.
        transform_divisions : bool, default True
            Whether to apply the function onto the divisions and apply those
            transformed divisions to the output.
        clear_divisions : bool, default False
            Whether divisions should be cleared. If True, `transform_divisions`
            will be ignored.
        meta : Any, optional
            DataFrame object representing the schema of the expected result.
        """

        if align_dataframes:
            # TODO: Handle alignment?
            # Perhaps we only handle the case that all `Expr` operands
            # have the same number of partitions or can be broadcasted
            # within `MapPartitions`. If so, the `map_partitions` API
            # will need to call `Repartition` on operands that are not
            # aligned with `self.expr`.
            raise NotImplementedError()
        new_expr = expr.MapPartitions(
            self.expr,
            func,
            meta,
            enforce_metadata,
            transform_divisions,
            clear_divisions,
            kwargs,
            *[arg.expr if isinstance(arg, FrameBase) else arg for arg in args],
        )
        return new_collection(new_expr)

    def map_overlap(
        self,
        func,
        before,
        after,
        *args,
        meta=no_default,
        enforce_metadata=True,
        transform_divisions=True,
        clear_divisions=False,
        align_dataframes=False,
        **kwargs,
    ):
        if align_dataframes:
            raise NotImplementedError()
        new_expr = expr.MapOverlap(
            self.expr,
            func,
            before,
            after,
            meta,
            enforce_metadata,
            transform_divisions,
            clear_divisions,
            kwargs,
            *[arg.expr if isinstance(arg, FrameBase) else arg for arg in args],
        )
        return new_collection(new_expr)

    def repartition(
        self, npartitions=None, divisions=None, force=False, partition_size=None
    ):
        """Repartition a collection

        Exactly one of `divisions`, `npartitions` or `partition_size` should be
        specified. A ``ValueError`` will be raised when that is not the case.

        Parameters
        ----------
        npartitions : int, Callable, optional
            Approximate number of partitions of output. The number of
            partitions used may be slightly lower than npartitions depending
            on data distribution, but will never be higher.
            The Callable gets the number of partitions of the input as an argument
            and should return an int.
        divisions : list, optional
            The "dividing lines" used to split the dataframe into partitions.
            For ``divisions=[0, 10, 50, 100]``, there would be three output partitions,
            where the new index contained [0, 10), [10, 50), and [50, 100), respectively.
            See https://docs.dask.org/en/latest/dataframe-design.html#partitions.
        partition_size : str, optional
            Max number of bytes of memory for each partition. Use numbers or strings
            like 5MB. If specified npartitions and divisions will be ignored. Note that
            the size reflects the number of bytes used as computed by
            pandas.DataFrame.memory_usage, which will not necessarily match the size
            when storing to disk.
        force : bool, default False
            Allows the expansion of the existing divisions.
            If False then the new divisions' lower and upper bounds must be
            the same as the old divisions'.
        """

        if (
            sum(
                [
                    divisions is not None,
                    npartitions is not None,
                    partition_size is not None,
                ]
            )
            != 1
        ):
            raise ValueError(
                "Please provide exactly one of the ``npartitions=`` or "
                "``divisions=`` keyword arguments."
            )

        return new_collection(
            Repartition(self.expr, npartitions, divisions, force, partition_size)
        )

    def to_dask_dataframe(self, optimize: bool = True, **optimize_kwargs) -> _Frame:
        """Convert to a dask-dataframe collection

        Parameters
        ----------
        optimize
            Whether to optimize the underlying `Expr` object before conversion.
        **optimize_kwargs
            Key-word arguments to pass through to `optimize`.
        """
        df = self.optimize(**optimize_kwargs) if optimize else self
        return new_dd_object(df.dask, df._name, df._meta, df.divisions)

    def sum(self, skipna=True, numeric_only=False, min_count=0):
        return new_collection(self.expr.sum(skipna, numeric_only, min_count))

    def prod(self, skipna=True, numeric_only=False, min_count=0):
        return new_collection(self.expr.prod(skipna, numeric_only, min_count))

    def var(self, axis=0, skipna=True, ddof=1, numeric_only=False):
        return new_collection(self.expr.var(axis, skipna, ddof, numeric_only))

    def std(self, axis=0, skipna=True, ddof=1, numeric_only=False):
        return new_collection(self.expr.std(axis, skipna, ddof, numeric_only))

    def mean(self, skipna=True, numeric_only=False, min_count=0):
        return new_collection(self.expr.mean(skipna, numeric_only))

    def max(self, skipna=True, numeric_only=False, min_count=0):
        return new_collection(self.expr.max(skipna, numeric_only, min_count))

    def any(self, skipna=True):
        return new_collection(self.expr.any(skipna))

    def all(self, skipna=True):
        return new_collection(self.expr.all(skipna))

    def idxmin(self, skipna=True, numeric_only=False):
        return new_collection(self.expr.idxmin(skipna, numeric_only))

    def idxmax(self, skipna=True, numeric_only=False):
        return new_collection(self.expr.idxmax(skipna, numeric_only))

    def mode(self, dropna=True):
        return new_collection(self.expr.mode(dropna))

    def min(self, skipna=True, numeric_only=False, min_count=0):
        return new_collection(self.expr.min(skipna, numeric_only, min_count))

    def count(self, numeric_only=False):
        return new_collection(self.expr.count(numeric_only))

    def abs(self):
        return new_collection(self.expr.abs())

    def astype(self, dtypes):
        return new_collection(self.expr.astype(dtypes))

    def clip(self, lower=None, upper=None):
        return new_collection(self.expr.clip(lower, upper))

    def combine_first(self, other):
        return new_collection(self.expr.combine_first(other.expr))

    def to_timestamp(self, freq=None, how="start"):
        return new_collection(self.expr.to_timestamp(freq, how))

    def isna(self):
        return new_collection(self.expr.isna())

    def isnull(self):
        return new_collection(self.expr.isnull())

    def mask(self, cond, other=np.nan):
        cond = cond.expr if isinstance(cond, FrameBase) else cond
        other = other.expr if isinstance(other, FrameBase) else other
        return new_collection(self.expr.mask(cond, other))

    def round(self, decimals=0):
        return new_collection(self.expr.round(decimals))

    def where(self, cond, other=np.nan):
        cond = cond.expr if isinstance(cond, FrameBase) else cond
        other = other.expr if isinstance(other, FrameBase) else other
        return new_collection(self.expr.where(cond, other))

    def apply(self, function, *args, **kwargs):
        return new_collection(self.expr.apply(function, *args, **kwargs))

    def replace(self, to_replace=None, value=no_default, regex=False):
        return new_collection(self.expr.replace(to_replace, value, regex))

    def ffill(self, axis=0, _inplace=False, limit=None, _downcast=None):
        axis = _validate_axis(axis)
        if axis == 1:
            raise NotImplementedError("ffill on axis 1 not implemented")
        return new_collection(FFill(self.expr, limit))

    def bfill(self, axis=0, _inplace=False, limit=None, _downcast=None):
        axis = _validate_axis(axis)
        if axis == 1:
            raise NotImplementedError("bfill on axis 1 not implemented")
        return new_collection(BFill(self.expr, limit))

    def fillna(self, value=None):
        return new_collection(self.expr.fillna(value))

    def rename_axis(
        self, mapper=no_default, index=no_default, columns=no_default, axis=0
    ):
        return new_collection(self.expr.rename_axis(mapper, index, columns, axis))

    def align(self, other, join="outer", fill_value=None):
        return self.expr.align(other.expr, join, fill_value)

    def nunique_approx(self):
        return new_collection(self.expr.nunique_approx())

    def memory_usage_per_partition(self, index=True, deep=False):
        return new_collection(self.expr.memory_usage_per_partition(index, deep))

    @property
    def loc(self):
        from dask_expr._indexing import LocIndexer

        return LocIndexer(self)

    def notnull(self):
        return new_collection(expr.NotNull(self.expr))

    def isnull(self):
        return ~self.notnull()


# Add operator attributes
for op in [
    "__add__",
    "__radd__",
    "__sub__",
    "__rsub__",
    "__mul__",
    "__rmul__",
    "__truediv__",
    "__rtruediv__",
    "__lt__",
    "__rlt__",
    "__gt__",
    "__rgt__",
    "__le__",
    "__rle__",
    "__ge__",
    "__rge__",
    "__eq__",
    "__ne__",
    "__and__",
    "__rand__",
    "__or__",
    "__ror__",
    "__xor__",
    "__rxor__",
]:
    setattr(FrameBase, op, functools.partialmethod(_wrap_expr_op, op=op))

for op in [
    "__invert__",
    "__neg__",
    "__pos__",
]:
    setattr(FrameBase, op, functools.partialmethod(_wrap_unary_expr_op, op=op))


class DataFrame(FrameBase):
    """DataFrame-like Expr Collection"""

    @property
    def shape(self):
        return self.size / len(self.columns), len(self.columns)

    def assign(self, **pairs):
        result = self
        data = self.copy()
        for k, v in pairs.items():
            if not isinstance(k, str):
                raise TypeError(f"Column name cannot be type {type(k)}")

            if callable(v):
                v = v(data)

            if isinstance(v, (Scalar, Series)):
                if isinstance(v, Series):
                    if not expr.are_co_aligned(self.expr, v.expr):
                        raise NotImplementedError(
                            "Setting a Series with a different base is not supported",
                        )

                result = new_collection(expr.Assign(result.expr, k, v.expr))
            elif not isinstance(v, FrameBase) and isinstance(v, Hashable):
                result = new_collection(expr.Assign(result.expr, k, v))
            else:
                raise TypeError(f"Column assignment doesn't support type {type(v)}")

        return result

    def merge(
        self,
        right,
        how="inner",
        on=None,
        left_on=None,
        right_on=None,
        left_index=False,
        right_index=False,
        suffixes=("_x", "_y"),
        indicator=False,
        shuffle_backend=None,
        npartitions=None,
    ):
        """Merge the DataFrame with another DataFrame

        Parameters
        ----------
        right: FrameBase or pandas DataFrame
        how : {'left', 'right', 'outer', 'inner'}, default: 'inner'
            How to handle the operation of the two objects:
            - left: use calling frame's index (or column if on is specified)
            - right: use other frame's index
            - outer: form union of calling frame's index (or column if on is
              specified) with other frame's index, and sort it
              lexicographically
            - inner: form intersection of calling frame's index (or column if
              on is specified) with other frame's index, preserving the order
              of the calling's one
        on : label or list
            Column or index level names to join on. These must be found in both
            DataFrames. If on is None and not merging on indexes then this
            defaults to the intersection of the columns in both DataFrames.
        left_on : label or list, or array-like
            Column to join on in the left DataFrame. Other than in pandas
            arrays and lists are only support if their length is 1.
        right_on : label or list, or array-like
            Column to join on in the right DataFrame. Other than in pandas
            arrays and lists are only support if their length is 1.
        left_index : boolean, default False
            Use the index from the left DataFrame as the join key.
        right_index : boolean, default False
            Use the index from the right DataFrame as the join key.
        suffixes : 2-length sequence (tuple, list, ...)
            Suffix to apply to overlapping column names in the left and
            right side, respectively
        indicator : boolean or string, default False
            Passed through to the backend DataFrame library.
        shuffle_backend: optional
            Shuffle backend to use if shuffling is necessary.
        npartitions : int, optional
            The number of output partitions
        """
        return merge(
            self,
            right,
            how,
            on,
            left_on,
            right_on,
            left_index,
            right_index,
            suffixes,
            indicator,
            shuffle_backend,
            npartitions=npartitions,
        )

    def join(
        self,
        other,
        on=None,
        how="left",
        lsuffix="",
        rsuffix="",
        shuffle_backend=None,
        npartitions=None,
    ):
        if (
            not isinstance(other, list)
            and not is_dataframe_like(other._meta)
            and hasattr(other._meta, "name")
        ):
            other = new_collection(expr.ToFrame(other.expr))

        if not isinstance(other, FrameBase):
            if not isinstance(other, list) or not all(
                isinstance(o, FrameBase) for o in other
            ):
                raise ValueError("other must be DataFrame or list of DataFrames")
            if how not in ("outer", "left"):
                raise ValueError("merge_multi only supports left or outer joins")

            return new_collection(
                JoinRecursive([self.expr] + [o.expr for o in other], how=how)
            )

        return self.merge(
            right=other,
            left_index=on is None,
            right_index=True,
            left_on=on,
            how=how,
            suffixes=(lsuffix, rsuffix),
            shuffle_backend=shuffle_backend,
            npartitions=npartitions,
        )

    def __setitem__(self, key, value):
        out = self.assign(**{key: value})
        self._expr = out._expr

    def __delitem__(self, key):
        columns = [c for c in self.columns if c != key]
        out = self[columns]
        self._expr = out._expr

    def __getattr__(self, key):
        try:
            # Prioritize `DataFrame` attributes
            return object.__getattribute__(self, key)
        except AttributeError as err:
            try:
                # Check if key is in columns if key
                # is not a normal attribute
                if key in self.expr._meta.columns:
                    return Series(self.expr[key])
                raise err
            except AttributeError:
                # Fall back to `BaseFrame.__getattr__`
                return super().__getattr__(key)

    def __dir__(self):
        o = set(dir(type(self)))
        o.update(self.__dict__)
        o.update(set(dir(expr.Expr)))
        o.update(c for c in self.columns if (isinstance(c, str) and c.isidentifier()))
        return list(o)

    def map(self, func, na_action=None):
        return new_collection(expr.Map(self.expr, arg=func, na_action=na_action))

    def __repr__(self):
        return f"<dask_expr.expr.DataFrame: expr={self.expr}>"

    def nlargest(self, n=5, columns=None):
        return new_collection(NLargest(self.expr, n=n, _columns=columns))

    def nsmallest(self, n=5, columns=None):
        return new_collection(NSmallest(self.expr, n=n, _columns=columns))

    def memory_usage(self, deep=False, index=True):
        return new_collection(MemoryUsageFrame(self.expr, deep=deep, _index=index))

    def drop_duplicates(self, subset=None, ignore_index=False, split_out=True):
        # Fail early if subset is not valid, e.g. missing columns
        subset = _convert_to_list(subset)
        meta_nonempty(self._meta).drop_duplicates(subset=subset)
        return new_collection(
            DropDuplicates(
                self.expr, subset=subset, ignore_index=ignore_index, split_out=split_out
            )
        )

    def dropna(self, how=no_default, subset=None, thresh=no_default):
        if how is not no_default and thresh is not no_default:
            raise TypeError(
                "You cannot set both the how and thresh arguments at the same time."
            )
        subset = _convert_to_list(subset)
        return new_collection(
            expr.DropnaFrame(self.expr, how=how, subset=subset, thresh=thresh)
        )

    def sample(self, n=None, frac=None, replace=False, random_state=None):
        if n is not None:
            msg = (
                "sample does not support the number of sampled items "
                "parameter, 'n'. Please use the 'frac' parameter instead."
            )
            if isinstance(n, Number) and 0 <= n <= 1:
                warnings.warn(msg)
                frac = n
            else:
                raise ValueError(msg)

        if frac is None:
            raise ValueError("frac must not be None")

        if random_state is None:
            random_state = np.random.RandomState()

        state_data = random_state_data(self.npartitions, random_state)
        return new_collection(
            expr.Sample(self.expr, state_data=state_data, frac=frac, replace=replace)
        )

    def rename(self, columns):
        return new_collection(expr.RenameFrame(self.expr, columns=columns))

    def explode(self, column):
        column = _convert_to_list(column)
        return new_collection(expr.ExplodeFrame(self.expr, column=column))

    def drop(self, labels=None, axis=0, columns=None, errors="raise"):
        if columns is None and labels is None:
            raise TypeError("must either specify 'columns' or 'labels'")

        axis = _validate_axis(axis)

        if axis == 1:
            columns = labels or columns
        elif axis == 0 and columns is None:
            raise NotImplementedError(
                "Drop currently only works for axis=1 or when columns is not None"
            )
        return new_collection(expr.Drop(self.expr, columns=columns, errors=errors))

    def to_parquet(self, path, **kwargs):
        from dask_expr.io.parquet import to_parquet

        return to_parquet(self, path, **kwargs)

    def select_dtypes(self, include=None, exclude=None):
        columns = self._meta.select_dtypes(include=include, exclude=exclude).columns
        return new_collection(self.expr[columns])

    def eval(self, expr, **kwargs):
        return new_collection(Eval(self.expr, _expr=expr, expr_kwargs=kwargs))

    def set_index(
        self,
        other,
        drop=True,
        sorted=False,
        npartitions: int | None = None,
        divisions=None,
        sort: bool = True,
        upsample: float = 1.0,
        partition_size: float = 128e6,
    ):
        if isinstance(other, list):
            if any([isinstance(c, FrameBase) for c in other]):
                raise TypeError("List[FrameBase] not supported by set_index")
            elif not sorted:
                raise NotImplementedError("Multi-column set_index requires sorted=True")
        if isinstance(other, DataFrame):
            raise TypeError("other can't be of type DataFrame")
        if isinstance(other, Series):
            if other._name == self.index._name:
                return self
        elif other == self.index.name:
            return self

        if divisions is not None:
            check_divisions(divisions)
        other = other.expr if isinstance(other, Series) else other

        if (sorted or not sort) and npartitions is not None:
            raise ValueError(
                "Specifying npartitions with sort=False or sorted=True is not "
                "supported. Call `repartition` afterwards."
            )

        if sorted:
            return new_collection(
                SetIndexBlockwise(self.expr, other, drop, new_divisions=divisions)
            )
        elif not sort:
            return new_collection(SetIndexBlockwise(self.expr, other, drop, None))

        return new_collection(
            SetIndex(
                self.expr,
                other,
                drop,
                user_divisions=divisions,
                npartitions=npartitions,
                upsample=upsample,
                partition_size=partition_size,
            )
        )

    def sort_values(
        self,
        by: str | list[str],
        npartitions: int | None = None,
        ascending: bool | list[bool] = True,
        na_position: Literal["first"] | Literal["last"] = "last",
        partition_size: float = 128e6,
        sort_function: Callable[[pd.DataFrame], pd.DataFrame] | None = None,
        sort_function_kwargs: Mapping[str, Any] | None = None,
        upsample: float = 1.0,
        ignore_index: bool | None = False,
        shuffle: str | None = None,
    ):
        """See DataFrame.sort_values for docstring"""
        if na_position not in ("first", "last"):
            raise ValueError("na_position must be either 'first' or 'last'")
        if not isinstance(by, list):
            by = [by]
        if any(not isinstance(b, str) for b in by):
            raise NotImplementedError(
                "Dataframes only support sorting by named columns which must be passed as a "
                "string or a list of strings.\n"
                "You passed %s" % str(by)
            )

        if not isinstance(ascending, bool):
            # support [True] as input
            if (
                isinstance(ascending, list)
                and len(ascending) == 1
                and isinstance(ascending[0], bool)
            ):
                ascending = ascending[0]
            else:
                raise NotImplementedError(
                    f"Dask currently only supports a single boolean for ascending. You passed {str(ascending)}"
                )

        return new_collection(
            SortValues(
                self.expr,
                by,
                ascending,
                na_position,
                npartitions,
                partition_size,
                sort_function,
                sort_function_kwargs,
                upsample,
                ignore_index,
                shuffle,
            )
        )

    def query(self, expr, **kwargs):
        return new_collection(Query(self.expr, expr, kwargs))

    def add_prefix(self, prefix):
        return new_collection(expr.AddPrefix(self.expr, prefix))

    def add_suffix(self, suffix):
        return new_collection(expr.AddSuffix(self.expr, suffix))

    def pivot_table(self, index, columns, values, aggfunc="mean"):
        return pivot_table(self, index, columns, values, aggfunc)

    @property
    def iloc(self):
        from dask_expr._indexing import ILocIndexer

        return ILocIndexer(self)


class Series(FrameBase):
    """Series-like Expr Collection"""

    @property
    def shape(self):
        return (self.size,)

    def __dir__(self):
        o = set(dir(type(self)))
        o.update(self.__dict__)
        o.update(set(dir(expr.Expr)))
        return list(o)

    @property
    def name(self):
        return self.expr._meta.name

    @property
    def dtype(self):
        return self.expr._meta.dtype

    @property
    def nbytes(self):
        return new_collection(self.expr.nbytes)

    def map(self, arg, na_action=None):
        return new_collection(expr.Map(self.expr, arg=arg, na_action=na_action))

    def __repr__(self):
        return f"<dask_expr.expr.Series: expr={self.expr}>"

    def to_frame(self, name=no_default):
        return new_collection(expr.ToFrame(self.expr, name=name))

    def value_counts(self, sort=None, ascending=False, dropna=True, normalize=False):
        return new_collection(
            ValueCounts(self.expr, sort, ascending, dropna, normalize)
        )

    def nlargest(self, n=5):
        return new_collection(NLargest(self.expr, n=n))

    def nsmallest(self, n=5):
        return new_collection(NSmallest(self.expr, n=n))

    def memory_usage(self, deep=False, index=True):
        return new_collection(MemoryUsageFrame(self.expr, deep=deep, _index=index))

    def product(self):
        return new_collection(Prod(self.expr))

    def unique(self):
        return new_collection(Unique(self.expr))

    def drop_duplicates(self, ignore_index=False, split_out=True):
        return new_collection(
            DropDuplicates(self.expr, ignore_index=ignore_index, split_out=split_out)
        )

    def dropna(self):
        return new_collection(expr.DropnaSeries(self.expr))

    def between(self, left, right, inclusive="both"):
        return new_collection(
            expr.Between(self.expr, left=left, right=right, inclusive=inclusive)
        )

    def explode(self):
        return new_collection(expr.ExplodeSeries(self.expr))

    cat = CachedAccessor("cat", CategoricalAccessor)
    dt = CachedAccessor("dt", DatetimeAccessor)
    str = CachedAccessor("str", StringAccessor)

    def _repartition_quantiles(self, npartitions, upsample=1.0, random_state=None):
        return new_collection(
            RepartitionQuantiles(self.expr, npartitions, upsample, random_state)
        )

    def rename(self, index):
        if is_scalar(index) or isinstance(index, tuple):
            return new_collection(expr.RenameSeries(self.expr, index))
        raise NotImplementedError(f"passing index={type(index)} is not supported")

    @property
    def is_monotonic_increasing(self):
        return new_collection(IsMonotonicIncreasing(self.expr))

    @property
    def is_monotonic_decreasing(self):
        return new_collection(IsMonotonicDecreasing(self.expr))


class Index(Series):
    """Index-like Expr Collection"""

    def __repr__(self):
        return f"<dask_expr.expr.Index: expr={self.expr}>"

    def to_frame(self, index=True, name=no_default):
        if not index:
            raise NotImplementedError
        return new_collection(expr.ToFrameIndex(self.expr, index=index, name=name))

    def memory_usage(self, deep=False):
        return new_collection(MemoryUsageIndex(self.expr, deep=deep))

    def __dir__(self):
        o = set(dir(type(self)))
        o.update(self.__dict__)
        o.update(set(dir(expr.Expr)))
        return list(o)


class Scalar(FrameBase):
    """Scalar Expr Collection"""

    def __repr__(self):
        return f"<dask_expr.expr.Scalar: expr={self.expr}>"

    def __dask_postcompute__(self):
        return first, ()


def new_collection(expr):
    """Create new collection from an expr"""

    meta = expr._meta
    expr._name  # Ensure backend is imported
    if is_dataframe_like(meta):
        return DataFrame(expr)
    elif is_series_like(meta):
        return Series(expr)
    elif is_index_like(meta):
        return Index(expr)
    else:
        return Scalar(expr)


def optimize(collection, fuse=True):
    return new_collection(expr.optimize(collection.expr, fuse=fuse))


def from_pandas(data, npartitions=1, sort=True):
    from dask_expr.io.io import FromPandas

    return new_collection(
        FromPandas(
            _BackendData(data.copy()),
            npartitions=npartitions,
            sort=sort,
        )
    )


def from_graph(*args, **kwargs):
    from dask_expr.io.io import FromGraph

    return new_collection(FromGraph(*args, **kwargs))


def from_dask_dataframe(ddf: _Frame, optimize: bool = True) -> FrameBase:
    """Create a dask-expr collection from a dask-dataframe collection

    Parameters
    ----------
    optimize
        Whether to optimize the graph before conversion.
    """
    graph = ddf.dask
    if optimize:
        graph = ddf.__dask_optimize__(graph, ddf.__dask_keys__())
    return from_graph(graph, ddf._meta, ddf.divisions, ddf._name)


def read_csv(path, *args, usecols=None, **kwargs):
    from dask_expr.io.csv import ReadCSV

    if not isinstance(path, str):
        path = stringify_path(path)
    return new_collection(ReadCSV(path, *args, columns=usecols, **kwargs))


def read_parquet(
    path=None,
    columns=None,
    filters=None,
    categories=None,
    index=None,
    storage_options=None,
    dtype_backend=None,
    calculate_divisions=False,
    ignore_metadata_file=False,
    metadata_task_size=None,
    split_row_groups="infer",
    blocksize="default",
    aggregate_files=None,
    parquet_file_extension=(".parq", ".parquet", ".pq"),
    filesystem="fsspec",
    engine=None,
    **kwargs,
):
    from dask_expr.io.parquet import ReadParquet, _set_parquet_engine

    if not isinstance(path, str):
        path = stringify_path(path)

    kwargs["dtype_backend"] = dtype_backend

    return new_collection(
        ReadParquet(
            path,
            columns=_convert_to_list(columns),
            filters=filters,
            categories=categories,
            index=index,
            storage_options=storage_options,
            calculate_divisions=calculate_divisions,
            ignore_metadata_file=ignore_metadata_file,
            metadata_task_size=metadata_task_size,
            split_row_groups=split_row_groups,
            blocksize=blocksize,
            aggregate_files=aggregate_files,
            parquet_file_extension=parquet_file_extension,
            filesystem=filesystem,
            engine=_set_parquet_engine(engine),
            kwargs=kwargs,
        )
    )


def concat(
    dfs,
    axis=0,
    join="outer",
    ignore_unknown_divisions=False,
    ignore_order=False,
    **kwargs,
):
    if not isinstance(dfs, list):
        raise TypeError("dfs must be a list of DataFrames/Series objects")
    if len(dfs) == 0:
        raise ValueError("No objects to concatenate")
    if len(dfs) == 1:
        return dfs[0]

    if join not in ("inner", "outer"):
        raise ValueError("'join' must be 'inner' or 'outer'")

    dfs = [from_pandas(df) if not is_dask_collection(df) else df for df in dfs]

    if axis == 1:
        dfs = [df for df in dfs if len(df.columns) > 0]

    return new_collection(
        Concat(
            join,
            ignore_order,
            kwargs,
            axis,
            ignore_unknown_divisions,
            *[df.expr for df in dfs],
        )
    )


def merge(
    left,
    right,
    how="inner",
    on=None,
    left_on=None,
    right_on=None,
    left_index=False,
    right_index=False,
    suffixes=("_x", "_y"),
    indicator=False,
    shuffle_backend=None,
    npartitions=None,
):
    for o in [on, left_on, right_on]:
        if isinstance(o, FrameBase):
            raise NotImplementedError()
    if not on and not left_on and not right_on and not left_index and not right_index:
        on = [c for c in left.columns if c in right.columns]
        if not on:
            left_index = right_index = True

    if on and not left_on and not right_on:
        left_on = right_on = on

    supported_how = ("left", "right", "outer", "inner")
    if how not in supported_how:
        raise ValueError(
            f"dask.dataframe.merge does not support how='{how}'."
            f"Options are: {supported_how}."
        )

    # Transform pandas objects into dask.dataframe objects
    if not is_dask_collection(left):
        if right_index and left_on:  # change to join on index
            left = left.set_index(left[left_on])
            left_on = None
            left_index = True
        left = from_pandas(left, npartitions=1)

    if not is_dask_collection(right):
        if left_index and right_on:  # change to join on index
            right = right.set_index(right[right_on])
            right_on = None
            right_index = True
        right = from_pandas(right, npartitions=1)

    left = left.expr
    right = right.expr
    assert is_dataframe_like(right._meta)

    return new_collection(
        Merge(
            left,
            right,
            how=how,
            left_on=left_on,
            right_on=right_on,
            left_index=left_index,
            right_index=right_index,
            suffixes=suffixes,
            indicator=indicator,
            shuffle_backend=shuffle_backend,
            _npartitions=npartitions,
        )
    )


def from_map(
    func,
    *iterables,
    args=None,
    meta=no_default,
    divisions=None,
    label=None,
    enforce_metadata=False,
    **kwargs,
):
    """Create a dask-expr collection from a custom function map

    NOTE: The underlying ``Expr`` object produced by this API
    will support column projection (via ``simplify``) if
    the ``func`` argument has "columns" in its signature.
    """
    from dask.dataframe.io.utils import DataFrameIOFunction

    from dask_expr.io import FromMap, FromMapProjectable

    if "token" in kwargs:
        # This option doesn't really make sense in dask-expr
        raise NotImplementedError("dask_expr does not support a token argument.")

    # Check if `func` supports column projection
    allow_projection = True
    if "columns" in inspect.signature(func).parameters:
        allow_projection = True
    elif isinstance(func, DataFrameIOFunction):
        warnings.warn(
            "dask_expr does not support the DataFrameIOFunction "
            "protocol for column projection. To enable column "
            "projection, please ensure that the signature of `func` "
            "includes a `columns=` keyword argument instead."
        )
    else:
        allow_projection = False

    args = [] if args is None else args
    kwargs = {} if kwargs is None else kwargs
    if allow_projection:
        columns = kwargs.pop("columns", None)
        return new_collection(
            FromMapProjectable(
                func,
                iterables,
                columns,
                args,
                kwargs,
                meta,
                enforce_metadata,
                divisions,
                label,
            )
        )
    else:
        return new_collection(
            FromMap(
                func,
                iterables,
                args,
                kwargs,
                meta,
                enforce_metadata,
                divisions,
                label,
            )
        )


def repartition(df, divisions, force=False):
    if isinstance(df, FrameBase):
        return df.repartition(divisions=divisions, force=force)
    elif is_dataframe_like(df) or is_series_like(df):
        return new_collection(
            FromPandasDivisions(_BackendData(df), divisions=divisions)
        )
    else:
        raise NotImplementedError(f"repartition is not implemented for {type(df)}.")


def pivot_table(df, index, columns, values, aggfunc="mean"):
    if not is_scalar(index) or index not in df._meta.columns:
        raise ValueError("'index' must be the name of an existing column")
    if not is_scalar(columns) or columns not in df._meta.columns:
        raise ValueError("'columns' must be the name of an existing column")
    if not methods.is_categorical_dtype(df._meta[columns]):
        raise ValueError("'columns' must be category dtype")
    if not has_known_categories(df._meta[columns]):
        raise ValueError("'columns' categories must be known")

    if not (
        is_scalar(values)
        and values in df._meta.columns
        or not is_scalar(values)
        and all(is_scalar(x) and x in df._meta.columns for x in values)
    ):
        raise ValueError("'values' must refer to an existing column or columns")

    return new_collection(
        PivotTable(
            df.expr, index=index, columns=columns, values=values, aggfunc=aggfunc
        )
    )


def to_numeric(arg, errors="raise", downcast=None):
    return new_collection(ToNumeric(frame=arg.expr, errors=errors, downcast=downcast))<|MERGE_RESOLUTION|>--- conflicted
+++ resolved
@@ -32,11 +32,7 @@
 from dask_expr._categorical import CategoricalAccessor
 from dask_expr._concat import Concat
 from dask_expr._datetime import DatetimeAccessor
-<<<<<<< HEAD
-from dask_expr._expr import BFill, Eval, FFill, Query, no_default
-=======
-from dask_expr._expr import Eval, Query, ToNumeric, no_default
->>>>>>> b5eb1cb1
+from dask_expr._expr import BFill, Eval, FFill, Query, ToNumeric, no_default
 from dask_expr._merge import JoinRecursive, Merge
 from dask_expr._quantiles import RepartitionQuantiles
 from dask_expr._reductions import (
