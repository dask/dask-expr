--- conflicted
+++ resolved
@@ -909,27 +909,26 @@
     assert_eq(result, expected)
 
 
-<<<<<<< HEAD
-def test_groupby_size_drop_columns(df, pdf):
-    result = df.groupby("x").size()
-    assert result.simplify()._name == df[["x"]].groupby("x").size().simplify()._name
-    assert_eq(result, pdf.groupby("x").size())
-
-    result = df.groupby("x")[["y", "z"]].size()
-    assert result.simplify()._name == df[["x"]].groupby("x").size().simplify()._name
-    assert_eq(result, pdf.groupby("x")[["y", "z"]].size())
-
-    assert_eq(df.groupby("x").y.size(), pdf.groupby("x").y.size())
-    assert_eq(df.x.groupby(df.x).size(), pdf.x.groupby(pdf.x).size())
-
-    result = df[["y", "z"]].groupby(df.x).size()
-    assert result.simplify()._name == df[[]].groupby(df.x).size().simplify()._name
-    assert_eq(result, pdf[["y", "z"]].groupby(pdf.x).size())
-=======
 @pytest.mark.parametrize("attr", ("std", "var"))
 def test_series_groupby_not_supported(df, attr):
     # See: https://github.com/dask-contrib/dask-expr/issues/840
     g = df.groupby("x")
     with pytest.raises(NotImplementedError, match="Please use `aggregate`"):
         getattr(g.x, attr)()
->>>>>>> 5338d069
+
+
+def test_groupby_size_drop_columns(df, pdf):
+    result = df.groupby("x").size()
+    assert result.simplify()._name == df[["x"]].groupby("x").size().simplify()._name
+    assert_eq(result, pdf.groupby("x").size())
+
+    result = df.groupby("x")[["y", "z"]].size()
+    assert result.simplify()._name == df[["x"]].groupby("x").size().simplify()._name
+    assert_eq(result, pdf.groupby("x")[["y", "z"]].size())
+
+    assert_eq(df.groupby("x").y.size(), pdf.groupby("x").y.size())
+    assert_eq(df.x.groupby(df.x).size(), pdf.x.groupby(pdf.x).size())
+
+    result = df[["y", "z"]].groupby(df.x).size()
+    assert result.simplify()._name == df[[]].groupby(df.x).size().simplify()._name
+    assert_eq(result, pdf[["y", "z"]].groupby(pdf.x).size())