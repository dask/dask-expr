import re
from collections import OrderedDict

import dask
import numpy as np
import pytest

from dask_expr import from_pandas
from dask_expr._groupby import GroupByUDFBlockwise
from dask_expr._reductions import TreeReduce
from dask_expr._shuffle import Shuffle, divisions_lru
from dask_expr.io import FromPandas
from dask_expr.tests._util import _backend_library, assert_eq, xfail_gpu

# Set DataFrame backend for this module
lib = _backend_library()


@pytest.fixture
def pdf():
    pdf = lib.DataFrame({"x": list(range(10)) * 10, "y": range(100), "z": 1})
    yield pdf


@pytest.fixture
def df(pdf):
    yield from_pandas(pdf, npartitions=4)


@pytest.mark.xfail(reason="Cannot group on a Series yet")
def test_groupby_unsupported_by(pdf, df):
    assert_eq(df.groupby(df.x).sum(), pdf.groupby(pdf.x).sum())


@pytest.mark.parametrize("split_every", [None, 5])
@pytest.mark.parametrize(
    "api", ["sum", "mean", "min", "max", "prod", "first", "last", "var", "std"]
)
@pytest.mark.parametrize(
    "numeric_only",
    [
        pytest.param(True, marks=xfail_gpu("numeric_only not supported by cudf")),
        False,
    ],
)
def test_groupby_numeric(pdf, df, api, numeric_only, split_every):
    if not numeric_only and api in {"var", "std"}:
        pytest.xfail("not implemented")
    g = df.groupby("x")
    agg = getattr(g, api)(numeric_only=numeric_only, split_every=split_every)

    expect = getattr(pdf.groupby("x"), api)(numeric_only=numeric_only)
    assert_eq(agg, expect)

    g = df.y.groupby(df.x)
    agg = getattr(g, api)()

    expect = getattr(pdf.y.groupby(pdf.x), api)()
    assert_eq(agg, expect)

    g = df.groupby("x")
    agg = getattr(g, api)(numeric_only=numeric_only)["y"]

    expect = getattr(pdf.groupby("x"), api)(numeric_only=numeric_only)["y"]
    assert_eq(agg, expect)

    g = df.groupby([df.x])
    agg = getattr(g, api)(numeric_only=numeric_only)["y"]

    expect = getattr(pdf.groupby([pdf.x]), api)(numeric_only=numeric_only)["y"]
    assert_eq(agg, expect)

    g = df.groupby([df.x, df.z])
    agg = getattr(g, api)()
    expect = getattr(pdf.groupby([pdf.x, pdf.z]), api)(numeric_only=numeric_only)
    assert_eq(agg, expect)

    g = df.groupby([df.x, "z"])
    agg = getattr(g, api)()
    expect = getattr(pdf.groupby([pdf.x, "z"]), api)(numeric_only=numeric_only)
    assert_eq(agg, expect)

    pdf = pdf.set_index("x")
    df = from_pandas(pdf, npartitions=10, sort=False)
    g = df.groupby("x")
    agg = getattr(g, api)()
    expect = getattr(pdf.groupby("x"), api)(numeric_only=numeric_only)
    assert_eq(agg, expect)

    g = df.groupby(["x", "z"])
    agg = getattr(g, api)()
    expect = getattr(pdf.groupby(["x", "z"]), api)(numeric_only=numeric_only)
    assert_eq(agg, expect)


def test_groupby_reduction_optimize(pdf, df):
    df = df.replace(1, 5)
    agg = df.groupby(df.x).y.sum()
    expected_query = df[["x", "y"]]
    expected_query = expected_query.groupby(expected_query.x).y.sum()
    assert agg.optimize()._name == expected_query.optimize()._name
    expect = pdf.replace(1, 5).groupby(["x"]).y.sum()
    assert_eq(agg, expect)

    df2 = df[["y"]]
    agg = df2.groupby(df.x).y.sum()
    ops = [
        op for op in agg.expr.optimize(fuse=False).walk() if isinstance(op, FromPandas)
    ]
    assert len(ops) == 1
    assert ops[0].columns == ["x", "y"]

    df2 = df[["y"]]
    agg = df2.groupby(df.x).y.apply(lambda x: x)
    ops = [
        op for op in agg.expr.optimize(fuse=False).walk() if isinstance(op, FromPandas)
    ]
    assert len(ops) == 1
    assert ops[0].columns == ["x", "y"]
    assert_eq(agg, pdf.replace(1, 5).groupby(pdf.replace(1, 5).x).y.apply(lambda x: x))


@pytest.mark.parametrize(
    "func",
    [
        "count",
        pytest.param(
            "value_counts", marks=xfail_gpu("value_counts not supported by cudf")
        ),
        "size",
        "head",
        "tail",
    ],
)
def test_groupby_no_numeric_only(pdf, func):
    pdf = pdf.drop(columns="z")
    df = from_pandas(pdf, npartitions=10)
    g = df.groupby("x")
    agg = getattr(g, func)()

    expect = getattr(pdf.groupby("x"), func)()
    assert_eq(agg, expect)

    g = df.y.groupby(df.x)
    agg = getattr(g, func)()

    expect = getattr(pdf.y.groupby(pdf.x), func)()
    assert_eq(agg, expect)


def test_groupby_mean_slice(pdf, df):
    g = df.groupby("x")
    agg = g.y.mean()

    expect = pdf.groupby("x").y.mean()
    assert_eq(agg, expect)


<<<<<<< HEAD
def test_groupby_agg_grouper_single(pdf):
    pdf = pdf[["x"]]
    df = from_pandas(pdf, npartitions=2)

    result = df.groupby("x")["x"].agg(["min", "max"])
    print(result.compute())
    expected = pdf.groupby("x")["x"].agg(["min", "max"])
    assert_eq(result, expected)


@pytest.mark.parametrize("slice_", ["a", ["a"], ["a", "b"], ["b"]])
def test_groupby_agg_grouper_multiple(slice_):
    d = lib.DataFrame({"a": [1, 2, 3, 4], "b": [1, 2, 3, 4]})
    a = from_pandas(d, npartitions=2)

    result = a.groupby("a")[slice_].agg(["min", "max"])
    expected = d.groupby("a")[slice_].agg(["min", "max"])
=======
def test_groupby_slice_agg_reduces(df, pdf):
    result = df.groupby("x")["y"].agg(["min", "max"])
    expected = pdf.groupby("x")["y"].agg(["min", "max"])
>>>>>>> 73547fea
    assert_eq(result, expected)


def test_groupby_nunique(df, pdf):
    with pytest.raises(AttributeError):
        df.groupby("x").nunique()

    assert_eq(df.groupby("x").y.nunique(split_out=1), pdf.groupby("x").y.nunique())
    assert_eq(df.groupby("x").y.nunique(split_out=True), pdf.groupby("x").y.nunique())
    assert df.groupby("x").y.nunique().npartitions == df.npartitions
    assert_eq(df.y.groupby(df.x).nunique(split_out=1), pdf.y.groupby(pdf.x).nunique())

    pdf = pdf.add_prefix("x")
    df = from_pandas(pdf, npartitions=10)
    assert_eq(df.groupby("xx").xy.nunique(), pdf.groupby("xx").xy.nunique())
    assert_eq(df.xx.groupby(df.xy).nunique(), pdf.xx.groupby(pdf.xy).nunique())


def test_groupby_series(pdf, df):
    pdf_result = pdf.groupby(pdf.x).sum()
    result = df.groupby(df.x).sum()
    assert_eq(result, pdf_result)
    result = df.groupby("x").sum()
    assert_eq(result, pdf_result)

    df2 = from_pandas(lib.DataFrame({"a": [1, 2, 3]}), npartitions=2)

    with pytest.raises(NotImplementedError, match="DataFrames columns"):
        df.groupby(df2.a)


@pytest.mark.parametrize(
    "spec",
    [
        {"x": "count"},
        {"x": ["count"]},
        {"x": ["count"], "y": "mean"},
        {"x": ["sum", "mean"]},
        ["min", "mean"],
        "sum",
    ],
)
def test_groupby_agg(pdf, df, spec):
    g = df.groupby("x")
    agg = g.agg(spec)

    expect = pdf.groupby("x").agg(spec)
    assert_eq(agg, expect)

    g = df.groupby(["x", "y"])
    agg = g.agg(spec)

    expect = pdf.groupby(["x", "y"]).agg(spec)
    assert_eq(agg, expect)


@pytest.mark.parametrize(
    "spec",
    [
        "sum",
        ["sum"],
        ["sum", "mean"],
    ],
)
def test_series_groupby_agg(pdf, df, spec):
    g = df.y.groupby(df.x)
    agg = g.agg(spec)

    expect = pdf.y.groupby(pdf.x).agg(spec)
    assert_eq(agg, expect)


def test_groupby_getitem_agg(pdf, df):
    assert_eq(df.groupby("x").y.sum(), pdf.groupby("x").y.sum())
    assert_eq(df.groupby("x")[["y"]].sum(), pdf.groupby("x")[["y"]].sum())


def test_groupby_agg_column_projection(pdf, df):
    g = df.groupby("x")
    agg = g.agg({"x": "count"}).simplify()

    assert list(agg.frame.columns) == ["x"]
    expect = pdf.groupby("x").agg({"x": "count"})
    assert_eq(agg, expect)


def test_groupby_split_every(pdf):
    df = from_pandas(pdf, npartitions=16)
    query = df.groupby("x").sum()
    tree_reduce_node = list(query.optimize(fuse=False).find_operations(TreeReduce))
    assert len(tree_reduce_node) == 1
    assert tree_reduce_node[0].split_every == 8

    query = df.groupby("x").aggregate({"y": "sum"})
    tree_reduce_node = list(query.optimize(fuse=False).find_operations(TreeReduce))
    assert len(tree_reduce_node) == 1
    assert tree_reduce_node[0].split_every == 8


def test_groupby_index(pdf):
    pdf = pdf.set_index("x")
    df = from_pandas(pdf, npartitions=10)
    result = df.groupby(df.index).sum()
    expected = pdf.groupby(pdf.index).sum()
    assert_eq(result, expected)
    assert_eq(result["y"], expected["y"])

    result = df.groupby(df.index).var()
    expected = pdf.groupby(pdf.index).var()
    assert_eq(result, expected)
    assert_eq(result["y"], expected["y"])

    result = df.groupby(df.index).agg({"y": "sum"})
    expected = pdf.groupby(pdf.index).agg({"y": "sum"})
    assert_eq(result, expected)


def test_split_out_automatically():
    pdf = lib.DataFrame({"a": [1, 2, 3] * 1_000, "b": 1, "c": 1, "d": 1})
    df = from_pandas(pdf, npartitions=500)
    q = df.groupby("a").sum()
    assert q.optimize().npartitions == 1
    expected = pdf.groupby("a").sum()
    assert_eq(q, expected)

    q = df.groupby(["a", "b"]).sum()
    assert q.optimize().npartitions == 5
    expected = pdf.groupby(["a", "b"]).sum()
    assert_eq(q, expected)

    q = df.groupby(["a", "b", "c"]).sum()
    assert q.optimize().npartitions == 10
    expected = pdf.groupby(["a", "b", "c"]).sum()
    assert_eq(q, expected)


def test_split_out_sort_values_compute(pdf, df):
    divisions_lru.data = OrderedDict()
    result = df.groupby("x").sum(split_out=2).sort_values(by="y").compute()
    assert len(divisions_lru.data) == 0
    expected = pdf.groupby("x").sum().sort_values(by="y")
    assert_eq(result, expected)


def test_groupby_repartition_to_one(pdf, df):
    df = from_pandas(pdf, npartitions=25)
    result = (
        df.groupby("x", sort=True).sum(split_out=2).repartition(npartitions=1).compute()
    )
    expected = pdf.groupby("x").sum()
    assert_eq(result, expected)


def test_groupby_apply(df, pdf):
    def test(x):
        x["new"] = x.sum().sum()
        return x

    assert_eq(df.groupby(df.x).apply(test), pdf.groupby(pdf.x).apply(test))
    assert_eq(
        df.groupby(df.x, group_keys=False).apply(test),
        pdf.groupby(pdf.x, group_keys=False).apply(test),
    )
    assert_eq(df.groupby("x").apply(test), pdf.groupby("x").apply(test))
    assert_eq(
        df.groupby("x").apply(test, meta=pdf.groupby("x").apply(test).head(0)),
        pdf.groupby("x").apply(test),
    )
    assert_eq(df.groupby(["x", "y"]).apply(test), pdf.groupby(["x", "y"]).apply(test))

    query = df.groupby("x").apply(test).optimize(fuse=False)
    assert query.expr.find_operations(Shuffle)
    assert query.expr.find_operations(GroupByUDFBlockwise)

    query = df.groupby("x")[["y"]].apply(test).simplify()
    expected = df[["x", "y"]].groupby("x")[["y"]].apply(test).simplify()
    assert query._name == expected._name
    assert_eq(query, pdf.groupby("x")[["y"]].apply(test))


def test_groupby_transform(df, pdf):
    def test(x):
        return x

    assert_eq(df.groupby(df.x).transform(test), pdf.groupby(pdf.x).transform(test))
    assert_eq(df.groupby("x").transform(test), pdf.groupby("x").transform(test))
    assert_eq(
        df.groupby("x").transform(test, meta=pdf.groupby("x").transform(test).head(0)),
        pdf.groupby("x").transform(test),
    )

    query = df.groupby("x").transform(test).optimize(fuse=False)
    assert query.expr.find_operations(Shuffle)
    assert query.expr.find_operations(GroupByUDFBlockwise)

    query = df.groupby("x")[["y"]].transform(test).simplify()
    expected = df[["x", "y"]].groupby("x")[["y"]].transform(test).simplify()
    assert query._name == expected._name
    assert_eq(query, pdf.groupby("x")[["y"]].transform(test))


def test_groupby_shift(df, pdf):
    assert_eq(df.groupby(df.x).shift(periods=1), pdf.groupby(pdf.x).shift(periods=1))
    assert_eq(df.groupby("x").shift(periods=1), pdf.groupby("x").shift(periods=1))
    assert_eq(
        df.groupby("x").shift(
            periods=1, meta=pdf.groupby("x").shift(periods=1).head(0)
        ),
        pdf.groupby("x").shift(periods=1),
    )

    query = df.groupby("x").shift(periods=1).optimize(fuse=False)
    assert query.expr.find_operations(Shuffle)
    assert query.expr.find_operations(GroupByUDFBlockwise)

    query = df.groupby("x")[["y"]].shift(periods=1).simplify()
    expected = df[["x", "y"]].groupby("x")[["y"]].shift(periods=1).simplify()
    assert query._name == expected._name
    assert_eq(query, pdf.groupby("x")[["y"]].shift(periods=1))


@pytest.mark.parametrize(
    "api", ["sum", "mean", "min", "max", "prod", "var", "std", "size"]
)
@pytest.mark.parametrize("sort", [True, False])
@pytest.mark.parametrize("split_out", [1, 2])
def test_groupby_single_agg_split_out(pdf, df, api, sort, split_out):
    g = df.groupby("x", sort=sort)
    agg = getattr(g, api)(split_out=split_out)

    expect = getattr(pdf.groupby("x", sort=sort), api)()
    assert_eq(agg, expect, sort_results=not sort)

    g = df.y.groupby(df.x, sort=sort)
    agg = getattr(g, api)(split_out=split_out)
    expect = getattr(pdf.y.groupby(pdf.x, sort=sort), api)()
    assert_eq(agg, expect, sort_results=not sort)

    g = df.y.groupby([df.x, df.z], sort=sort)
    agg = getattr(g, api)(split_out=split_out)
    expect = getattr(pdf.y.groupby([pdf.x, pdf.z], sort=sort), api)()
    assert_eq(agg, expect, sort_results=not sort)


@pytest.mark.parametrize(
    "func",
    [
        lambda grouped: grouped.apply(lambda x: x.sum()),
        lambda grouped: grouped.transform(lambda x: x.sum()),
    ],
)
def test_apply_or_transform_shuffle_multilevel(pdf, df, func):
    grouper = lambda df: [df["x"] + 1, df["y"] + 1]

    with pytest.warns(UserWarning):
        # DataFrameGroupBy
        assert_eq(func(df.groupby(grouper(df))), func(pdf.groupby(grouper(pdf))))

        # SeriesGroupBy
        assert_eq(
            func(df.groupby(grouper(df))["z"]), func(pdf.groupby(grouper(pdf))["z"])
        )

        # DataFrameGroupBy with column slice
        assert_eq(
            func(df.groupby(grouper(df))[["z"]]),
            func(pdf.groupby(grouper(pdf))[["z"]]),
        )


@pytest.mark.parametrize(
    "spec",
    [
        {"x": "count"},
        {"x": ["count"]},
        {"x": ["count"], "y": "mean"},
        {"x": ["sum", "mean"]},
        ["min", "mean"],
        "sum",
    ],
)
@pytest.mark.parametrize("sort", [True, False])
@pytest.mark.parametrize("split_out", [1, 2])
def test_groupby_agg_split_out(pdf, df, spec, sort, split_out):
    g = df.groupby("x", sort=sort)
    agg = g.agg(spec, split_out=split_out)

    expect = pdf.groupby("x", sort=sort).agg(spec)
    assert_eq(agg, expect, sort_results=not sort)


def test_groupby_reduction_shuffle(df, pdf):
    q = df.groupby("x").sum(split_out=True)
    assert q.optimize().npartitions == df.npartitions
    expected = pdf.groupby("x").sum()
    assert_eq(q, expected)


def test_groupby_projection_split_out(df, pdf):
    pdf_result = pdf.groupby("x")["y"].sum()
    result = df.groupby("x")["y"].sum(split_out=2)
    assert_eq(result, pdf_result)

    pdf_result = pdf.groupby("y")["x"].sum()
    df = from_pandas(pdf, npartitions=50)
    result = df.groupby("y")["x"].sum(split_out=2)
    assert_eq(result, pdf_result)


def test_numeric_column_names():
    df = lib.DataFrame({0: [0, 1, 0, 1], 1: [1, 2, 3, 4], 2: [0, 1, 0, 1]})
    ddf = from_pandas(df, npartitions=2)
    assert_eq(ddf.groupby(0).sum(), df.groupby(0).sum())
    assert_eq(ddf.groupby([0, 2]).sum(), df.groupby([0, 2]).sum())
    expected = df.groupby(0).apply(lambda x: x)
    assert_eq(
        ddf.groupby(0).apply(lambda x: x, meta=expected),
        expected,
    )


def test_groupby_co_aligned_grouper(df, pdf):
    assert_eq(
        df[["y"]].groupby(df["x"]).sum(),
        pdf[["y"]].groupby(pdf["x"]).sum(),
    )


@pytest.mark.parametrize("func", ["var", "std"])
@pytest.mark.parametrize("observed", [True, False])
@pytest.mark.parametrize("dropna", [True, False])
def test_groupby_var_dropna_observed(dropna, observed, func):
    df = lib.DataFrame(
        {
            "a": [11, 12, 31, 1, 2, 3, 4, 5, 6, 10],
            "b": lib.Categorical(values=[1] * 9 + [np.nan], categories=[1, 2]),
        }
    )
    ddf = from_pandas(df, npartitions=3)
    dd_result = getattr(ddf.groupby("b", observed=observed, dropna=dropna), func)()
    pdf_result = getattr(df.groupby("b", observed=observed, dropna=dropna), func)()
    assert_eq(dd_result, pdf_result)


def test_groupby_median(df, pdf):
    assert_eq(df.groupby("x").median(), pdf.groupby("x").median())
    q = df.groupby("x").median(split_out=2)
    assert q.optimize().npartitions == 2
    assert_eq(q, pdf.groupby("x").median())
    assert_eq(df.groupby("x")["y"].median(), pdf.groupby("x")["y"].median())
    assert_eq(df.groupby("x").median()["y"], pdf.groupby("x").median()["y"])


def test_groupby_ffill_bfill(pdf):
    pdf["y"] = pdf["y"].astype("float64")

    pdf.iloc[np.arange(0, len(pdf) - 1, 3), 1] = np.nan
    df = from_pandas(pdf, npartitions=10)
    with dask.config.set({"dataframe.shuffle.method": "tasks"}):
        assert_eq(df.groupby("x").ffill(), pdf.groupby("x").ffill())
        assert_eq(df.groupby("x").bfill(), pdf.groupby("x").bfill())

        actual = df.groupby("x")["y"].ffill()
        expect = df[["x", "y"]].groupby("x")["y"].ffill()
        assert actual.optimize()._name == expect.optimize()._name
        assert_eq(actual, pdf.groupby("x")["y"].ffill())

        actual = df.groupby("x").ffill()["y"]
        expect = df[["x", "y"]].groupby("x").ffill()["y"]
        assert actual.optimize()._name == expect.optimize()._name
        assert_eq(actual, pdf.groupby("x")["y"].ffill())


@pytest.mark.parametrize(
    "by",
    [
        lambda df: "x",
        lambda df: df.x,
        lambda df: df.x + 1,
    ],
)
def test_get_group(df, pdf, by):
    ddgrouped = df.groupby(by(df))
    pdgrouped = pdf.groupby(by(pdf))

    # DataFrame
    assert_eq(ddgrouped.get_group(2), pdgrouped.get_group(2))
    assert_eq(ddgrouped.get_group(3), pdgrouped.get_group(3))
    # Series
    assert_eq(ddgrouped.y.get_group(3), pdgrouped.y.get_group(3))
    assert_eq(ddgrouped.y.get_group(2), pdgrouped.y.get_group(2))


def test_groupby_rolling():
    df = lib.DataFrame(
        {
            "column1": range(600),
            "group1": 5 * ["g" + str(i) for i in range(120)],
        },
        index=lib.date_range("20190101", periods=60).repeat(10),
    )

    ddf = from_pandas(df, npartitions=8)

    expected = df.groupby("group1").rolling("1D").sum()
    actual = ddf.groupby("group1").rolling("1D").sum()

    assert_eq(expected, actual, check_divisions=False)

    expected = df.groupby("group1").column1.rolling("1D").mean()
    actual = ddf.groupby("group1").column1.rolling("1D").mean()

    assert_eq(expected, actual, check_divisions=False)


def test_rolling_groupby_projection():
    df = lib.DataFrame(
        {
            "column1": range(600),
            "a": 1,
            "group1": 5 * ["g" + str(i) for i in range(120)],
        },
        index=lib.date_range("20190101", periods=60).repeat(10),
    )

    ddf = from_pandas(df, npartitions=8)

    actual = ddf.groupby("group1").rolling("1D").sum()["column1"]
    expected = df.groupby("group1").rolling("1D").sum()["column1"]

    assert_eq(expected, actual, check_divisions=False)

    optimal = (
        ddf[["group1", "column1"]].groupby("group1").rolling("1D").sum()["column1"]
    )

    assert actual.optimize()._name == (optimal.optimize()._name)


def test_std_var_slice(pdf, df):
    assert_eq(df.groupby("x").y.std(), pdf.groupby("x").y.std())
    assert_eq(df.groupby("x").y.var(), pdf.groupby("x").y.var())


def test_groupby_error(df):
    with pytest.raises(KeyError):
        df.groupby("A")

    dp = df.groupby("y")

    msg = "Column not found: "
    with pytest.raises(KeyError, match=msg):
        dp["A"]

    msg = re.escape(
        "DataFrameGroupBy does not allow compute method."
        "Please chain it with an aggregation method (like ``.mean()``) or get a "
        "specific group using ``.get_group()`` before calling ``compute()``"
    )

    with pytest.raises(NotImplementedError, match=msg):
        dp.compute()


def test_groupby_dir(df):
    assert "y" in dir(df.groupby("x"))


def test_groupby_udf_user_warning(df, pdf):
    def func(df):
        return df + 1

    expected = pdf.groupby("x").apply(func)
    with pytest.warns(UserWarning, match="`meta` is not specified"):
        assert_eq(expected, df.groupby("x").apply(func))

    expected = pdf.groupby("x").transform(func)
    with pytest.warns(UserWarning, match="`meta` is not specified"):
        assert_eq(expected, df.groupby("x").transform(func))


def test_groupby_index_array(pdf):
    pdf.index = lib.date_range(start="2020-12-31", freq="D", periods=len(pdf))
    df = from_pandas(pdf, npartitions=10)

    assert_eq(
        df.x.groupby(df.index.month).nunique(),
        pdf.x.groupby(pdf.index.month).nunique(),
        check_names=False,
    )
    assert_eq(
        df.groupby(df.index.month).x.nunique(),
        pdf.groupby(pdf.index.month).x.nunique(),
        check_names=False,
    )<|MERGE_RESOLUTION|>--- conflicted
+++ resolved
@@ -156,7 +156,6 @@
     assert_eq(agg, expect)
 
 
-<<<<<<< HEAD
 def test_groupby_agg_grouper_single(pdf):
     pdf = pdf[["x"]]
     df = from_pandas(pdf, npartitions=2)
@@ -174,11 +173,12 @@
 
     result = a.groupby("a")[slice_].agg(["min", "max"])
     expected = d.groupby("a")[slice_].agg(["min", "max"])
-=======
+    assert_eq(result, expected)
+
+
 def test_groupby_slice_agg_reduces(df, pdf):
     result = df.groupby("x")["y"].agg(["min", "max"])
     expected = pdf.groupby("x")["y"].agg(["min", "max"])
->>>>>>> 73547fea
     assert_eq(result, expected)
 
 
