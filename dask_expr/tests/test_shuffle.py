from collections import OrderedDict

import dask
import numpy as np
import pytest

from dask_expr import from_pandas, new_collection
from dask_expr._expr import Assign, Blockwise, Filter
from dask_expr._reductions import NFirst, NLast
from dask_expr._repartition import RepartitionToFewer
from dask_expr._shuffle import BaseSetIndexSortValues, TaskShuffle, divisions_lru
from dask_expr.io import FromPandas
from dask_expr.tests._util import _backend_library, assert_eq, xfail_gpu

# Set DataFrame backend for this module
pd = _backend_library()


@pytest.fixture
def pdf():
    return pd.DataFrame({"x": list(range(20)) * 5, "y": range(100)})


@pytest.fixture
def df(pdf):
    return from_pandas(pdf, npartitions=10)


@pytest.mark.parametrize("ignore_index", [True, False])
@pytest.mark.parametrize("npartitions", [3, 6])
def test_disk_shuffle(ignore_index, npartitions, df):
    df2 = df.shuffle(
        "x",
        shuffle_method="disk",
        npartitions=npartitions,
        ignore_index=ignore_index,
    )

    # Check that the output partition count is correct
    assert df2.npartitions == (npartitions or df.npartitions)

    # Check the computed (re-ordered) result
    assert_eq(df, df2, check_index=not ignore_index, check_divisions=False)

    # Check that df was really partitioned by "x".
    # If any values of "x" can be found in multiple
    # partitions, this will fail
    df3 = df2["x"].map_partitions(lambda x: x.drop_duplicates())
    assert sorted(df3.compute().values) == list(range(20))

    # Check `partitions` after shuffle
    a = df2.partitions[1]
    b = df.shuffle(
        "y",
        shuffle_method="disk",
        npartitions=npartitions,
        ignore_index=ignore_index,
    ).partitions[1]
    assert set(a["x"].compute().values.tolist()).issubset(
        b["y"].compute().values.tolist()
    )

    # Check for culling
    assert len(a.optimize().dask) < len(df2.optimize().dask)


@pytest.mark.parametrize("ignore_index", [True, False])
@pytest.mark.parametrize("npartitions", [8, 12])
@pytest.mark.parametrize("max_branch", [32, 6])
def test_task_shuffle(ignore_index, npartitions, max_branch, df):
    df2 = df.shuffle(
        "x",
        shuffle_method="tasks",
        npartitions=npartitions,
        ignore_index=ignore_index,
        max_branch=max_branch,
    )

    # Check that the output partition count is correct
    assert df2.npartitions == (npartitions or df.npartitions)

    # Check the computed (re-ordered) result
    assert_eq(df, df2, check_index=not ignore_index, check_divisions=False)

    # Check that df was really partitioned by "x".
    # If any values of "x" can be found in multiple
    # partitions, this will fail
    df3 = df2["x"].map_partitions(lambda x: x.drop_duplicates())
    assert sorted(df3.compute().values) == list(range(20))

    # Check `partitions` after shuffle
    a = df2.partitions[1]
    b = df.shuffle(
        "y",
        shuffle_method="tasks",
        npartitions=npartitions,
        ignore_index=ignore_index,
    ).partitions[1]
    assert set(a["x"].compute().values.tolist()).issubset(
        b["y"].compute().values.tolist()
    )

    # Check for culling
    assert len(a.optimize().dask) < len(df2.optimize().dask)


@pytest.mark.parametrize("npartitions", [3, 12])
@pytest.mark.parametrize("max_branch", [32, 8])
def test_task_shuffle_index(npartitions, max_branch, pdf):
    pdf = pdf.set_index("x")
    df = from_pandas(pdf, 10)

    df2 = df.shuffle(
        "x",
        shuffle_method="tasks",
        npartitions=npartitions,
        max_branch=max_branch,
    )

    # Check that the output partition count is correct
    assert df2.npartitions == (npartitions or df.npartitions)

    # Check the computed (re-ordered) result
    assert_eq(df, df2, check_divisions=False)

    # Check that df was really partitioned by "x".
    # If any values of "x" can be found in multiple
    # partitions, this will fail
    df3 = df2.index.map_partitions(lambda x: x.drop_duplicates())
    assert sorted(df3.compute().values) == list(range(20))


def test_shuffle_column_projection(df):
    df2 = df.shuffle("x")[["x"]].simplify()

    assert "y" not in df2.expr.operands[0].columns


def test_shuffle_reductions(df):
    assert df.shuffle("x").sum().optimize()._name == df.sum().optimize()._name


@pytest.mark.xfail(reason="Shuffle can't see the reduction through the Projection")
def test_shuffle_reductions_after_projection(df):
    assert df.shuffle("x").y.sum().simplify()._name == df.y.sum()._name


@pytest.mark.parametrize("ascending", [True, False])
@pytest.mark.parametrize("by", ["a", "b", ["a", "b"]])
@pytest.mark.parametrize("nelem", [10, 500])
def test_sort_values_(nelem, by, ascending):
    np.random.seed(0)
    df = pd.DataFrame()
    df["a"] = np.ascontiguousarray(np.arange(nelem)[::-1])
    df["b"] = np.arange(100, nelem + 100)
    ddf = from_pandas(df, npartitions=10)

    # run on single-threaded scheduler for debugging purposes
    with dask.config.set(scheduler="single-threaded"):
        got = ddf.sort_values(by=by, ascending=ascending)
    expect = df.sort_values(by=by, ascending=ascending)
    assert_eq(got, expect, check_index=False, sort_results=False)


@pytest.mark.parametrize("ascending", [True, False, [False, True], [True, False]])
@pytest.mark.parametrize("by", [["a", "b"], ["b", "a"]])
@pytest.mark.parametrize("nelem", [10, 500])
def test_sort_values_single_partition(nelem, by, ascending):
    np.random.seed(0)
    df = pd.DataFrame()
    df["a"] = np.ascontiguousarray(np.arange(nelem)[::-1])
    df["b"] = np.arange(100, nelem + 100)
    ddf = from_pandas(df, npartitions=1)

    # run on single-threaded scheduler for debugging purposes
    with dask.config.set(scheduler="single-threaded"):
        got = ddf.sort_values(by=by, ascending=ascending)
    expect = df.sort_values(by=by, ascending=ascending)
    assert_eq(got, expect, check_index=False)


@pytest.mark.parametrize("partition_size", [128e6, 128e5])
@pytest.mark.parametrize("upsample", [1.0, 2.0])
def test_set_index(df, pdf, upsample, partition_size):
    assert_eq(
        df.set_index("x", upsample=upsample, partition_size=partition_size),
        pdf.set_index("x"),
    )
    assert_eq(
        df.set_index(df.x, upsample=upsample, partition_size=partition_size),
        pdf.set_index(pdf.x),
    )

    with pytest.raises(NotImplementedError, match="does not yet support"):
        df.set_index(df)


def test_set_index_sorted(pdf):
    pdf = pdf.sort_values(by="y", ignore_index=True)
    pdf["z"] = pdf["x"]
    df = from_pandas(pdf, npartitions=10)
    q = df.set_index("y", sorted=True)
    assert_eq(q, pdf.set_index("y"))

    q = df.set_index("y", sorted=True)["x"]
    assert_eq(q, pdf.set_index("y")["x"])

    with pytest.raises(NotImplementedError, match="not yet support multi-indexes"):
        df.set_index(["y", "z"], sorted=True)

    with pytest.raises(TypeError, match="not supported by set_index"):
        df.set_index([df["y"], df["x"]], sorted=True)

    with pytest.raises(NotImplementedError, match="does not yet support"):
        df.set_index(["y", "z"], sorted=False)


def test_set_index_pre_sorted(pdf):
    pdf = pdf.sort_values(by="y", ignore_index=True)
    pdf["z"] = pdf["x"]
    df = from_pandas(pdf, npartitions=10)
    q = df.set_index("y")
    assert_eq(q, pdf.set_index("y"))
    result = q.optimize(fuse=False).expr
    assert all(isinstance(expr, (Blockwise, FromPandas)) for expr in result.walk())
    q = df.set_index(df.y)
    assert_eq(q, pdf.set_index(pdf.y))
    result = q.optimize(fuse=False).expr
    assert all(isinstance(expr, (Blockwise, FromPandas)) for expr in result.walk())

    q = df.set_index("y")["x"].optimize(fuse=False)
    expected = df[["x", "y"]].set_index("y")["x"].optimize(fuse=False)
    assert q._name == expected._name


@pytest.mark.parametrize("drop", (True, False))
@pytest.mark.parametrize("append", (True, False))
def test_set_index_no_sort(drop, append):
    df = pd.DataFrame({"col1": [2, 4, 1, 3, 5], "col2": [1, 2, 3, 4, 5]})
    ddf = from_pandas(df, npartitions=2)

    assert ddf.npartitions > 1

    # Default is sort=True
    # Index in ddf will be same values, but sorted
    df_result = df.set_index("col1")
    ddf_result = ddf.set_index("col1")
    assert ddf_result.known_divisions
    assert_eq(ddf_result, df_result.sort_index(), sort_results=False)

    # Unknown divisions and index remains unsorted when sort is False
    # and thus equal to pandas set_index, adding extra kwargs also supported by
    # pandas set_index to ensure they're forwarded.
    df_result = df.set_index("col1", drop=drop, append=append)
    ddf_result = ddf.set_index("col1", sort=False, drop=drop, append=append)
    assert not ddf_result.known_divisions
    assert_eq(ddf_result, df_result, sort_results=False)


def test_set_index_repartition(df, pdf):
    result = df.set_index("x", npartitions=2)
    assert result.npartitions == 2
    assert result.optimize(fuse=False).npartitions == 2
    assert_eq(result, pdf.set_index("x"))


def test_set_index_optimize(df, pdf):
    q = df.set_index("x")["y"].optimize(fuse=False)
    expected = df[["x", "y"]].set_index("x")["y"].optimize(fuse=False)
    assert q._name == expected._name

    q = df.set_index(df.x)["y"].optimize(fuse=False)
    expected = df[["y"]].set_index(df.x)["y"].optimize(fuse=False)
    assert q._name == expected._name


def test_set_index_numeric_columns():
    pdf = pd.DataFrame(
        {
            0: list("ABAABBABAA"),
            1: [1, 2, 3, 4, 5, 6, 7, 8, 9, 10],
            2: [1, 2, 3, 2, 1, 3, 2, 4, 2, 3],
        }
    )
    ddf = from_pandas(pdf, 3)
    assert_eq(ddf.set_index(0), pdf.set_index(0))


def test_set_index_without_sort(df, pdf):
    result = df.set_index("y", sort=False)
    assert_eq(result, pdf.set_index("y"))

    result = result.optimize(fuse=False)
    assert all(isinstance(ex, (FromPandas, Blockwise)) for ex in result.walk())

    result = df.set_index(df.y, sort=False)
    assert_eq(result, pdf.set_index(pdf.y))

    with pytest.raises(ValueError, match="Specifying npartitions with sort=False"):
        df.set_index("y", sort=False, npartitions=20)

    with pytest.raises(
        ValueError, match="Specifying npartitions with sort=False or sorted=True"
    ):
        df.set_index("y", sorted=True, npartitions=20)


@pytest.mark.parametrize("shuffle", [None, "tasks"])
def test_sort_values(df, pdf, shuffle):
    assert_eq(df.sort_values("x", shuffle_method=shuffle), pdf.sort_values("x"))
    assert_eq(
        df.sort_values("x", shuffle_method=shuffle, npartitions=2), pdf.sort_values("x")
    )
    pdf.iloc[5, 0] = -10
    df = from_pandas(pdf, npartitions=10)
    assert_eq(
        df.sort_values("x", shuffle_method=shuffle, upsample=2.0), pdf.sort_values("x")
    )

    assert_eq(
        df.sort_values(by=["x", "y"], shuffle_method=shuffle, ascending=[True, True]),
        pdf.sort_values(by=["x", "y"], ascending=[True, True]),
    )
    with pytest.raises(NotImplementedError, match="sorting by named columns"):
        df.sort_values(by=1, shuffle_method=shuffle)

    with pytest.raises(ValueError, match="must be either 'first' or 'last'"):
        df.sort_values(by="x", shuffle_method=shuffle, na_position="bla")


@pytest.mark.parametrize("shuffle", [None, "tasks"])
def test_sort_values_temporary_column_dropped(shuffle):
    pdf = pd.DataFrame(
        {"x": range(10), "y": [1, 2, 3, 4, 5] * 2, "z": ["cat", "dog"] * 5}
    )
    df = from_pandas(pdf, npartitions=2)
    _sorted = df.sort_values(["z"], shuffle_method=shuffle)
    result = _sorted.compute()
    assert "_partitions" not in result.columns


def test_sort_values_optimize(df, pdf):
    q = df.sort_values("x")["y"].optimize(fuse=False)
    expected = df[["x", "y"]].sort_values("x")["y"].optimize(fuse=False)
    assert q._name == expected._name

    q = df.sort_values("x")["x"].optimize(fuse=False)
    expected = df[["x"]].sort_values("x")["x"].optimize(fuse=False)
    assert q._name == expected._name


def test_set_index_single_partition(pdf):
    df = from_pandas(pdf, npartitions=1)
    assert_eq(df.set_index("x"), pdf.set_index("x"))


def test_set_index_list(df, pdf):
    assert_eq(df.set_index(["x"]), pdf.set_index(["x"]))


def test_sort_values_descending(df, pdf):
    assert_eq(
        df.sort_values(by="y", ascending=False),
        pdf.sort_values(by="y", ascending=False),
        sort_results=False,
    )


def test_sort_head_nlargest(df, pdf):
    a = df.sort_values("x", ascending=False).head(10, compute=False)
    b = NFirst(df, 10, _columns=["x"], ascending=False)
    assert a.optimize()._name == b.optimize()._name

    a = df.sort_values("x", ascending=True).head(10, compute=False)
    b = NFirst(df, 10, _columns=["x"], ascending=True)
    assert a.optimize()._name == b.optimize()._name

    a = df.sort_values("x", ascending=[False]).head(10, compute=False)
    b = NFirst(df, 10, _columns=["x"], ascending=[False])
    assert a.optimize()._name == b.optimize()._name

    a = df.sort_values("x", ascending=[True]).head(10, compute=False)
    b = NFirst(df, 10, _columns=["x"], ascending=[True])
    assert a.optimize()._name == b.optimize()._name

    a = df.sort_values(["x"], ascending=[False]).head(10, compute=False)
    b = NFirst(df, 10, _columns=["x"], ascending=[False])
    assert a.optimize()._name == b.optimize()._name

    a = df.sort_values(["x"], ascending=[True]).head(10, compute=False)
    b = NFirst(df, 10, _columns=["x"], ascending=[True])
    assert a.optimize()._name == b.optimize()._name

    a = df.sort_values(["x", "y"], ascending=[False, False]).head(10, compute=False)
    b = NFirst(df, 10, _columns=["x", "y"], ascending=[False, False])
    assert a.optimize()._name == b.optimize()._name

    a = df.sort_values(["x", "y"], ascending=[True, True]).head(10, compute=False).expr
    b = NFirst(df, 10, _columns=["x", "y"], ascending=[True, True])
    assert a.optimize()._name == b.optimize()._name


def test_sort_tail_nsmallest(df, pdf):
    a = df.sort_values("x", ascending=False).tail(10, compute=False)
    b = NLast(df, 10, _columns=["x"], ascending=False)
    assert a.optimize()._name == b.optimize()._name

    a = df.sort_values("x", ascending=True).tail(10, compute=False)
    b = NLast(df, 10, _columns=["x"], ascending=True)
    assert a.optimize()._name == b.optimize()._name

    a = df.sort_values("x", ascending=[False]).tail(10, compute=False)
    b = NLast(df, 10, _columns=["x"], ascending=[False])
    assert a.optimize()._name == b.optimize()._name

    a = df.sort_values("x", ascending=[True]).tail(10, compute=False)
    b = NLast(df, 10, _columns=["x"], ascending=[True])
    assert a.optimize()._name == b.optimize()._name

    a = df.sort_values(["x"], ascending=[False]).tail(10, compute=False)
    b = NLast(df, 10, _columns=["x"], ascending=[False])
    assert a.optimize()._name == b.optimize()._name

    a = df.sort_values(["x"], ascending=[True]).tail(10, compute=False)
    b = NLast(df, 10, _columns=["x"], ascending=[True])
    assert a.optimize()._name == b.optimize()._name

    with pytest.raises(ValueError, match="Length of ascending"):
        df.sort_values(["x", "y"], ascending=[False]).tail(10, compute=False)

    a = df.sort_values(["x", "y"], ascending=[True, True]).tail(10, compute=False)
    b = NLast(df, 10, _columns=["x", "y"], ascending=[True, True])
    assert a.optimize()._name == b.optimize()._name

    a = df.sort_values(["x", "y"], ascending=[False, False]).tail(10, compute=False)
    b = NLast(df, 10, _columns=["x", "y"], ascending=[False, False])
    assert a.optimize()._name == b.optimize()._name


@pytest.mark.parametrize(
    "ascending",
    [
        pytest.param([True, False], id="[True, False]"),
        pytest.param([False, True], id="[False, True]"),
    ],
)
@pytest.mark.parametrize("npartitions", [1, 3])
def test_sort_values_conflicting_ascending_head_tail(pdf, ascending, npartitions):
    divisions_lru.data = OrderedDict()

    df = from_pandas(pdf, npartitions=npartitions)

    a = df.sort_values(by=["x", "y"], ascending=ascending).head(10, compute=False)
    b = new_collection(NFirst(df, _columns=["x", "y"], n=10, ascending=ascending))
    assert a.expr.optimize()._name == b.expr.optimize()._name
    assert len(divisions_lru) == 0
    assert_eq(
        a.compute(),
        pdf.sort_values(by=["x", "y"], ascending=ascending).head(10),
    )

    a = df.sort_values(by=["x", "y"], ascending=ascending).tail(10, compute=False)
    b = new_collection(NLast(df, _columns=["x", "y"], n=10, ascending=ascending))
    assert a.expr.optimize()._name == b.expr.optimize()._name
    assert len(divisions_lru) == 0
    assert_eq(
        a.compute(),
        pdf.sort_values(by=["x", "y"], ascending=ascending).tail(10),
    )


@xfail_gpu("cudf udf support")
def test_sort_head_nlargest_string(pdf):
    pdf["z"] = "a" + pdf.x.map(str)
    df = from_pandas(pdf, npartitions=5)
    a = df.sort_values("z", ascending=False).head(10, compute=False)
    assert_eq(a, pdf.sort_values("z", ascending=False).head(10))

    a = df.sort_values("z", ascending=True).head(10, compute=False)
    assert_eq(a, pdf.sort_values("z", ascending=True).head(10))

    a = df.sort_values("z", ascending=False).tail(10, compute=False)
    assert_eq(a, pdf.sort_values("z", ascending=False).tail(10))

    a = df.sort_values("z", ascending=True).tail(10, compute=False)
    assert_eq(a, pdf.sort_values("z", ascending=True).tail(10))


def test_set_index_head_nlargest(df, pdf):
    a = df.set_index("x").head(10, compute=False)
    b = new_collection(NFirst(df, 10, _columns="x", ascending=True)).set_index("x")
    assert a.optimize()._name == b.optimize()._name

    a = df.set_index("x").tail(10, compute=False)
    b = new_collection(NLast(df, 10, _columns="x", ascending=True)).set_index("x")
    assert a.optimize()._name == b.optimize()._name

    # These still work, even if we haven't optimized them yet
    df.set_index(df.x).head(3)
    # df.set_index([df.x, df.y]).head(3)


@xfail_gpu("cudf udf support")
def test_set_index_head_nlargest_string(pdf):
    pdf["z"] = "a" + pdf.x.map(str)
    df = from_pandas(pdf, npartitions=5)
    print(df.dtypes)

    a = df.set_index("z").head(10, compute=False)
    assert_eq(a, pdf.set_index("z").sort_index().head(10))

    a = df.set_index("z").tail(10, compute=False)
    assert_eq(a, pdf.set_index("z").sort_index().tail(10))


def test_filter_sort(df):
    a = df.sort_values("x")
    a = a[a.y > 40]

    b = df[df.y > 40]
    b = b.sort_values("x")

    assert a.optimize()._name == b.optimize()._name


def test_sort_values_add():
    pdf = pd.DataFrame({"x": [1, 2, 3, 0, 1, 2, 4, 5], "y": 1})
    df = from_pandas(pdf, npartitions=2, sort=False)
    with dask.config.set({"dataframe.shuffle.method": "tasks"}):
        df = df.sort_values("x")
        df["z"] = df.x + df.y
        pdf = pdf.sort_values("x")
        pdf["z"] = pdf.x + pdf.y
        assert_eq(df, pdf, sort_results=False)


@pytest.mark.parametrize("null_value", [None, pd.NaT, pd.NA])
def test_index_nulls(null_value):
    "Setting the index with some non-numeric null raises error"
    df = pd.DataFrame(
        {"numeric": [1, 2, 3, 4], "non_numeric": ["foo", "bar", "foo", "bar"]}
    )
    ddf = from_pandas(df, npartitions=2)
    with pytest.raises(NotImplementedError, match="presence of nulls"):
        with pytest.warns(UserWarning):
            ddf.set_index(
                ddf["non_numeric"].map({"foo": "foo", "bar": null_value})
            ).compute()


@pytest.mark.parametrize("freq", ["16h", "-16h"])
def test_set_index_with_dask_dt_index(freq):
    values = {
        "x": [1, 2, 3, 4] * 3,
        "y": [10, 20, 30] * 4,
        "name": ["Alice", "Bob"] * 6,
    }
    date_index = pd.date_range(
        start="2022-02-22", freq=freq, periods=12
    ) - pd.Timedelta(seconds=30)
    df = pd.DataFrame(values, index=date_index)
    ddf = from_pandas(df, npartitions=3, sort=False)
    # specify a different date index entirely
    day_index = ddf.index.dt.floor("D")
    result = ddf.set_index(day_index)
    assert_eq(result, pd.DataFrame(values, index=date_index.floor("D")))


def test_set_index_sort_values_shuffle_options(df, pdf):
    q = df.set_index("x", shuffle_method="tasks", max_branch=10)
    shuffle = list(q.optimize().find_operations(TaskShuffle))[0]
    assert shuffle.options == {"max_branch": 10}
    assert_eq(q, pdf.set_index("x"))

    q = df.sort_values("x", shuffle_method="tasks", max_branch=10)
    sorter = list(q.optimize().find_operations(TaskShuffle))[0]
    assert sorter.options == {"max_branch": 10}
    assert_eq(q, pdf)


def test_set_index_predicate_pushdown(df, pdf):
    pdf = pdf.set_index("x")
    query = df.set_index("x")
    result = query[query.y > 5]
    expected = pdf[pdf.y > 5]
    assert_eq(result, expected)
    expected_query = df[df.y > 5].set_index("x").optimize()
    assert expected_query._name == result.optimize()._name

    result = query[query.index > 5]
    assert_eq(result, pdf[pdf.index > 5])

    result = query[(query.index > 5) & (query.y > -1)]
    assert_eq(result, pdf[(pdf.index > 5) & (pdf.y > -1)])


def test_set_index_with_explicit_divisions():
    pdf = pd.DataFrame({"x": [4, 1, 2, 5]}, index=[10, 20, 30, 40])

    df = from_pandas(pdf, npartitions=2)

    result = df.set_index("x", divisions=[1, 3, 5])
    assert result.divisions == (1, 3, 5)
    assert_eq(result, pdf.set_index("x"))


def test_set_index_npartitions_changes(pdf):
    df = from_pandas(pdf, npartitions=30)
    result = df.set_index("x", shuffle_method="disk")
    assert result.npartitions == result.optimize().npartitions
    assert_eq(result, pdf.set_index("x"))


def test_set_index_sorted_divisions(df):
    with pytest.raises(ValueError, match="must be the same length"):
        df.set_index("x", divisions=(1, 2, 3), sorted=True)


def test_set_index_sort_values_one_partition(pdf):
    divisions_lru.data = OrderedDict()
    df = from_pandas(pdf, sort=False)
    query = df.sort_values("x").optimize(fuse=False)
    assert query.divisions == (0, 99)
    assert_eq(pdf.sort_values("x"), query, sort_results=False)
    assert len(divisions_lru) == 0

    df = from_pandas(pdf, sort=False)
    query = df.set_index("x").optimize(fuse=False)
    assert query.divisions == (None, None)
    assert_eq(pdf.set_index("x"), query)
    assert len(divisions_lru) == 0

    df = from_pandas(pdf, sort=False, npartitions=2)
    query = df.set_index("x", npartitions=1).optimize(fuse=False)
    assert query.divisions == (None, None)
    assert_eq(pdf.set_index("x"), query)
    assert len(divisions_lru) == 0
    assert len(list(query.expr.find_operations(RepartitionToFewer))) > 0


def test_set_index_triggers_calc_when_accessing_divisions(pdf, df):
    divisions_lru.data = OrderedDict()
    query = df.set_index("x")
    assert len(divisions_lru.data) == 0
    divisions = query.divisions  # noqa: F841
    assert len(divisions_lru.data) == 1


def test_shuffle(df, pdf):
    result = df.shuffle(df.x)
    assert result.npartitions == df.npartitions
    assert_eq(result, pdf)

    result = df.shuffle(df[["x"]])
    assert result.npartitions == df.npartitions
    assert_eq(result, pdf)

    result = df[["y"]].shuffle(df[["x"]])
    assert result.npartitions == df.npartitions
    assert_eq(result, pdf[["y"]])

    with pytest.raises(TypeError, match="index must be aligned"):
        df.shuffle(df.x.repartition(npartitions=2))

    result = df.shuffle(df.x, npartitions=2)
    assert result.npartitions == 2
    assert_eq(result, pdf)


def test_empty_partitions():
    # See https://github.com/dask/dask/issues/2408
    df = pd.DataFrame({"a": list(range(10))})
    df["b"] = df["a"] % 3
    df["c"] = df["b"].astype(str)

    ddf = from_pandas(df, npartitions=3)
    ddf = ddf.set_index("b")
    ddf = ddf.repartition(npartitions=3)
    ddf.get_partition(0).compute()
    assert_eq(ddf, df.set_index("b"))

    ddf = ddf.set_index("c")
    assert_eq(ddf, df.set_index("b").set_index("c"))


def test_shuffle_no_assign(df, pdf):
    result = df.shuffle(df.x)
    q = result.optimize(fuse=False)
    assert len([x for x in q.walk() if isinstance(x, Assign)]) == 0


@pytest.mark.parametrize("meth", ["shuffle", "sort_values"])
def test_shuffle_filter_pushdown(pdf, meth):
    pdf["z"] = 1
    df = from_pandas(pdf, npartitions=10)
    result = getattr(df, meth)("x")
    result = result[result.x > 5.0]
    expected = getattr(df[df.x > 5.0], meth)("x")
    assert result.simplify()._name == expected._name
    assert result.optimize()._name == expected.optimize()._name

    result = getattr(df, meth)("x")
    result = result[result.x > 5.0][["x", "y"]]
    expected = df[["x", "y"]]
    expected = getattr(expected[expected.x > 5.0], meth)("x")
    assert result.simplify()._name == expected.simplify()._name
    assert result.optimize()._name == expected.optimize()._name

    result = getattr(df, meth)("x")[["x", "y"]]
    result = result[result.x > 5.0]
    expected = df[["x", "y"]]
    expected = getattr(expected[expected.x > 5.0], meth)("x")
    assert result.simplify()._name == expected.simplify()._name
    assert result.optimize()._name == expected.optimize()._name


@pytest.mark.parametrize("meth", ["set_index", "sort_values"])
def test_sort_values_avoid_overeager_filter_pushdown(meth):
    pdf1 = pd.DataFrame({"a": [4, 2, 3], "b": [1, 2, 3]})
    df = from_pandas(pdf1, npartitions=2)
    df = getattr(df, meth)("a")
    df = df[df.b > 2] + df[df.b > 1]
    result = df.simplify()
    assert isinstance(result.expr.left, Filter)
    assert isinstance(result.expr.left.frame, BaseSetIndexSortValues)


def test_set_index_filter_pushdown():
    pdf = pd.DataFrame({"x": [1, 2, 3, 4, 5, 6, 7, 8] * 10, "y": 1, "z": 2})
    df = from_pandas(pdf, npartitions=10)
    result = df.set_index("x")
    result = result[result.y == 1]
    expected = df[df.y == 1].set_index("x")
    assert result.simplify()._name == expected._name
    assert result.optimize()._name == expected.optimize()._name

    result = df.set_index("x")
    result = result[result.y == 1][["y"]]
    expected = df[["x", "y"]]
    expected = expected[expected.y == 1].set_index("x")
    assert result.simplify()._name == expected.simplify()._name
    assert result.optimize()._name == expected.optimize()._name

    result = df.set_index("x")[["y"]]
    result = result[result.y == 1]
    expected = df[["x", "y"]]
    expected = expected[expected.y == 1].set_index("x")
    assert result.simplify()._name == expected.simplify()._name
<<<<<<< HEAD
    assert result.optimize()._name == expected.optimize()._name
=======


def test_shuffle_index_shuffle(df):
    with pytest.raises(TypeError, match="Must shuffle on either "):
        df.shuffle()
    with pytest.raises(TypeError, match="Cannot shuffle on both"):
        df.shuffle("x", on_index=True)
>>>>>>> ec5a8268
<|MERGE_RESOLUTION|>--- conflicted
+++ resolved
@@ -746,14 +746,11 @@
     expected = df[["x", "y"]]
     expected = expected[expected.y == 1].set_index("x")
     assert result.simplify()._name == expected.simplify()._name
-<<<<<<< HEAD
     assert result.optimize()._name == expected.optimize()._name
-=======
 
 
 def test_shuffle_index_shuffle(df):
     with pytest.raises(TypeError, match="Must shuffle on either "):
         df.shuffle()
     with pytest.raises(TypeError, match="Cannot shuffle on both"):
-        df.shuffle("x", on_index=True)
->>>>>>> ec5a8268
+        df.shuffle("x", on_index=True)