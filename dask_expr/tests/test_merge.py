import warnings

import numpy as np
import pytest

from dask_expr import Merge, from_pandas, merge, repartition
from dask_expr._expr import Projection
from dask_expr._shuffle import Shuffle
from dask_expr.tests._util import _backend_library, assert_eq

# Set DataFrame backend for this module
lib = _backend_library()


@pytest.mark.parametrize("how", ["left", "right", "inner", "outer"])
@pytest.mark.parametrize("shuffle_backend", ["tasks", "disk"])
def test_merge(how, shuffle_backend):
    # Make simple left & right dfs
    pdf1 = lib.DataFrame({"x": range(20), "y": range(20)})
    df1 = from_pandas(pdf1, 4)
    pdf2 = lib.DataFrame({"x": range(0, 20, 2), "z": range(10)})
    df2 = from_pandas(pdf2, 2)

    # Partition-wise merge with map_partitions
    df3 = df1.merge(df2, on="x", how=how, shuffle_backend=shuffle_backend)

    # Check result with/without fusion
    expect = pdf1.merge(pdf2, on="x", how=how)
    assert_eq(df3, expect, check_index=False)
    assert_eq(df3.optimize(), expect, check_index=False)

    df3 = merge(df1, df2, on="x", how=how, shuffle_backend=shuffle_backend)
    assert_eq(df3, expect, check_index=False)
    assert_eq(df3.optimize(), expect, check_index=False)


@pytest.mark.parametrize("how", ["left", "right", "inner", "outer"])
@pytest.mark.parametrize("pass_name", [True, False])
@pytest.mark.parametrize("sort", [True, False])
@pytest.mark.parametrize("shuffle_backend", ["tasks", "disk"])
def test_merge_indexed(how, pass_name, sort, shuffle_backend):
    # Make simple left & right dfs
    pdf1 = lib.DataFrame({"x": range(20), "y": range(20)}).set_index("x")
    df1 = from_pandas(pdf1, 4)
    pdf2 = lib.DataFrame({"x": range(0, 20, 2), "z": range(10)}).set_index("x")
    df2 = from_pandas(pdf2, 2, sort=sort)

    if pass_name:
        left_on = right_on = "x"
        left_index = right_index = False
    else:
        left_on = right_on = None
        left_index = right_index = True

    df3 = df1.merge(
        df2,
        left_index=left_index,
        left_on=left_on,
        right_index=right_index,
        right_on=right_on,
        how=how,
        shuffle_backend=shuffle_backend,
    )

    # Check result with/without fusion
    expect = pdf1.merge(
        pdf2,
        left_index=left_index,
        left_on=left_on,
        right_index=right_index,
        right_on=right_on,
        how=how,
    )
    assert_eq(df3, expect)
    assert_eq(df3.optimize(), expect)


@pytest.mark.parametrize("how", ["left", "right", "inner", "outer"])
@pytest.mark.parametrize("npartitions", [None, 22])
def test_broadcast_merge(how, npartitions):
    # Make simple left & right dfs
    pdf1 = lib.DataFrame({"x": range(40), "y": range(40)})
    df1 = from_pandas(pdf1, 20)
    pdf2 = lib.DataFrame({"x": range(0, 40, 2), "z": range(20)})
    df2 = from_pandas(pdf2, 2)

    df3 = df1.merge(
        df2, on="x", how=how, npartitions=npartitions, shuffle_backend="tasks"
    )
    if npartitions:
        assert df3.npartitions == npartitions

    # Check that we avoid the shuffle when allowed
    if how in ("left", "inner"):
        assert all(["Shuffle" not in str(op) for op in df3.simplify().operands[:2]])

    # Check result with/without fusion
    expect = pdf1.merge(pdf2, on="x", how=how)
    # TODO: This is incorrect, but consistent with dask/dask
    assert_eq(df3, expect, check_index=False, check_divisions=False)
    assert_eq(df3.optimize(), expect, check_index=False, check_divisions=False)


def test_merge_column_projection():
    # Make simple left & right dfs
    pdf1 = lib.DataFrame({"x": range(20), "y": range(20), "z": range(20)})
    df1 = from_pandas(pdf1, 4)
    pdf2 = lib.DataFrame({"x": range(0, 20, 2), "z": range(10)})
    df2 = from_pandas(pdf2, 2)

    # Partition-wise merge with map_partitions
    df3 = df1.merge(df2, on="x")["z_x"].simplify()

    assert "y" not in df3.expr.operands[0].columns


@pytest.mark.parametrize("how", ["left", "right", "inner", "outer"])
@pytest.mark.parametrize("shuffle_backend", ["tasks", "disk"])
def test_join(how, shuffle_backend):
    # Make simple left & right dfs
    pdf1 = lib.DataFrame({"x": range(20), "y": range(20)})
    df1 = from_pandas(pdf1, 4)
    pdf2 = lib.DataFrame({"z": range(10)}, index=lib.Index(range(10), name="a"))
    df2 = from_pandas(pdf2, 2)

    # Partition-wise merge with map_partitions
    df3 = df1.join(df2, on="x", how=how, shuffle_backend=shuffle_backend)

    # Check result with/without fusion
    expect = pdf1.join(pdf2, on="x", how=how)
    assert_eq(df3, expect, check_index=False)
    assert_eq(df3.optimize(), expect, check_index=False)

    df3 = df1.join(df2.z, on="x", how=how, shuffle_backend=shuffle_backend)
    assert_eq(df3, expect, check_index=False)
    assert_eq(df3.optimize(), expect, check_index=False)


def test_join_recursive():
    pdf = lib.DataFrame({"x": [1, 2, 3], "y": 1}, index=lib.Index([1, 2, 3], name="a"))
    df = from_pandas(pdf, npartitions=2)

    pdf2 = lib.DataFrame(
        {"a": [1, 2, 3, 4, 5, 6], "b": 1}, index=lib.Index([1, 2, 3, 4, 5, 6], name="a")
    )
    df2 = from_pandas(pdf2, npartitions=2)

    pdf3 = lib.DataFrame({"c": [1, 2, 3], "d": 1}, index=lib.Index([1, 2, 3], name="a"))
    df3 = from_pandas(pdf3, npartitions=2)

    result = df.join([df2, df3], how="outer")
    assert_eq(result, pdf.join([pdf2, pdf3], how="outer"))

    result = df.join([df2, df3], how="left")
    # The nature of our join might cast ints to floats
    assert_eq(result, pdf.join([pdf2, pdf3], how="left"), check_dtype=False)


def test_join_recursive_raises():
    pdf = lib.DataFrame({"x": [1, 2, 3], "y": 1}, index=lib.Index([1, 2, 3], name="a"))
    df = from_pandas(pdf, npartitions=2)
    with pytest.raises(ValueError, match="other must be DataFrame"):
        df.join(["dummy"])

    with pytest.raises(ValueError, match="only supports left or outer"):
        df.join([df], how="inner")
    with pytest.raises(ValueError, match="only supports left or outer"):
        df.join([df], how="right")


<<<<<<< HEAD
def test_categorical_merge_does_not_increase_npartitions():
    df1 = lib.DataFrame(data={"A": ["a", "b", "c"]}, index=["s", "v", "w"])
    df2 = lib.DataFrame(data={"B": ["t", "d", "i"]}, index=["v", "w", "r"])
    # We are npartitions=1 on both sides, so it should stay that way
    ddf1 = from_pandas(df1, npartitions=1)
    df2 = df2.astype({"B": "category"})
    assert_eq(df1.join(df2), ddf1.join(df2))
=======
def test_singleton_divisions():
    df = lib.DataFrame({"x": [1, 1, 1]}, index=[1, 2, 3])
    ddf = from_pandas(df, npartitions=2)
    ddf2 = ddf.set_index("x")

    joined = ddf2.join(ddf2, rsuffix="r")
    assert joined.divisions == (1, 1)
    joined.compute()
>>>>>>> c080907d


def test_merge_len():
    pdf = lib.DataFrame({"x": [1, 2, 3], "y": 1})
    df = from_pandas(pdf, npartitions=2)
    pdf2 = lib.DataFrame({"x": [1, 2, 3], "z": 1})
    df2 = from_pandas(pdf2, npartitions=2)
    assert_eq(len(df.merge(df2)), len(pdf.merge(pdf2)))
    query = df.merge(df2).index.optimize(fuse=False)
    expected = df[["x"]].merge(df2[["x"]]).index.optimize(fuse=False)
    assert query._name == expected._name


def test_merge_optimize_subset_strings():
    pdf = lib.DataFrame({"a": [1, 2], "aaa": 1})
    pdf2 = lib.DataFrame({"b": [1, 2], "aaa": 1})
    df = from_pandas(pdf)
    df2 = from_pandas(pdf2)

    query = df.merge(df2, on="aaa")[["aaa"]].optimize(fuse=False)
    exp = df[["aaa"]].merge(df2[["aaa"]], on="aaa").optimize(fuse=False)
    assert query._name == exp._name
    assert_eq(query, pdf.merge(pdf2, on="aaa")[["aaa"]])


@pytest.mark.parametrize("npartitions_left, npartitions_right", [(2, 3), (1, 1)])
def test_merge_combine_similar(npartitions_left, npartitions_right):
    pdf = lib.DataFrame(
        {
            "a": [1, 2, 3, 4, 5, 6, 7, 8, 9, 10],
            "b": 1,
            "c": 1,
            "d": 1,
            "e": 1,
            "f": 1,
        }
    )
    pdf2 = lib.DataFrame({"a": [1, 2, 3, 4, 5, 6, 7, 8, 9, 10], "x": 1})

    df = from_pandas(pdf, npartitions=npartitions_left)
    df2 = from_pandas(pdf2, npartitions=npartitions_right)

    query = df.merge(df2)
    query["new"] = query.b + query.c
    query = query.groupby(["a", "e", "x"]).new.sum()
    assert (
        len(query.optimize().__dask_graph__()) <= 25
    )  # 45 is the non-combined version

    expected = pdf.merge(pdf2)
    expected["new"] = expected.b + expected.c
    expected = expected.groupby(["a", "e", "x"]).new.sum()
    assert_eq(query, expected)


def test_merge_combine_similar_intermediate_projections():
    pdf = lib.DataFrame(
        {
            "a": [1, 2, 3, 4, 5, 6, 7, 8, 9, 10],
            "b": 1,
            "c": 1,
        }
    )
    pdf2 = lib.DataFrame({"a": [1, 2, 3, 4, 5, 6, 7, 8, 9, 10], "x": 1})
    pdf3 = lib.DataFrame({"d": [1, 2, 3, 4, 5, 6, 7, 8, 9, 10], "e": 1, "y": 1})

    df = from_pandas(pdf, npartitions=2)
    df2 = from_pandas(pdf2, npartitions=3)
    df3 = from_pandas(pdf3, npartitions=3)

    q = df.merge(df2).merge(df3, left_on="b", right_on="d")[["b", "x", "y"]]
    q["new"] = q.b + q.x
    result = q.optimize(fuse=False)
    # Check that we have intermediate projections dropping unnecessary columns
    assert isinstance(result.expr.frame, Projection)
    assert isinstance(result.expr.frame.frame, Merge)
    assert isinstance(result.expr.frame.frame.left, Projection)
    assert isinstance(result.expr.frame.frame.left.frame, Shuffle)

    pd_result = pdf.merge(pdf2).merge(pdf3, left_on="b", right_on="d")[["b", "x", "y"]]
    pd_result["new"] = pd_result.b + pd_result.x

    assert sorted(result.expr.frame.frame.left.operand("columns")) == ["b", "x"]
    assert_eq(result, pd_result, check_index=False)


def test_merge_combine_similar_hangs():
    var1 = 15
    var2 = "BRASS"
    var3 = "EUROPE"
    region_ds = from_pandas(
        lib.DataFrame.from_dict(
            {
                "r_regionkey": {0: 0, 1: 1},
                "r_name": {0: "AFRICA", 1: "AMERICA"},
                "r_comment": {0: "a", 1: "s "},
            }
        )
    )
    nation_filtered = from_pandas(
        lib.DataFrame.from_dict(
            {
                "n_nationkey": {0: 0, 1: 1},
                "n_name": {0: "ALGERIA", 1: "ARGENTINA"},
                "n_regionkey": {0: 0, 1: 1},
                "n_comment": {0: "fu", 1: "i"},
            }
        )
    )

    supplier_filtered = from_pandas(
        lib.DataFrame.from_dict(
            {
                "s_suppkey": {0: 1, 1: 2},
                "s_name": {0: "a#1", 1: "a#2"},
                "s_address": {0: "sdrGnX", 1: "T"},
                "s_nationkey": {0: 17, 1: 5},
                "s_phone": {0: "27-918-335-1736", 1: "15-679-861-2259"},
                "s_acctbal": {0: 5755, 1: 4032},
                "s_comment": {0: " inst", 1: " th"},
            }
        )
    )
    part_filtered = from_pandas(
        lib.DataFrame.from_dict(
            {
                "p_partkey": {0: 1, 1: 2},
                "p_name": {0: "gol", 1: "bl"},
                "p_mfgr": {0: "Manufacturer#1", 1: "Manufacturer#1"},
                "p_brand": {0: "Brand#13", 1: "Brand#13"},
                "p_type": {0: "PROM", 1: "LARG"},
                "p_size": {0: 7, 1: 1},
                "p_container": {0: "J", 1: "LG"},
                "p_retailprice": {0: 901, 1: 902},
                "p_comment": {0: "ir", 1: "ack"},
            }
        )
    )
    #
    partsupp_filtered = from_pandas(
        lib.DataFrame.from_dict(
            {
                "ps_partkey": {0: 1, 1: 1},
                "ps_suppkey": {0: 2, 1: 2502},
                "ps_availqty": {0: 3325, 1: 8076},
                "ps_supplycost": {0: 771, 1: 993},
                "ps_comment": {0: "bli", 1: "ts boo"},
            }
        )
    )

    region_filtered = region_ds[(region_ds["r_name"] == var3)]
    r_n_merged = nation_filtered.merge(
        region_filtered, left_on="n_regionkey", right_on="r_regionkey", how="inner"
    )
    s_r_n_merged = r_n_merged.merge(
        supplier_filtered,
        left_on="n_nationkey",
        right_on="s_nationkey",
        how="inner",
    )
    ps_s_r_n_merged = s_r_n_merged.merge(
        partsupp_filtered, left_on="s_suppkey", right_on="ps_suppkey", how="inner"
    )
    part_filtered = part_filtered[
        (part_filtered["p_size"] == var1)
        & (part_filtered["p_type"].astype(str).str.endswith(var2))
    ]
    merged_df = part_filtered.merge(
        ps_s_r_n_merged, left_on="p_partkey", right_on="ps_partkey", how="inner"
    )
    min_values = merged_df.groupby("p_partkey")["ps_supplycost"].min().reset_index()
    min_values.columns = ["P_PARTKEY_CPY", "MIN_SUPPLYCOST"]
    merged_df = merged_df.merge(
        min_values,
        left_on=["p_partkey", "ps_supplycost"],
        right_on=["P_PARTKEY_CPY", "MIN_SUPPLYCOST"],
        how="inner",
    )
    out = merged_df[
        [
            "s_acctbal",
            "s_name",
            "n_name",
            "p_partkey",
            "p_mfgr",
            "s_address",
            "s_phone",
            "s_comment",
        ]
    ]
    expected = lib.DataFrame(
        columns=[
            "s_acctbal",
            "s_name",
            "n_name",
            "p_partkey",
            "p_mfgr",
            "s_address",
            "s_phone",
            "s_comment",
        ]
    )
    assert_eq(out, expected, check_dtype=False)

    # Double check that these don't hang
    out.optimize(fuse=False)
    out.optimize()


def test_recursive_join():
    dfs_to_merge = []
    for i in range(10):
        df = lib.DataFrame(
            {
                f"{i}A": [5, 6, 7, 8],
                f"{i}B": [4, 3, 2, 1],
            },
            index=lib.Index([0, 1, 2, 3], name="a"),
        )
        ddf = from_pandas(df, 2)
        dfs_to_merge.append(ddf)

    ddf_loop = from_pandas(lib.DataFrame(index=lib.Index([0, 1, 3], name="a")), 3)
    for ddf in dfs_to_merge:
        ddf_loop = ddf_loop.join(ddf, how="left")

    ddf_pairwise = from_pandas(lib.DataFrame(index=lib.Index([0, 1, 3], name="a")), 3)

    ddf_pairwise = ddf_pairwise.join(dfs_to_merge, how="left")

    # TODO: divisions is None for recursive join for now
    assert_eq(ddf_pairwise, ddf_loop, check_divisions=False)


def test_merge_repartition():
    pdf = lib.DataFrame({"a": [1, 2, 3]})
    pdf2 = lib.DataFrame({"b": [1, 2, 3]}, index=[1, 2, 3])

    df = from_pandas(pdf, npartitions=2)
    df2 = from_pandas(pdf2, npartitions=3)
    assert_eq(df.join(df2), pdf.join(pdf2))


def test_merge_reparititon_divisions():
    pdf = lib.DataFrame({"a": [1, 2, 3, 4, 5, 6]})
    pdf2 = lib.DataFrame({"b": [1, 2, 3, 4, 5, 6]}, index=[1, 2, 3, 4, 5, 6])
    pdf3 = lib.DataFrame({"c": [1, 2, 3, 4, 5, 6]}, index=[1, 2, 3, 4, 5, 6])

    df = from_pandas(pdf, npartitions=2)
    df2 = from_pandas(pdf2, npartitions=3)
    df3 = from_pandas(pdf3, npartitions=3)

    assert_eq(df.join(df2).join(df3), pdf.join(pdf2).join(pdf3))


def test_join_gives_proper_divisions():
    df = lib.DataFrame({"a": ["a", "b", "c"]}, index=[0, 1, 2])
    ddf = from_pandas(df, npartitions=1)

    right_df = lib.DataFrame({"b": [1.0, 2.0, 3.0]}, index=["a", "b", "c"])

    expected = df.join(right_df, how="inner", on="a")
    actual = ddf.join(right_df, how="inner", on="a")
    assert actual.divisions == ddf.divisions

    assert_eq(expected, actual)


@pytest.mark.parametrize("shuffle_method", ["tasks", "disk"])
@pytest.mark.parametrize("how", ["inner", "left"])
def test_merge_known_to_single(how, shuffle_method):
    partition_sizes = np.array([3, 4, 2, 5, 3, 2, 5, 9, 4, 7, 4])
    idx = [i for i, s in enumerate(partition_sizes) for _ in range(s)]
    k = [i for s in partition_sizes for i in range(s)]
    vi = range(len(k))
    pdf1 = lib.DataFrame(dict(idx=idx, k=k, v1=vi)).set_index(["idx"])

    partition_sizes = np.array([4, 2, 5, 3, 2, 5, 9, 4, 7, 4, 8])
    idx = [i for i, s in enumerate(partition_sizes) for _ in range(s)]
    k = [i for s in partition_sizes for i in range(s)]
    vi = range(len(k))
    pdf2 = lib.DataFrame(dict(idx=idx, k=k, v1=vi)).set_index(["idx"])

    df1 = repartition(pdf1, [0, 1, 3, 4, 5, 6, 7, 8, 9, 10, 11])
    df2 = from_pandas(pdf2, npartitions=1, sort=False)

    expected = pdf1.merge(pdf2, on="idx", how=how)
    result = df1.merge(df2, on="idx", how=how, shuffle_backend=shuffle_method)
    assert_eq(result, expected)
    assert result.divisions == df1.divisions

    expected = pdf1.merge(pdf2, on="k", how=how)
    result = df1.merge(df2, on="k", how=how, shuffle_backend=shuffle_method)
    assert_eq(result, expected, check_index=False)
    assert all(d is None for d in result.divisions)


@pytest.mark.parametrize("how", ["right", "outer"])
def test_merge_empty_left_df(how):
    left = lib.DataFrame({"a": [1, 1, 2, 2], "val": [5, 6, 7, 8]})
    right = lib.DataFrame({"a": [0, 0, 3, 3], "val": [11, 12, 13, 14]})

    dd_left = from_pandas(left, npartitions=4)
    dd_right = from_pandas(right, npartitions=4)

    merged = dd_left.merge(dd_right, on="a", how=how)
    expected = left.merge(right, on="a", how=how)
    assert_eq(merged, expected, check_index=False)

    # Check that the individual partitions have the expected shape
    merged.map_partitions(lambda x: x, meta=merged._meta).compute()


def test_merge_npartitions():
    pdf = lib.DataFrame({"a": [1, 2, 3, 4, 5, 6]})
    pdf2 = lib.DataFrame({"b": [1, 2, 3, 4, 5, 6]}, index=[1, 2, 3, 4, 5, 6])
    df = from_pandas(pdf, npartitions=1)
    df2 = from_pandas(pdf2, npartitions=3)

    result = df.join(df2, npartitions=6)
    # Ignore npartitions when broadcasting
    assert result.npartitions == 4
    assert_eq(result, pdf.join(pdf2))

    df = from_pandas(pdf, npartitions=2)
    result = df.join(df2, npartitions=6)
    # Ignore npartitions for repartition-join
    assert result.npartitions == 4
    assert_eq(result, pdf.join(pdf2))

    pdf = lib.DataFrame(
        {"a": [1, 2, 3, 4, 5, 6]}, index=lib.Index([6, 5, 4, 3, 2, 1], name="a")
    )
    pdf2 = lib.DataFrame(
        {"b": [1, 2, 3, 4, 5, 6]}, index=lib.Index([1, 2, 7, 4, 5, 6], name="a")
    )
    df = from_pandas(pdf, npartitions=2, sort=False)
    df2 = from_pandas(pdf2, npartitions=3, sort=False)

    result = df.join(df2, npartitions=6)
    assert result.npartitions == 6
    assert_eq(result, pdf.join(pdf2))


@pytest.mark.parametrize("how", ["inner", "outer", "left", "right"])
@pytest.mark.parametrize("on_index", [True, False])
def test_merge_columns_dtypes1(how, on_index):
    # tests results of merges with merge columns having different dtypes;
    # asserts that either the merge was successful or the corresponding warning is raised
    # addresses issue #4574

    df1 = lib.DataFrame(
        {"A": list(np.arange(5).astype(float)) * 2, "B": list(np.arange(5)) * 2}
    )
    df2 = lib.DataFrame({"A": np.arange(5), "B": np.arange(5)})

    a = from_pandas(df1, 2)  # merge column "A" is float
    b = from_pandas(df2, 2)  # merge column "A" is int

    on = ["A"]
    left_index = right_index = on_index

    if on_index:
        a = a.set_index("A")
        b = b.set_index("A")
        on = None

    with warnings.catch_warnings(record=True) as record:
        warnings.simplefilter("always")
        result = merge(
            a, b, on=on, how=how, left_index=left_index, right_index=right_index
        )
        warned = any("merge column data type mismatches" in str(r) for r in record)

    # result type depends on merge operation -> convert to pandas
    result = result if isinstance(result, lib.DataFrame) else result.compute()

    has_nans = result.isna().values.any()
    assert (has_nans and warned) or not has_nans


def test_merge_pandas_object():
    pdf1 = lib.DataFrame({"x": range(20), "y": range(20)})
    df1 = from_pandas(pdf1, 4)
    pdf2 = lib.DataFrame({"x": range(20), "z": range(20)})

    assert_eq(merge(df1, pdf2, on="x"), pdf1.merge(pdf2, on="x"), check_index=False)
    assert_eq(merge(pdf2, df1, on="x"), pdf2.merge(pdf1, on="x"), check_index=False)

    pdf1 = lib.DataFrame({"x": range(20), "y": range(20)}).set_index("x")
    df1 = from_pandas(pdf1, 4)
    assert_eq(
        merge(df1, pdf2, left_index=True, right_on="x"),
        pdf1.merge(pdf2, left_index=True, right_on="x"),
        check_index=False,
    )
    assert_eq(
        merge(pdf2, df1, left_on="x", right_index=True),
        pdf2.merge(pdf1, left_on="x", right_index=True),
        check_index=False,
    )<|MERGE_RESOLUTION|>--- conflicted
+++ resolved
@@ -168,7 +168,16 @@
         df.join([df], how="right")
 
 
-<<<<<<< HEAD
+def test_singleton_divisions():
+    df = lib.DataFrame({"x": [1, 1, 1]}, index=[1, 2, 3])
+    ddf = from_pandas(df, npartitions=2)
+    ddf2 = ddf.set_index("x")
+
+    joined = ddf2.join(ddf2, rsuffix="r")
+    assert joined.divisions == (1, 1)
+    joined.compute()
+
+
 def test_categorical_merge_does_not_increase_npartitions():
     df1 = lib.DataFrame(data={"A": ["a", "b", "c"]}, index=["s", "v", "w"])
     df2 = lib.DataFrame(data={"B": ["t", "d", "i"]}, index=["v", "w", "r"])
@@ -176,16 +185,6 @@
     ddf1 = from_pandas(df1, npartitions=1)
     df2 = df2.astype({"B": "category"})
     assert_eq(df1.join(df2), ddf1.join(df2))
-=======
-def test_singleton_divisions():
-    df = lib.DataFrame({"x": [1, 1, 1]}, index=[1, 2, 3])
-    ddf = from_pandas(df, npartitions=2)
-    ddf2 = ddf.set_index("x")
-
-    joined = ddf2.join(ddf2, rsuffix="r")
-    assert joined.divisions == (1, 1)
-    joined.compute()
->>>>>>> c080907d
 
 
 def test_merge_len():
