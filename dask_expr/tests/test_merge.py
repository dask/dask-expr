import warnings

import numpy as np
import pytest
from dask import delayed

from dask_expr import Merge, from_delayed, from_pandas, merge, repartition
from dask_expr._expr import Filter, Projection
from dask_expr._merge import BroadcastJoin
from dask_expr._shuffle import Shuffle
from dask_expr.io import FromPandas
from dask_expr.tests._util import _backend_library, assert_eq

# Set DataFrame backend for this module
pd = _backend_library()


@pytest.mark.parametrize("how", ["left", "right", "inner", "outer"])
@pytest.mark.parametrize("shuffle_method", ["tasks", "disk"])
def test_merge(how, shuffle_method):
    # Make simple left & right dfs
    pdf1 = pd.DataFrame({"x": range(20), "y": range(20)})
    df1 = from_pandas(pdf1, 4)
    pdf2 = pd.DataFrame({"x": range(0, 20, 2), "z": range(10)})
    df2 = from_pandas(pdf2, 2)

    # Partition-wise merge with map_partitions
    df3 = df1.merge(df2, on="x", how=how, shuffle_method=shuffle_method)

    # Check result with/without fusion
    expect = pdf1.merge(pdf2, on="x", how=how)
    assert_eq(df3, expect, check_index=False)
    assert_eq(df3.optimize(), expect, check_index=False)

    df3 = merge(df1, df2, on="x", how=how, shuffle_method=shuffle_method)
    assert_eq(df3, expect, check_index=False)
    assert_eq(df3.optimize(), expect, check_index=False)


@pytest.mark.parametrize("how", ["left", "right", "inner", "outer"])
@pytest.mark.parametrize("pass_name", [True, False])
@pytest.mark.parametrize("sort", [True, False])
@pytest.mark.parametrize("shuffle_method", ["tasks", "disk"])
def test_merge_indexed(how, pass_name, sort, shuffle_method):
    # Make simple left & right dfs
    pdf1 = pd.DataFrame({"x": range(20), "y": range(20)}).set_index("x")
    df1 = from_pandas(pdf1, 4)
    pdf2 = pd.DataFrame({"x": range(0, 20, 2), "z": range(10)}).set_index("x")
    df2 = from_pandas(pdf2, 2, sort=sort)

    if pass_name:
        left_on = right_on = "x"
        left_index = right_index = False
    else:
        left_on = right_on = None
        left_index = right_index = True

    df3 = df1.merge(
        df2,
        left_index=left_index,
        left_on=left_on,
        right_index=right_index,
        right_on=right_on,
        how=how,
        shuffle_method=shuffle_method,
    )

    # Check result with/without fusion
    expect = pdf1.merge(
        pdf2,
        left_index=left_index,
        left_on=left_on,
        right_index=right_index,
        right_on=right_on,
        how=how,
    )
    assert_eq(df3, expect)
    assert_eq(df3.optimize(), expect)


@pytest.mark.parametrize("how", ["left", "right", "inner", "outer"])
@pytest.mark.parametrize("npartitions", [None, 22])
def test_broadcast_merge(how, npartitions):
    # Make simple left & right dfs
    pdf1 = pd.DataFrame({"x": range(40), "y": range(40)})
    df1 = from_pandas(pdf1, 20)
    pdf2 = pd.DataFrame({"x": range(0, 40, 2), "z": range(20)})
    df2 = from_pandas(pdf2, 2)

    df3 = df1.merge(
        df2, on="x", how=how, npartitions=npartitions, shuffle_method="tasks"
    )
    if npartitions:
        assert df3.npartitions == npartitions

    # Check that we avoid the shuffle when allowed
    if how in ("left", "inner"):
        assert all(["Shuffle" not in str(op) for op in df3.simplify().operands[:2]])

    # Check result with/without fusion
    expect = pdf1.merge(pdf2, on="x", how=how)
    # TODO: This is incorrect, but consistent with dask/dask
    assert_eq(df3, expect, check_index=False, check_divisions=False)
    assert_eq(df3.optimize(), expect, check_index=False, check_divisions=False)


def test_merge_column_projection():
    # Make simple left & right dfs
    pdf1 = pd.DataFrame({"x": range(20), "y": range(20), "z": range(20)})
    df1 = from_pandas(pdf1, 4)
    pdf2 = pd.DataFrame({"x": range(0, 20, 2), "z": range(10)})
    df2 = from_pandas(pdf2, 2)

    # Partition-wise merge with map_partitions
    df3 = df1.merge(df2, on="x")["z_x"].simplify()

    assert "y" not in df3.expr.operands[0].columns


@pytest.mark.parametrize("how", ["left", "right", "inner", "outer"])
@pytest.mark.parametrize("shuffle_method", ["tasks", "disk"])
def test_join(how, shuffle_method):
    # Make simple left & right dfs
    pdf1 = pd.DataFrame({"x": range(20), "y": range(20)})
    df1 = from_pandas(pdf1, 4)
    pdf2 = pd.DataFrame({"z": range(10)}, index=pd.Index(range(10), name="a"))
    df2 = from_pandas(pdf2, 2)

    # Partition-wise merge with map_partitions
    df3 = df1.join(df2, on="x", how=how, shuffle_method=shuffle_method)

    # Check result with/without fusion
    expect = pdf1.join(pdf2, on="x", how=how)
    assert_eq(df3.compute(), expect, check_index=False)
    assert_eq(df3.optimize(), expect, check_index=False)

    df3 = df1.join(df2.z, on="x", how=how, shuffle_method=shuffle_method)
    assert_eq(df3, expect, check_index=False)
    assert_eq(df3.optimize(), expect, check_index=False)


def test_join_recursive():
    pdf = pd.DataFrame({"x": [1, 2, 3], "y": 1}, index=pd.Index([1, 2, 3], name="a"))
    df = from_pandas(pdf, npartitions=2)

    pdf2 = pd.DataFrame(
        {"a": [1, 2, 3, 4, 5, 6], "b": 1}, index=pd.Index([1, 2, 3, 4, 5, 6], name="a")
    )
    df2 = from_pandas(pdf2, npartitions=2)

    pdf3 = pd.DataFrame({"c": [1, 2, 3], "d": 1}, index=pd.Index([1, 2, 3], name="a"))
    df3 = from_pandas(pdf3, npartitions=2)

    result = df.join([df2, df3], how="outer")
    assert_eq(result, pdf.join([pdf2, pdf3], how="outer"))

    result = df.join([df2, df3], how="left")
    # The nature of our join might cast ints to floats
    assert_eq(result, pdf.join([pdf2, pdf3], how="left"), check_dtype=False)


def test_join_recursive_raises():
    pdf = pd.DataFrame({"x": [1, 2, 3], "y": 1}, index=pd.Index([1, 2, 3], name="a"))
    df = from_pandas(pdf, npartitions=2)
    with pytest.raises(ValueError, match="other must be DataFrame"):
        df.join(["dummy"])

    with pytest.raises(ValueError, match="only supports left or outer"):
        df.join([df], how="inner")
    with pytest.raises(ValueError, match="only supports left or outer"):
        df.join([df], how="right")


def test_singleton_divisions():
    df = pd.DataFrame({"x": [1, 1, 1]}, index=[1, 2, 3])
    ddf = from_pandas(df, npartitions=2)
    ddf2 = ddf.set_index("x")

    joined = ddf2.join(ddf2, rsuffix="r")
    assert joined.divisions == (1, 1)
    joined.compute()


def test_categorical_merge_does_not_increase_npartitions():
    df1 = pd.DataFrame(data={"A": ["a", "b", "c"]}, index=["s", "v", "w"])
    df2 = pd.DataFrame(data={"B": ["t", "d", "i"]}, index=["v", "w", "r"])
    # We are npartitions=1 on both sides, so it should stay that way
    ddf1 = from_pandas(df1, npartitions=1)
    df2 = df2.astype({"B": "category"})
    assert_eq(df1.join(df2), ddf1.join(df2))


def test_merge_len():
    pdf = pd.DataFrame({"x": [1, 2, 3], "y": 1})
    df = from_pandas(pdf, npartitions=2)
    pdf2 = pd.DataFrame({"x": [1, 2, 3], "z": 1})
    df2 = from_pandas(pdf2, npartitions=2)
    assert_eq(len(df.merge(df2)), len(pdf.merge(pdf2)))
    query = df.merge(df2).index.optimize(fuse=False)
    expected = df[["x"]].merge(df2[["x"]]).index.optimize(fuse=False)
    assert query._name == expected._name


def test_merge_optimize_subset_strings():
    pdf = pd.DataFrame({"a": [1, 2], "aaa": 1})
    pdf2 = pd.DataFrame({"b": [1, 2], "aaa": 1})
    df = from_pandas(pdf)
    df2 = from_pandas(pdf2)

    query = df.merge(df2, on="aaa")[["aaa"]].optimize(fuse=False)
    exp = df[["aaa"]].merge(df2[["aaa"]], on="aaa").optimize(fuse=False)
    assert query._name == exp._name
    assert_eq(query, pdf.merge(pdf2, on="aaa")[["aaa"]])


@pytest.mark.parametrize("npartitions_left, npartitions_right", [(2, 3), (1, 1)])
def test_merge_combine_similar(npartitions_left, npartitions_right):
    pdf = pd.DataFrame(
        {
            "a": [1, 2, 3, 4, 5, 6, 7, 8, 9, 10],
            "b": 1,
            "c": 1,
            "d": 1,
            "e": 1,
            "f": 1,
        }
    )
    pdf2 = pd.DataFrame({"a": [1, 2, 3, 4, 5, 6, 7, 8, 9, 10], "x": 1})

    df = from_pandas(pdf, npartitions=npartitions_left)
    df2 = from_pandas(pdf2, npartitions=npartitions_right)

    query = df.merge(df2)
    query["new"] = query.b + query.c
    query = query.groupby(["a", "e", "x"]).new.sum()
    assert (
        len(query.optimize().__dask_graph__()) <= 30
    )  # 45 is the non-combined version

    expected = pdf.merge(pdf2)
    expected["new"] = expected.b + expected.c
    expected = expected.groupby(["a", "e", "x"]).new.sum()
    assert_eq(query, expected)


def test_merge_combine_similar_intermediate_projections():
    pdf = pd.DataFrame(
        {
            "a": [1, 2, 3, 4, 5, 6, 7, 8, 9, 10],
            "b": 1,
            "c": 1,
        }
    )
    pdf2 = pd.DataFrame({"a": [1, 2, 3, 4, 5, 6, 7, 8, 9, 10], "x": 1})
    pdf3 = pd.DataFrame({"d": [1, 2, 3, 4, 5, 6, 7, 8, 9, 10], "e": 1, "y": 1})

    df = from_pandas(pdf, npartitions=2)
    df2 = from_pandas(pdf2, npartitions=3)
    df3 = from_pandas(pdf3, npartitions=3)

    q = df.merge(df2).merge(df3, left_on="b", right_on="d")[["b", "x", "y"]]
    q["new"] = q.b + q.x
    result = q.optimize(fuse=False)
    # Check that we have intermediate projections dropping unnecessary columns
    assert isinstance(result.expr.frame, Projection)
    assert isinstance(result.expr.frame.frame, Merge)
    assert isinstance(result.expr.frame.frame.left, Projection)
    assert isinstance(result.expr.frame.frame.left.frame, Shuffle)

    pd_result = pdf.merge(pdf2).merge(pdf3, left_on="b", right_on="d")[["b", "x", "y"]]
    pd_result["new"] = pd_result.b + pd_result.x

    assert sorted(result.expr.frame.frame.left.operand("columns")) == ["b", "x"]
    assert_eq(result, pd_result, check_index=False)


def test_categorical_merge_with_merge_column_cat_in_one_and_not_other_upcasts():
    df1 = pd.DataFrame({"A": pd.Categorical([0, 1]), "B": pd.Categorical(["a", "b"])})
    df2 = pd.DataFrame({"C": pd.Categorical(["a", "b"])})

    expected = pd.merge(df2, df1, left_index=True, right_on="A")

    ddf1 = from_pandas(df1, npartitions=2)
    ddf2 = from_pandas(df2, npartitions=2)

    actual = merge(ddf2, ddf1, left_index=True, right_on="A").compute()
    assert actual.C.dtype == "category"
    assert actual.B.dtype == "category"
    assert actual.A.dtype == "int64"
    assert actual.index.dtype == "int64"
    assert assert_eq(expected, actual)


def test_merge_combine_similar_hangs():
    var1 = 15
    var2 = "BRASS"
    var3 = "EUROPE"
    region_ds = from_pandas(
        pd.DataFrame.from_dict(
            {
                "r_regionkey": {0: 0, 1: 1},
                "r_name": {0: "AFRICA", 1: "AMERICA"},
                "r_comment": {0: "a", 1: "s "},
            }
        )
    )
    nation_filtered = from_pandas(
        pd.DataFrame.from_dict(
            {
                "n_nationkey": {0: 0, 1: 1},
                "n_name": {0: "ALGERIA", 1: "ARGENTINA"},
                "n_regionkey": {0: 0, 1: 1},
                "n_comment": {0: "fu", 1: "i"},
            }
        )
    )

    supplier_filtered = from_pandas(
        pd.DataFrame.from_dict(
            {
                "s_suppkey": {0: 1, 1: 2},
                "s_name": {0: "a#1", 1: "a#2"},
                "s_address": {0: "sdrGnX", 1: "T"},
                "s_nationkey": {0: 17, 1: 5},
                "s_phone": {0: "27-918-335-1736", 1: "15-679-861-2259"},
                "s_acctbal": {0: 5755, 1: 4032},
                "s_comment": {0: " inst", 1: " th"},
            }
        )
    )
    part_filtered = from_pandas(
        pd.DataFrame.from_dict(
            {
                "p_partkey": {0: 1, 1: 2},
                "p_name": {0: "gol", 1: "bl"},
                "p_mfgr": {0: "Manufacturer#1", 1: "Manufacturer#1"},
                "p_brand": {0: "Brand#13", 1: "Brand#13"},
                "p_type": {0: "PROM", 1: "LARG"},
                "p_size": {0: 7, 1: 1},
                "p_container": {0: "J", 1: "LG"},
                "p_retailprice": {0: 901, 1: 902},
                "p_comment": {0: "ir", 1: "ack"},
            }
        )
    )
    #
    partsupp_filtered = from_pandas(
        pd.DataFrame.from_dict(
            {
                "ps_partkey": {0: 1, 1: 1},
                "ps_suppkey": {0: 2, 1: 2502},
                "ps_availqty": {0: 3325, 1: 8076},
                "ps_supplycost": {0: 771, 1: 993},
                "ps_comment": {0: "bli", 1: "ts boo"},
            }
        )
    )

    region_filtered = region_ds[(region_ds["r_name"] == var3)]
    r_n_merged = nation_filtered.merge(
        region_filtered, left_on="n_regionkey", right_on="r_regionkey", how="inner"
    )
    s_r_n_merged = r_n_merged.merge(
        supplier_filtered,
        left_on="n_nationkey",
        right_on="s_nationkey",
        how="inner",
    )
    ps_s_r_n_merged = s_r_n_merged.merge(
        partsupp_filtered, left_on="s_suppkey", right_on="ps_suppkey", how="inner"
    )
    part_filtered = part_filtered[
        (part_filtered["p_size"] == var1)
        & (part_filtered["p_type"].astype(str).str.endswith(var2))
    ]
    merged_df = part_filtered.merge(
        ps_s_r_n_merged, left_on="p_partkey", right_on="ps_partkey", how="inner"
    )
    min_values = merged_df.groupby("p_partkey")["ps_supplycost"].min().reset_index()
    min_values.columns = ["P_PARTKEY_CPY", "MIN_SUPPLYCOST"]
    merged_df = merged_df.merge(
        min_values,
        left_on=["p_partkey", "ps_supplycost"],
        right_on=["P_PARTKEY_CPY", "MIN_SUPPLYCOST"],
        how="inner",
    )
    out = merged_df[
        [
            "s_acctbal",
            "s_name",
            "n_name",
            "p_partkey",
            "p_mfgr",
            "s_address",
            "s_phone",
            "s_comment",
        ]
    ]
    expected = pd.DataFrame(
        columns=[
            "s_acctbal",
            "s_name",
            "n_name",
            "p_partkey",
            "p_mfgr",
            "s_address",
            "s_phone",
            "s_comment",
        ]
    )
    assert_eq(out, expected, check_dtype=False)

    # Double check that these don't hang
    out.optimize(fuse=False)
    out.optimize()


def test_recursive_join():
    dfs_to_merge = []
    for i in range(10):
        df = pd.DataFrame(
            {
                f"{i}A": [5, 6, 7, 8],
                f"{i}B": [4, 3, 2, 1],
            },
            index=pd.Index([0, 1, 2, 3], name="a"),
        )
        ddf = from_pandas(df, 2)
        dfs_to_merge.append(ddf)

    ddf_loop = from_pandas(pd.DataFrame(index=pd.Index([0, 1, 3], name="a")), 3)
    for ddf in dfs_to_merge:
        ddf_loop = ddf_loop.join(ddf, how="left")

    ddf_pairwise = from_pandas(pd.DataFrame(index=pd.Index([0, 1, 3], name="a")), 3)

    ddf_pairwise = ddf_pairwise.join(dfs_to_merge, how="left")

    # TODO: divisions is None for recursive join for now
    assert_eq(ddf_pairwise, ddf_loop, check_divisions=False)


def test_merge_repartition():
    pdf = pd.DataFrame({"a": [1, 2, 3]})
    pdf2 = pd.DataFrame({"b": [1, 2, 3]}, index=[1, 2, 3])

    df = from_pandas(pdf, npartitions=2)
    df2 = from_pandas(pdf2, npartitions=3)
    assert_eq(df.join(df2), pdf.join(pdf2))


def test_merge_reparititon_divisions():
    pdf = pd.DataFrame({"a": [1, 2, 3, 4, 5, 6]})
    pdf2 = pd.DataFrame({"b": [1, 2, 3, 4, 5, 6]}, index=[1, 2, 3, 4, 5, 6])
    pdf3 = pd.DataFrame({"c": [1, 2, 3, 4, 5, 6]}, index=[1, 2, 3, 4, 5, 6])

    df = from_pandas(pdf, npartitions=2)
    df2 = from_pandas(pdf2, npartitions=3)
    df3 = from_pandas(pdf3, npartitions=3)

    assert_eq(df.join(df2).join(df3), pdf.join(pdf2).join(pdf3))


def test_join_gives_proper_divisions():
    df = pd.DataFrame({"a": ["a", "b", "c"]}, index=[0, 1, 2])
    ddf = from_pandas(df, npartitions=1)

    right_df = pd.DataFrame({"b": [1.0, 2.0, 3.0]}, index=["a", "b", "c"])

    expected = df.join(right_df, how="inner", on="a")
    actual = ddf.join(right_df, how="inner", on="a")
    assert actual.divisions == ddf.divisions

    assert_eq(expected, actual)


@pytest.mark.parametrize("shuffle_method", ["tasks", "disk"])
@pytest.mark.parametrize("how", ["inner", "left"])
def test_merge_known_to_single(how, shuffle_method):
    partition_sizes = np.array([3, 4, 2, 5, 3, 2, 5, 9, 4, 7, 4])
    idx = [i for i, s in enumerate(partition_sizes) for _ in range(s)]
    k = [i for s in partition_sizes for i in range(s)]
    vi = range(len(k))
    pdf1 = pd.DataFrame(dict(idx=idx, k=k, v1=vi)).set_index(["idx"])

    partition_sizes = np.array([4, 2, 5, 3, 2, 5, 9, 4, 7, 4, 8])
    idx = [i for i, s in enumerate(partition_sizes) for _ in range(s)]
    k = [i for s in partition_sizes for i in range(s)]
    vi = range(len(k))
    pdf2 = pd.DataFrame(dict(idx=idx, k=k, v1=vi)).set_index(["idx"])

    df1 = repartition(pdf1, [0, 1, 3, 4, 5, 6, 7, 8, 9, 10, 11])
    df2 = from_pandas(pdf2, npartitions=1, sort=False)

    expected = pdf1.merge(pdf2, on="idx", how=how)
    result = df1.merge(df2, on="idx", how=how, shuffle_method=shuffle_method)
    assert_eq(result, expected)
    assert result.divisions == df1.divisions

    expected = pdf1.merge(pdf2, on="k", how=how)
    result = df1.merge(df2, on="k", how=how, shuffle_method=shuffle_method)
    assert_eq(result, expected, check_index=False)
    assert all(d is None for d in result.divisions)


@pytest.mark.parametrize("how", ["right", "outer"])
def test_merge_empty_left_df(how):
    left = pd.DataFrame({"a": [1, 1, 2, 2], "val": [5, 6, 7, 8]})
    right = pd.DataFrame({"a": [0, 0, 3, 3], "val": [11, 12, 13, 14]})

    dd_left = from_pandas(left, npartitions=4)
    dd_right = from_pandas(right, npartitions=4)

    merged = dd_left.merge(dd_right, on="a", how=how)
    expected = left.merge(right, on="a", how=how)
    assert_eq(merged, expected, check_index=False)

    # Check that the individual partitions have the expected shape
    merged.map_partitions(lambda x: x, meta=merged._meta).compute()


def test_merge_npartitions():
    pdf = pd.DataFrame({"a": [1, 2, 3, 4, 5, 6]})
    pdf2 = pd.DataFrame({"b": [1, 2, 3, 4, 5, 6]}, index=[1, 2, 3, 4, 5, 6])
    df = from_pandas(pdf, npartitions=1)
    df2 = from_pandas(pdf2, npartitions=3)

    result = df.join(df2, npartitions=6)
    # Ignore npartitions when broadcasting
    assert result.npartitions == 4
    assert_eq(result, pdf.join(pdf2))

    df = from_pandas(pdf, npartitions=2)
    result = df.join(df2, npartitions=6)
    # Ignore npartitions for repartition-join
    assert result.npartitions == 4
    assert_eq(result, pdf.join(pdf2))

    pdf = pd.DataFrame(
        {"a": [1, 2, 3, 4, 5, 6]}, index=pd.Index([6, 5, 4, 3, 2, 1], name="a")
    )
    pdf2 = pd.DataFrame(
        {"b": [1, 2, 3, 4, 5, 6]}, index=pd.Index([1, 2, 7, 4, 5, 6], name="a")
    )
    df = from_pandas(pdf, npartitions=2, sort=False)
    df2 = from_pandas(pdf2, npartitions=3, sort=False)

    result = df.join(df2, npartitions=6)
    assert result.npartitions == 6
    assert_eq(result, pdf.join(pdf2))


@pytest.mark.parametrize("how", ["inner", "outer", "left", "right"])
@pytest.mark.parametrize("on_index", [True, False])
def test_merge_columns_dtypes1(how, on_index):
    # tests results of merges with merge columns having different dtypes;
    # asserts that either the merge was successful or the corresponding warning is raised
    # addresses issue #4574

    df1 = pd.DataFrame(
        {"A": list(np.arange(5).astype(float)) * 2, "B": list(np.arange(5)) * 2}
    )
    df2 = pd.DataFrame({"A": np.arange(5), "B": np.arange(5)})

    a = from_pandas(df1, 2)  # merge column "A" is float
    b = from_pandas(df2, 2)  # merge column "A" is int

    on = ["A"]
    left_index = right_index = on_index

    if on_index:
        a = a.set_index("A")
        b = b.set_index("A")
        on = None

    with warnings.catch_warnings(record=True) as record:
        warnings.simplefilter("always")
        result = merge(
            a, b, on=on, how=how, left_index=left_index, right_index=right_index
        )
        warned = any("merge column data type mismatches" in str(r) for r in record)

    # result type depends on merge operation -> convert to pandas
    result = result if isinstance(result, pd.DataFrame) else result.compute()

    has_nans = result.isna().values.any()
    assert (has_nans and warned) or not has_nans


def test_merge_pandas_object():
    pdf1 = pd.DataFrame({"x": range(20), "y": range(20)})
    df1 = from_pandas(pdf1, 4)
    pdf2 = pd.DataFrame({"x": range(20), "z": range(20)})

    assert_eq(merge(df1, pdf2, on="x"), pdf1.merge(pdf2, on="x"), check_index=False)
    assert_eq(merge(pdf2, df1, on="x"), pdf2.merge(pdf1, on="x"), check_index=False)

    pdf1 = pd.DataFrame({"x": range(20), "y": range(20)}).set_index("x")
    df1 = from_pandas(pdf1, 4)
    assert_eq(
        merge(df1, pdf2, left_index=True, right_on="x"),
        pdf1.merge(pdf2, left_index=True, right_on="x"),
        check_index=False,
    )
    assert_eq(
        merge(pdf2, df1, left_on="x", right_index=True),
        pdf2.merge(pdf1, left_on="x", right_index=True),
        check_index=False,
    )


@pytest.mark.parametrize("clear_divisions", [True, False])
@pytest.mark.parametrize("how", ["left", "outer"])
@pytest.mark.parametrize("npartitions_base", [1, 2, 3])
@pytest.mark.parametrize("npartitions_other", [1, 2, 3])
def test_pairwise_merge_results_in_identical_output_df(
    how, npartitions_base, npartitions_other, clear_divisions
):
    if clear_divisions and (npartitions_other != 3 or npartitions_base != 1):
        pytest.skip(reason="Runtime still slower than I would like, so save some time")
    dfs_to_merge = []
    for i in range(10):
        df = pd.DataFrame(
            {
                f"{i}A": [5, 6, 7, 8],
                f"{i}B": [4, 3, 2, 1],
            },
            index=[0, 1, 2, 3],
        )
        ddf = from_pandas(df, npartitions_other)
        if clear_divisions:
            ddf = ddf.clear_divisions()
        dfs_to_merge.append(ddf)

    ddf_loop = from_pandas(pd.DataFrame(index=[0, 1, 3]), npartitions_base)
    if clear_divisions:
        ddf_loop = ddf_loop.clear_divisions()
    for ddf in dfs_to_merge:
        ddf_loop = ddf_loop.join(ddf, how=how)

    ddf_pairwise = from_pandas(pd.DataFrame(index=[0, 1, 3]), npartitions_base)
    if clear_divisions:
        ddf_pairwise = ddf_pairwise.clear_divisions()

    ddf_pairwise = ddf_pairwise.join(dfs_to_merge, how=how)

    # recursive join doesn't yet respect divisions in dask-expr
    assert_eq(ddf_pairwise, ddf_loop)


def test_filter_merge():
    pdf_a = pd.DataFrame(
        {
            "a": range(5),
            "b": range(5),
            "c": range(5),
            "d": [True, False, True, False, True],
        }
    )
    pdf_b = pd.DataFrame(
        {
            "c": [0, 2, 4, 6, 8],
            "x": range(5),
            "y": range(5),
            "z": [False, False, True, True, True],
        }
    )

    a = from_pandas(pdf_a)
    b = from_pandas(pdf_b)

    # Some simple cases
    df = a.merge(b)
    # A simple projection
    df = df[df.z]
    bb = b[b.z]
    expected = a.merge(bb)
    assert df.optimize()._name == expected.optimize()._name
    assert_eq(df, expected)

    # Unary op
    df = a.merge(b)
    df = df[~df.z]
    bb = b[~b.z]
    expected = a.merge(bb)
    assert df.optimize()._name == expected.optimize()._name
    assert_eq(df, expected)

    df = a.merge(b)
    df = df[df.x > 3]
    bb = b[b.x > 3]
    expected = a.merge(bb)
    assert df.optimize()._name == expected.optimize()._name
    assert_eq(df, expected)

    df = a.merge(b)
    df = df[df.b > 3]
    aa = a[a.b > 3]
    expected = aa.merge(b)
    assert df.optimize()._name == expected.optimize()._name
    assert_eq(df, expected)

    df = a.merge(b)
    df = df[3 < df.b]
    aa = a[3 < a.b]
    expected = aa.merge(b)
    assert df.optimize()._name == expected.optimize()._name
    assert_eq(df, expected)

    # Apply to both!
    df = a.merge(b)
    df = df[df.c > 3]
    aa = a[a.c > 3]
    bb = b[b.c > 3]
    expected = aa.merge(bb)
    assert df.optimize()._name == expected.optimize()._name
    assert_eq(df, expected)

    # Works with more complex expressions, and multiple columns
    df = a.merge(b)
    df = df[df.a > df.b + 1]
    aa = a[a.a > a.b + 1]
    expected = aa.merge(b)
    assert df.optimize()._name == expected.optimize()._name
    assert_eq(df, expected)

    # Only apply if all columns are in the table, not if only some are
    df = a.merge(b)
    df = df[df.c > df.x + 1]
    bb = b[b.c > b.x + 1]
    expected = a.merge(bb)
    assert df.optimize()._name == expected.optimize()._name
    assert_eq(df, expected)

    df = a.merge(b)
    df = df[df.d & df.z]
    aa = a[a.d]
    bb = b[b.z]
    expected = aa.merge(bb)
    assert df.simplify()._name == expected.simplify()._name
    assert_eq(df, expected)

    df = a.merge(b)
    df = df[(df.a > 2) & df.z]
    aa = a[a.a > 2]
    bb = b[b.z]
    expected = aa.merge(bb)
    actual = df.optimize()
    assert actual._name == expected.optimize()._name
    assert_eq(df, expected)

    # Bail if we engage non-elemwise expressions in the predicates
    df = a.merge(b)
    df = df[df.x > df.y.sum()]
    bb = b[b.x > b.y.sum()]
    not_expected = a.merge(bb)
    assert df.optimize()._name != not_expected.optimize()._name

    df = a.merge(b)
    df = df[df.d & df.z][["a"]]
    aa = a[a.d]
    bb = b[b.z]
    expected = aa.merge(bb)[["a"]]
    assert df.simplify()._name == expected.simplify()._name
    assert_eq(df, expected)

    df = a.merge(b)
    df = df[df.d & df.z & (df.b == 1)][["a"]]
    aa = a[a.d & (a.b == 1)]
    bb = b[b.z]
    expected = aa.merge(bb)[["a"]]
    assert df.simplify()._name == expected.simplify()._name
    assert_eq(df, expected)

    df = a.merge(b)
    df = df[df.d == df.z]
    assert df.simplify()._name == df._name


def test_filter_merge_suffixes():
    pdf1 = pd.DataFrame({"a": [1, 2, 3, 4], "b": 1})
    pdf2 = pd.DataFrame({"a": [1, 2, 3, 4], "b": 2})
    df1 = from_pandas(pdf1, npartitions=2)
    df2 = from_pandas(pdf2, npartitions=2)
    q = df1.merge(df2, on="a", suffixes=("", "_right"))
    result = q[q.b < 2]
    expected = pdf1.merge(pdf2, on="a", suffixes=("", "_right"))
    assert_eq(result, expected[expected.b < 2], check_index=False)
    result = q[q.b > 1]
    expected = df1.merge(df2, on="a", suffixes=("", "_right"))
    assert_eq(result, expected[expected.b > 1], check_index=False)

    q = df1.merge(df2, on="a", suffixes=("_left", "_right"))
    result = q[q.b_left < 2]
    # Don't do anything for now
    assert result._name == result.simplify()._name
    expected = df1.merge(df2, on="a", suffixes=("_left", "_right"))
    assert_eq(result, expected[expected.b_left < 2], check_index=False)


def test_merge_filter_renaming_columns():
    pdf1 = pd.DataFrame({"a": [1, 2, 3, 4], "left": 4})
    df1 = from_pandas(pdf1, npartitions=2)

    pdf2 = pd.DataFrame({"a": [1, 2, 3, 4], "right": [6, 6, 5, 6]})
    df2 = from_pandas(pdf2, npartitions=2)

    result = df1.merge(df2)
    result = result[result[["right"]].rename(columns={"right": "left"})["left"] == 6]
    expected = pdf1.merge(pdf2)
    expected = expected[
        expected[["right"]].rename(columns={"right": "left"})["left"] == 6
    ]
    assert_eq(result, expected, check_index=False)

    q = result.simplify()
    assert isinstance(q.expr.right, Filter)
    assert isinstance(q.expr.left, FromPandas)


def test_merge_avoid_overeager_filter_pushdown():
    df = pd.DataFrame({"a": [1, 2, 3], "b": 1})
    ddf = from_pandas(df, npartitions=2)
    df2 = pd.DataFrame({"a": [2, 3, 4], "c": 1})
    ddf2 = from_pandas(df2, npartitions=2)
    merged = ddf.merge(ddf2, on="a", how="left")
    rhs = merged.c.sum()
    q = merged[merged.a > 1].assign(c=rhs)
    result = q.simplify()
    assert q._name == result._name
    assert isinstance(result.expr.frame, Filter)
    assert isinstance(result.expr.frame.frame, Merge)

    merged = ddf.merge(ddf2, on="a", how="left")
    rhs = merged.a.sum()
    q = merged[merged.a > 1].assign(c=rhs)
    result = q.simplify()
    assert q._name == result._name
    assert isinstance(result.expr.frame, Filter)
    assert isinstance(result.expr.frame.frame, Merge)


@pytest.mark.parametrize("how", ["left", "inner", "right", "outer"])
def test_isin_filter_pushdown(how):
    pdf1 = pd.DataFrame(
        {
            "o_orderkey": [1, 2, 3, 4, 5],
        }
    )
    pdf2 = pd.DataFrame(
        {
            "l_orderkey": [1, 2, 3, 4, 5],
            "l_shipmode": ["MAIL", "SHIP", "RAIL", "bla", "MAIL"],
            "l_commitdate": [1, 2, 3, 4, 5],
            "l_receiptdate": [2, 2, 3, 5, 6],
        }
    )

    df1 = from_pandas(pdf1, npartitions=2)
    df2 = from_pandas(pdf2, npartitions=2)

    table = df1.merge(df2, left_on="o_orderkey", right_on="l_orderkey", how=how)
    result = table[
        (table.l_shipmode.isin(("MAIL", "SHIP")))
        & (table.l_commitdate < table.l_receiptdate)
    ]

    table = pdf1.merge(pdf2, left_on="o_orderkey", right_on="l_orderkey", how=how)
    expected = table[
        (table.l_shipmode.isin(("MAIL", "SHIP")))
        & (table.l_commitdate < table.l_receiptdate)
    ].sort_values(by="o_orderkey", ascending=False)
    assert_eq(result, expected, check_index=False)

    table = df2.merge(df1, left_on="l_orderkey", right_on="o_orderkey", how=how)
    result = table[
        (table.l_shipmode.isin(("MAIL", "SHIP")))
        & (table.l_commitdate < table.l_receiptdate)
    ]

    table = pdf2.merge(pdf1, left_on="l_orderkey", right_on="o_orderkey", how=how)
    expected = table[
        (table.l_shipmode.isin(("MAIL", "SHIP")))
        & (table.l_commitdate < table.l_receiptdate)
    ].sort_values(by="o_orderkey", ascending=False)
    assert_eq(result, expected, check_index=False)


def test_merge_filter_pushdown_broadcast():
    pdf = pd.DataFrame({"a": [1, 2, 3], "b": 1})
    pdf2 = pd.DataFrame({"c": [1, 2, 3], "b": 1})
    df1 = from_pandas(pdf, npartitions=2)
    df2 = from_pandas(pdf2, npartitions=2)
    result = df1.merge(df2, broadcast=True, shuffle_method="tasks")
    result = result[result.a > 1]
    result.optimize().pprint()
    assert len(list(result.optimize().find_operations(BroadcastJoin))) > 0


def test_merge_filter_stuck_between_merges():
    pdf = pd.DataFrame({"a": [1, 2, 3, 4, 5, 6, 7] * 100, "b": 1, "c": 2})
    pdf2 = pd.DataFrame({"a": [1, 2, 3, 4, 5, 6, 7] * 100, "d": 1, "e": 1, "f": 1})
    df1 = from_pandas(pdf, npartitions=2)
    df2 = from_pandas(pdf2, npartitions=2)
    result = df1.merge(df2)
    q = result.groupby("a").b.sum(split_out=True).reset_index()
    result = result.merge(q)
    result = result[(result.d == 1) & (result.e == 1)]
    e = df1.merge(df2)
    expected = e[(e.d == 1) & (e.e == 1)]
    expected_q = e.groupby("a").b.sum(split_out=True).reset_index()
    expected = expected.merge(expected_q)
    assert result.optimize()._name == expected.optimize()._name


def test_merge_or_two_branches():
    pdf = pd.DataFrame({"a": [1, 2, 3, 4, 5, 6, 7] * 100, "b": 1, "c": 2})
    pdf2 = pd.DataFrame({"a": [1, 2, 3, 4, 5, 6, 7] * 100, "d": 1, "e": 1, "f": 1})
    df1 = from_pandas(pdf, npartitions=2)
    df2 = from_pandas(pdf2, npartitions=2)

    q = df1.merge(df2)
    q = q[((q.b == 1) & (q.d == 1)) | ((q.b == 2) & (q.d == 1))]
    result = (q.c * (q.f)).sum()

    left = df1[(df1.b == 1) | (df1.b == 2)]
    right = df2[df2.d == 1]
    expected = left.merge(right)
    expected = (expected.c * (expected.f)).sum()
    assert result.optimize()._name == expected.optimize()._name


def test_merge_or_two_branches_no_pushdown():
    pdf = pd.DataFrame({"a": [1, 2, 3, 4, 5, 6, 7] * 100, "b": 1, "c": 2})
    pdf2 = pd.DataFrame({"a": [1, 2, 3, 4, 5, 6, 7] * 100, "d": 1, "e": 1, "f": 1})
    df1 = from_pandas(pdf, npartitions=2)
    df2 = from_pandas(pdf2, npartitions=2)

    q = df1.merge(df2)
    result = q[((q.b == 1) & (q.d == 1)) | ((q.b == 2) & (q.d == 1))]
    result = (result.c * (result.f)).sum() + q.a.sum()

    assert isinstance(result.expr.right.frame.frame, Merge)
    # Filter wasn't pushed through the merges
    assert isinstance(result.expr.left.frame.left.frame, Filter)
    assert isinstance(result.expr.left.frame.left.frame.frame, Merge)


def test_merge_filter_column_used_multiple_times():
    pdf = pd.DataFrame({"a": [1, 2, 3, 4, 5, 6, 7] * 100, "b": 1, "c": 2})
    pdf2 = pd.DataFrame({"a": [1, 2, 3, 4, 5, 6, 7] * 100, "d": 1, "e": 1, "f": 1})

    df1 = from_pandas(pdf, npartitions=2)
    df2 = from_pandas(pdf2, npartitions=2)
    result = df1.merge(df2)
    result = result[(result.b <= result.c) & (result.b == 1)]
    expected = df1[(df1.b <= df1.c) & (df1.b == 1)]
    expected = expected.merge(df2)
    assert result.optimize()._name == expected.optimize()._name


def test_merge_scalar_comparison():
    pdf = pd.DataFrame({"a": [1, 2, 3], "b": 1})
    pdf2 = pd.DataFrame({"c": [1, 2, 3], "b": 1})
    df = from_pandas(pdf, npartitions=2)
    df2 = from_pandas(pdf2, npartitions=2)
    result = df.merge(df2)
    result = result[result.a > df.a.mean()]
    expected = pdf.merge(pdf2)
    expected = expected[expected.a > pdf.a.mean()]
    assert_eq(result, expected, check_index=False)


def test_merge_leftsemi():
    pdf1 = pd.DataFrame({"aa": [1, 2, 3, 4, 5, 6, 1, 2, 3], "bb": 1})
    pdf2 = pd.DataFrame({"aa": [1, 2, 2, 4, 4, 10], "cc": 1})

    df1 = from_pandas(pdf1, npartitions=2)
    df2 = from_pandas(pdf2, npartitions=2)
    assert_eq(
        df1.merge(df2, how="leftsemi"),
        pdf1[pdf1.aa.isin(pdf2.aa)],
        check_index=False,
    )
    df2 = df2.rename(columns={"aa": "dd"})
    assert_eq(
        df1.merge(df2, how="leftsemi", left_on="aa", right_on="dd"),
        pdf1[pdf1.aa.isin(pdf2.aa)],
        check_index=False,
    )
    with pytest.raises(NotImplementedError, match="right_index=True"):
        df1.merge(df2, how="leftsemi")

    pdf2 = pdf2.set_index("aa")
    df2 = from_pandas(pdf2, npartitions=2)
    with pytest.raises(NotImplementedError, match="on columns from the index"):
        df1.merge(df2, how="leftsemi", on="aa")


def test_merge_suffix_projections():
    df = pd.DataFrame(
        {
            "a": [1, 2, 3] * 5,
            "b": [1, 2, 3] * 5,
            "c": ["A"] * 15,
        },
    )
    ddf = from_pandas(df, npartitions=1)

    merged_ddf = merge(ddf, ddf, on="a")
    result = merged_ddf[merged_ddf["c_x"] == "A"]["c_y"]
    expected = df.merge(df, on="a")
    expected = expected[expected["c_x"] == "A"]["c_y"]
    assert_eq(result, expected)


@pytest.mark.parametrize("index", [True, False])
def test_merge_after_rename(index):
    pleft = pd.Series(range(10))
    pleft = pleft.index if index else pleft
    pleft = pleft.drop_duplicates().to_frame()
    pleft.columns = ["a"]

    left = from_pandas(pd.Series(range(10)), npartitions=2)
    left = left.index if index else left
    left = left.drop_duplicates().to_frame()
    left.columns = ["a"]

    right = pd.DataFrame({"a": [1, 2] * 5})
    expected = pleft.merge(right, how="inner")
    result = left.merge(right, how="inner")
    assert_eq(result, expected, check_index=False)


<<<<<<< HEAD
def test_mismatching_meta():
    df1 = from_pandas(pd.DataFrame({"value": [1, 2, 3]}))

    def creator(i):
        return pd.DataFrame(
            {"value2": [1, 2, 3]}, index=pd.Index([1, 2, 3], name="index")
        )

    df2 = from_delayed(
        [delayed(creator)(i) for i in range(3)],
        meta=pd.DataFrame({"value2": [1, 2, 3]}),
    )
    result = df1.join(df2)
    assert_eq(result, df1.compute().join(df2.compute()), check_index=False)
=======
def test_merge_tuple_left_on():
    df = pd.DataFrame(
        {
            "a": [1, 2, 3] * 5,
            "b": [1, 2, 3] * 5,
            "c": ["A"] * 15,
        },
    )
    ddf = from_pandas(df, npartitions=2)
    assert_eq(
        ddf.merge(ddf, left_on=("a",), right_on=("a",)),
        df.merge(df, left_on=("a",), right_on=("a",)),
        check_index=False,
    )
    assert_eq(
        ddf.merge(ddf, on=("a",)),
        df.merge(df, on=("a",)),
        check_index=False,
    )
>>>>>>> 5cee29b8
<|MERGE_RESOLUTION|>--- conflicted
+++ resolved
@@ -1032,7 +1032,6 @@
     assert_eq(result, expected, check_index=False)
 
 
-<<<<<<< HEAD
 def test_mismatching_meta():
     df1 = from_pandas(pd.DataFrame({"value": [1, 2, 3]}))
 
@@ -1047,7 +1046,8 @@
     )
     result = df1.join(df2)
     assert_eq(result, df1.compute().join(df2.compute()), check_index=False)
-=======
+
+    
 def test_merge_tuple_left_on():
     df = pd.DataFrame(
         {
@@ -1066,5 +1066,4 @@
         ddf.merge(ddf, on=("a",)),
         df.merge(df, on=("a",)),
         check_index=False,
-    )
->>>>>>> 5cee29b8
+    )