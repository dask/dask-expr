import warnings

import numpy as np
import pytest

from dask_expr import Merge, from_pandas, merge, repartition
from dask_expr._expr import Filter, Projection
from dask_expr._shuffle import Shuffle
from dask_expr.tests._util import _backend_library, assert_eq

# Set DataFrame backend for this module
pd = _backend_library()


@pytest.mark.parametrize("how", ["left", "right", "inner", "outer"])
@pytest.mark.parametrize("shuffle_method", ["tasks", "disk"])
def test_merge(how, shuffle_method):
    # Make simple left & right dfs
    pdf1 = pd.DataFrame({"x": range(20), "y": range(20)})
    df1 = from_pandas(pdf1, 4)
    pdf2 = pd.DataFrame({"x": range(0, 20, 2), "z": range(10)})
    df2 = from_pandas(pdf2, 2)

    # Partition-wise merge with map_partitions
    df3 = df1.merge(df2, on="x", how=how, shuffle_method=shuffle_method)

    # Check result with/without fusion
    expect = pdf1.merge(pdf2, on="x", how=how)
    assert_eq(df3, expect, check_index=False)
    assert_eq(df3.optimize(), expect, check_index=False)

    df3 = merge(df1, df2, on="x", how=how, shuffle_method=shuffle_method)
    assert_eq(df3, expect, check_index=False)
    assert_eq(df3.optimize(), expect, check_index=False)


@pytest.mark.parametrize("how", ["left", "right", "inner", "outer"])
@pytest.mark.parametrize("pass_name", [True, False])
@pytest.mark.parametrize("sort", [True, False])
@pytest.mark.parametrize("shuffle_method", ["tasks", "disk"])
def test_merge_indexed(how, pass_name, sort, shuffle_method):
    # Make simple left & right dfs
    pdf1 = pd.DataFrame({"x": range(20), "y": range(20)}).set_index("x")
    df1 = from_pandas(pdf1, 4)
    pdf2 = pd.DataFrame({"x": range(0, 20, 2), "z": range(10)}).set_index("x")
    df2 = from_pandas(pdf2, 2, sort=sort)

    if pass_name:
        left_on = right_on = "x"
        left_index = right_index = False
    else:
        left_on = right_on = None
        left_index = right_index = True

    df3 = df1.merge(
        df2,
        left_index=left_index,
        left_on=left_on,
        right_index=right_index,
        right_on=right_on,
        how=how,
        shuffle_method=shuffle_method,
    )

    # Check result with/without fusion
    expect = pdf1.merge(
        pdf2,
        left_index=left_index,
        left_on=left_on,
        right_index=right_index,
        right_on=right_on,
        how=how,
    )
    assert_eq(df3, expect)
    assert_eq(df3.optimize(), expect)


@pytest.mark.parametrize("how", ["left", "right", "inner", "outer"])
@pytest.mark.parametrize("npartitions", [None, 22])
def test_broadcast_merge(how, npartitions):
    # Make simple left & right dfs
    pdf1 = pd.DataFrame({"x": range(40), "y": range(40)})
    df1 = from_pandas(pdf1, 20)
    pdf2 = pd.DataFrame({"x": range(0, 40, 2), "z": range(20)})
    df2 = from_pandas(pdf2, 2)

    df3 = df1.merge(
        df2, on="x", how=how, npartitions=npartitions, shuffle_method="tasks"
    )
    if npartitions:
        assert df3.npartitions == npartitions

    # Check that we avoid the shuffle when allowed
    if how in ("left", "inner"):
        assert all(["Shuffle" not in str(op) for op in df3.simplify().operands[:2]])

    # Check result with/without fusion
    expect = pdf1.merge(pdf2, on="x", how=how)
    # TODO: This is incorrect, but consistent with dask/dask
    assert_eq(df3, expect, check_index=False, check_divisions=False)
    assert_eq(df3.optimize(), expect, check_index=False, check_divisions=False)


def test_merge_column_projection():
    # Make simple left & right dfs
    pdf1 = pd.DataFrame({"x": range(20), "y": range(20), "z": range(20)})
    df1 = from_pandas(pdf1, 4)
    pdf2 = pd.DataFrame({"x": range(0, 20, 2), "z": range(10)})
    df2 = from_pandas(pdf2, 2)

    # Partition-wise merge with map_partitions
    df3 = df1.merge(df2, on="x")["z_x"].simplify()

    assert "y" not in df3.expr.operands[0].columns


@pytest.mark.parametrize("how", ["left", "right", "inner", "outer"])
@pytest.mark.parametrize("shuffle_method", ["tasks", "disk"])
def test_join(how, shuffle_method):
    # Make simple left & right dfs
    pdf1 = pd.DataFrame({"x": range(20), "y": range(20)})
    df1 = from_pandas(pdf1, 4)
    pdf2 = pd.DataFrame({"z": range(10)}, index=pd.Index(range(10), name="a"))
    df2 = from_pandas(pdf2, 2)

    # Partition-wise merge with map_partitions
    df3 = df1.join(df2, on="x", how=how, shuffle_method=shuffle_method)

    # Check result with/without fusion
    expect = pdf1.join(pdf2, on="x", how=how)
    assert_eq(df3.compute(), expect, check_index=False)
    assert_eq(df3.optimize(), expect, check_index=False)

    df3 = df1.join(df2.z, on="x", how=how, shuffle_method=shuffle_method)
    assert_eq(df3, expect, check_index=False)
    assert_eq(df3.optimize(), expect, check_index=False)


def test_join_recursive():
    pdf = pd.DataFrame({"x": [1, 2, 3], "y": 1}, index=pd.Index([1, 2, 3], name="a"))
    df = from_pandas(pdf, npartitions=2)

    pdf2 = pd.DataFrame(
        {"a": [1, 2, 3, 4, 5, 6], "b": 1}, index=pd.Index([1, 2, 3, 4, 5, 6], name="a")
    )
    df2 = from_pandas(pdf2, npartitions=2)

    pdf3 = pd.DataFrame({"c": [1, 2, 3], "d": 1}, index=pd.Index([1, 2, 3], name="a"))
    df3 = from_pandas(pdf3, npartitions=2)

    result = df.join([df2, df3], how="outer")
    assert_eq(result, pdf.join([pdf2, pdf3], how="outer"))

    result = df.join([df2, df3], how="left")
    # The nature of our join might cast ints to floats
    assert_eq(result, pdf.join([pdf2, pdf3], how="left"), check_dtype=False)


def test_join_recursive_raises():
    pdf = pd.DataFrame({"x": [1, 2, 3], "y": 1}, index=pd.Index([1, 2, 3], name="a"))
    df = from_pandas(pdf, npartitions=2)
    with pytest.raises(ValueError, match="other must be DataFrame"):
        df.join(["dummy"])

    with pytest.raises(ValueError, match="only supports left or outer"):
        df.join([df], how="inner")
    with pytest.raises(ValueError, match="only supports left or outer"):
        df.join([df], how="right")


def test_singleton_divisions():
    df = pd.DataFrame({"x": [1, 1, 1]}, index=[1, 2, 3])
    ddf = from_pandas(df, npartitions=2)
    ddf2 = ddf.set_index("x")

    joined = ddf2.join(ddf2, rsuffix="r")
    assert joined.divisions == (1, 1)
    joined.compute()


def test_categorical_merge_does_not_increase_npartitions():
    df1 = pd.DataFrame(data={"A": ["a", "b", "c"]}, index=["s", "v", "w"])
    df2 = pd.DataFrame(data={"B": ["t", "d", "i"]}, index=["v", "w", "r"])
    # We are npartitions=1 on both sides, so it should stay that way
    ddf1 = from_pandas(df1, npartitions=1)
    df2 = df2.astype({"B": "category"})
    assert_eq(df1.join(df2), ddf1.join(df2))


def test_merge_len():
    pdf = pd.DataFrame({"x": [1, 2, 3], "y": 1})
    df = from_pandas(pdf, npartitions=2)
    pdf2 = pd.DataFrame({"x": [1, 2, 3], "z": 1})
    df2 = from_pandas(pdf2, npartitions=2)
    assert_eq(len(df.merge(df2)), len(pdf.merge(pdf2)))
    query = df.merge(df2).index.optimize(fuse=False)
    expected = df[["x"]].merge(df2[["x"]]).index.optimize(fuse=False)
    assert query._name == expected._name


def test_merge_optimize_subset_strings():
    pdf = pd.DataFrame({"a": [1, 2], "aaa": 1})
    pdf2 = pd.DataFrame({"b": [1, 2], "aaa": 1})
    df = from_pandas(pdf)
    df2 = from_pandas(pdf2)

    query = df.merge(df2, on="aaa")[["aaa"]].optimize(fuse=False)
    exp = df[["aaa"]].merge(df2[["aaa"]], on="aaa").optimize(fuse=False)
    assert query._name == exp._name
    assert_eq(query, pdf.merge(pdf2, on="aaa")[["aaa"]])


@pytest.mark.parametrize("npartitions_left, npartitions_right", [(2, 3), (1, 1)])
def test_merge_combine_similar(npartitions_left, npartitions_right):
    pdf = pd.DataFrame(
        {
            "a": [1, 2, 3, 4, 5, 6, 7, 8, 9, 10],
            "b": 1,
            "c": 1,
            "d": 1,
            "e": 1,
            "f": 1,
        }
    )
    pdf2 = pd.DataFrame({"a": [1, 2, 3, 4, 5, 6, 7, 8, 9, 10], "x": 1})

    df = from_pandas(pdf, npartitions=npartitions_left)
    df2 = from_pandas(pdf2, npartitions=npartitions_right)

    query = df.merge(df2)
    query["new"] = query.b + query.c
    query = query.groupby(["a", "e", "x"]).new.sum()
    assert (
        len(query.optimize().__dask_graph__()) <= 25
    )  # 45 is the non-combined version

    expected = pdf.merge(pdf2)
    expected["new"] = expected.b + expected.c
    expected = expected.groupby(["a", "e", "x"]).new.sum()
    assert_eq(query, expected)


def test_merge_combine_similar_intermediate_projections():
    pdf = pd.DataFrame(
        {
            "a": [1, 2, 3, 4, 5, 6, 7, 8, 9, 10],
            "b": 1,
            "c": 1,
        }
    )
    pdf2 = pd.DataFrame({"a": [1, 2, 3, 4, 5, 6, 7, 8, 9, 10], "x": 1})
    pdf3 = pd.DataFrame({"d": [1, 2, 3, 4, 5, 6, 7, 8, 9, 10], "e": 1, "y": 1})

    df = from_pandas(pdf, npartitions=2)
    df2 = from_pandas(pdf2, npartitions=3)
    df3 = from_pandas(pdf3, npartitions=3)

    q = df.merge(df2).merge(df3, left_on="b", right_on="d")[["b", "x", "y"]]
    q["new"] = q.b + q.x
    result = q.optimize(fuse=False)
    # Check that we have intermediate projections dropping unnecessary columns
    assert isinstance(result.expr.frame, Projection)
    assert isinstance(result.expr.frame.frame, Merge)
    assert isinstance(result.expr.frame.frame.left, Projection)
    assert isinstance(result.expr.frame.frame.left.frame, Shuffle)

    pd_result = pdf.merge(pdf2).merge(pdf3, left_on="b", right_on="d")[["b", "x", "y"]]
    pd_result["new"] = pd_result.b + pd_result.x

    assert sorted(result.expr.frame.frame.left.operand("columns")) == ["b", "x"]
    assert_eq(result, pd_result, check_index=False)


def test_categorical_merge_with_merge_column_cat_in_one_and_not_other_upcasts():
    df1 = pd.DataFrame({"A": pd.Categorical([0, 1]), "B": pd.Categorical(["a", "b"])})
    df2 = pd.DataFrame({"C": pd.Categorical(["a", "b"])})

    expected = pd.merge(df2, df1, left_index=True, right_on="A")

    ddf1 = from_pandas(df1, npartitions=2)
    ddf2 = from_pandas(df2, npartitions=2)

    actual = merge(ddf2, ddf1, left_index=True, right_on="A").compute()
    assert actual.C.dtype == "category"
    assert actual.B.dtype == "category"
    assert actual.A.dtype == "int64"
    assert actual.index.dtype == "int64"
    assert assert_eq(expected, actual)


def test_merge_combine_similar_hangs():
    var1 = 15
    var2 = "BRASS"
    var3 = "EUROPE"
    region_ds = from_pandas(
        pd.DataFrame.from_dict(
            {
                "r_regionkey": {0: 0, 1: 1},
                "r_name": {0: "AFRICA", 1: "AMERICA"},
                "r_comment": {0: "a", 1: "s "},
            }
        )
    )
    nation_filtered = from_pandas(
        pd.DataFrame.from_dict(
            {
                "n_nationkey": {0: 0, 1: 1},
                "n_name": {0: "ALGERIA", 1: "ARGENTINA"},
                "n_regionkey": {0: 0, 1: 1},
                "n_comment": {0: "fu", 1: "i"},
            }
        )
    )

    supplier_filtered = from_pandas(
        pd.DataFrame.from_dict(
            {
                "s_suppkey": {0: 1, 1: 2},
                "s_name": {0: "a#1", 1: "a#2"},
                "s_address": {0: "sdrGnX", 1: "T"},
                "s_nationkey": {0: 17, 1: 5},
                "s_phone": {0: "27-918-335-1736", 1: "15-679-861-2259"},
                "s_acctbal": {0: 5755, 1: 4032},
                "s_comment": {0: " inst", 1: " th"},
            }
        )
    )
    part_filtered = from_pandas(
        pd.DataFrame.from_dict(
            {
                "p_partkey": {0: 1, 1: 2},
                "p_name": {0: "gol", 1: "bl"},
                "p_mfgr": {0: "Manufacturer#1", 1: "Manufacturer#1"},
                "p_brand": {0: "Brand#13", 1: "Brand#13"},
                "p_type": {0: "PROM", 1: "LARG"},
                "p_size": {0: 7, 1: 1},
                "p_container": {0: "J", 1: "LG"},
                "p_retailprice": {0: 901, 1: 902},
                "p_comment": {0: "ir", 1: "ack"},
            }
        )
    )
    #
    partsupp_filtered = from_pandas(
        pd.DataFrame.from_dict(
            {
                "ps_partkey": {0: 1, 1: 1},
                "ps_suppkey": {0: 2, 1: 2502},
                "ps_availqty": {0: 3325, 1: 8076},
                "ps_supplycost": {0: 771, 1: 993},
                "ps_comment": {0: "bli", 1: "ts boo"},
            }
        )
    )

    region_filtered = region_ds[(region_ds["r_name"] == var3)]
    r_n_merged = nation_filtered.merge(
        region_filtered, left_on="n_regionkey", right_on="r_regionkey", how="inner"
    )
    s_r_n_merged = r_n_merged.merge(
        supplier_filtered,
        left_on="n_nationkey",
        right_on="s_nationkey",
        how="inner",
    )
    ps_s_r_n_merged = s_r_n_merged.merge(
        partsupp_filtered, left_on="s_suppkey", right_on="ps_suppkey", how="inner"
    )
    part_filtered = part_filtered[
        (part_filtered["p_size"] == var1)
        & (part_filtered["p_type"].astype(str).str.endswith(var2))
    ]
    merged_df = part_filtered.merge(
        ps_s_r_n_merged, left_on="p_partkey", right_on="ps_partkey", how="inner"
    )
    min_values = merged_df.groupby("p_partkey")["ps_supplycost"].min().reset_index()
    min_values.columns = ["P_PARTKEY_CPY", "MIN_SUPPLYCOST"]
    merged_df = merged_df.merge(
        min_values,
        left_on=["p_partkey", "ps_supplycost"],
        right_on=["P_PARTKEY_CPY", "MIN_SUPPLYCOST"],
        how="inner",
    )
    out = merged_df[
        [
            "s_acctbal",
            "s_name",
            "n_name",
            "p_partkey",
            "p_mfgr",
            "s_address",
            "s_phone",
            "s_comment",
        ]
    ]
    expected = pd.DataFrame(
        columns=[
            "s_acctbal",
            "s_name",
            "n_name",
            "p_partkey",
            "p_mfgr",
            "s_address",
            "s_phone",
            "s_comment",
        ]
    )
    assert_eq(out, expected, check_dtype=False)

    # Double check that these don't hang
    out.optimize(fuse=False)
    out.optimize()


def test_recursive_join():
    dfs_to_merge = []
    for i in range(10):
        df = pd.DataFrame(
            {
                f"{i}A": [5, 6, 7, 8],
                f"{i}B": [4, 3, 2, 1],
            },
            index=pd.Index([0, 1, 2, 3], name="a"),
        )
        ddf = from_pandas(df, 2)
        dfs_to_merge.append(ddf)

    ddf_loop = from_pandas(pd.DataFrame(index=pd.Index([0, 1, 3], name="a")), 3)
    for ddf in dfs_to_merge:
        ddf_loop = ddf_loop.join(ddf, how="left")

    ddf_pairwise = from_pandas(pd.DataFrame(index=pd.Index([0, 1, 3], name="a")), 3)

    ddf_pairwise = ddf_pairwise.join(dfs_to_merge, how="left")

    # TODO: divisions is None for recursive join for now
    assert_eq(ddf_pairwise, ddf_loop, check_divisions=False)


def test_merge_repartition():
    pdf = pd.DataFrame({"a": [1, 2, 3]})
    pdf2 = pd.DataFrame({"b": [1, 2, 3]}, index=[1, 2, 3])

    df = from_pandas(pdf, npartitions=2)
    df2 = from_pandas(pdf2, npartitions=3)
    assert_eq(df.join(df2), pdf.join(pdf2))


def test_merge_reparititon_divisions():
    pdf = pd.DataFrame({"a": [1, 2, 3, 4, 5, 6]})
    pdf2 = pd.DataFrame({"b": [1, 2, 3, 4, 5, 6]}, index=[1, 2, 3, 4, 5, 6])
    pdf3 = pd.DataFrame({"c": [1, 2, 3, 4, 5, 6]}, index=[1, 2, 3, 4, 5, 6])

    df = from_pandas(pdf, npartitions=2)
    df2 = from_pandas(pdf2, npartitions=3)
    df3 = from_pandas(pdf3, npartitions=3)

    assert_eq(df.join(df2).join(df3), pdf.join(pdf2).join(pdf3))


def test_join_gives_proper_divisions():
    df = pd.DataFrame({"a": ["a", "b", "c"]}, index=[0, 1, 2])
    ddf = from_pandas(df, npartitions=1)

    right_df = pd.DataFrame({"b": [1.0, 2.0, 3.0]}, index=["a", "b", "c"])

    expected = df.join(right_df, how="inner", on="a")
    actual = ddf.join(right_df, how="inner", on="a")
    assert actual.divisions == ddf.divisions

    assert_eq(expected, actual)


@pytest.mark.parametrize("shuffle_method", ["tasks", "disk"])
@pytest.mark.parametrize("how", ["inner", "left"])
def test_merge_known_to_single(how, shuffle_method):
    partition_sizes = np.array([3, 4, 2, 5, 3, 2, 5, 9, 4, 7, 4])
    idx = [i for i, s in enumerate(partition_sizes) for _ in range(s)]
    k = [i for s in partition_sizes for i in range(s)]
    vi = range(len(k))
    pdf1 = pd.DataFrame(dict(idx=idx, k=k, v1=vi)).set_index(["idx"])

    partition_sizes = np.array([4, 2, 5, 3, 2, 5, 9, 4, 7, 4, 8])
    idx = [i for i, s in enumerate(partition_sizes) for _ in range(s)]
    k = [i for s in partition_sizes for i in range(s)]
    vi = range(len(k))
    pdf2 = pd.DataFrame(dict(idx=idx, k=k, v1=vi)).set_index(["idx"])

    df1 = repartition(pdf1, [0, 1, 3, 4, 5, 6, 7, 8, 9, 10, 11])
    df2 = from_pandas(pdf2, npartitions=1, sort=False)

    expected = pdf1.merge(pdf2, on="idx", how=how)
    result = df1.merge(df2, on="idx", how=how, shuffle_method=shuffle_method)
    assert_eq(result, expected)
    assert result.divisions == df1.divisions

    expected = pdf1.merge(pdf2, on="k", how=how)
    result = df1.merge(df2, on="k", how=how, shuffle_method=shuffle_method)
    assert_eq(result, expected, check_index=False)
    assert all(d is None for d in result.divisions)


@pytest.mark.parametrize("how", ["right", "outer"])
def test_merge_empty_left_df(how):
    left = pd.DataFrame({"a": [1, 1, 2, 2], "val": [5, 6, 7, 8]})
    right = pd.DataFrame({"a": [0, 0, 3, 3], "val": [11, 12, 13, 14]})

    dd_left = from_pandas(left, npartitions=4)
    dd_right = from_pandas(right, npartitions=4)

    merged = dd_left.merge(dd_right, on="a", how=how)
    expected = left.merge(right, on="a", how=how)
    assert_eq(merged, expected, check_index=False)

    # Check that the individual partitions have the expected shape
    merged.map_partitions(lambda x: x, meta=merged._meta).compute()


def test_merge_npartitions():
    pdf = pd.DataFrame({"a": [1, 2, 3, 4, 5, 6]})
    pdf2 = pd.DataFrame({"b": [1, 2, 3, 4, 5, 6]}, index=[1, 2, 3, 4, 5, 6])
    df = from_pandas(pdf, npartitions=1)
    df2 = from_pandas(pdf2, npartitions=3)

    result = df.join(df2, npartitions=6)
    # Ignore npartitions when broadcasting
    assert result.npartitions == 4
    assert_eq(result, pdf.join(pdf2))

    df = from_pandas(pdf, npartitions=2)
    result = df.join(df2, npartitions=6)
    # Ignore npartitions for repartition-join
    assert result.npartitions == 4
    assert_eq(result, pdf.join(pdf2))

    pdf = pd.DataFrame(
        {"a": [1, 2, 3, 4, 5, 6]}, index=pd.Index([6, 5, 4, 3, 2, 1], name="a")
    )
    pdf2 = pd.DataFrame(
        {"b": [1, 2, 3, 4, 5, 6]}, index=pd.Index([1, 2, 7, 4, 5, 6], name="a")
    )
    df = from_pandas(pdf, npartitions=2, sort=False)
    df2 = from_pandas(pdf2, npartitions=3, sort=False)

    result = df.join(df2, npartitions=6)
    assert result.npartitions == 6
    assert_eq(result, pdf.join(pdf2))


@pytest.mark.parametrize("how", ["inner", "outer", "left", "right"])
@pytest.mark.parametrize("on_index", [True, False])
def test_merge_columns_dtypes1(how, on_index):
    # tests results of merges with merge columns having different dtypes;
    # asserts that either the merge was successful or the corresponding warning is raised
    # addresses issue #4574

    df1 = pd.DataFrame(
        {"A": list(np.arange(5).astype(float)) * 2, "B": list(np.arange(5)) * 2}
    )
    df2 = pd.DataFrame({"A": np.arange(5), "B": np.arange(5)})

    a = from_pandas(df1, 2)  # merge column "A" is float
    b = from_pandas(df2, 2)  # merge column "A" is int

    on = ["A"]
    left_index = right_index = on_index

    if on_index:
        a = a.set_index("A")
        b = b.set_index("A")
        on = None

    with warnings.catch_warnings(record=True) as record:
        warnings.simplefilter("always")
        result = merge(
            a, b, on=on, how=how, left_index=left_index, right_index=right_index
        )
        warned = any("merge column data type mismatches" in str(r) for r in record)

    # result type depends on merge operation -> convert to pandas
    result = result if isinstance(result, pd.DataFrame) else result.compute()

    has_nans = result.isna().values.any()
    assert (has_nans and warned) or not has_nans


def test_merge_pandas_object():
    pdf1 = pd.DataFrame({"x": range(20), "y": range(20)})
    df1 = from_pandas(pdf1, 4)
    pdf2 = pd.DataFrame({"x": range(20), "z": range(20)})

    assert_eq(merge(df1, pdf2, on="x"), pdf1.merge(pdf2, on="x"), check_index=False)
    assert_eq(merge(pdf2, df1, on="x"), pdf2.merge(pdf1, on="x"), check_index=False)

    pdf1 = pd.DataFrame({"x": range(20), "y": range(20)}).set_index("x")
    df1 = from_pandas(pdf1, 4)
    assert_eq(
        merge(df1, pdf2, left_index=True, right_on="x"),
        pdf1.merge(pdf2, left_index=True, right_on="x"),
        check_index=False,
    )
    assert_eq(
        merge(pdf2, df1, left_on="x", right_index=True),
        pdf2.merge(pdf1, left_on="x", right_index=True),
        check_index=False,
    )


@pytest.mark.parametrize("clear_divisions", [True, False])
@pytest.mark.parametrize("how", ["left", "outer"])
@pytest.mark.parametrize("npartitions_base", [1, 2, 3])
@pytest.mark.parametrize("npartitions_other", [1, 2, 3])
def test_pairwise_merge_results_in_identical_output_df(
    how, npartitions_base, npartitions_other, clear_divisions
):
    if clear_divisions and (npartitions_other != 3 or npartitions_base != 1):
        pytest.skip(reason="Runtime still slower than I would like, so save some time")
    dfs_to_merge = []
    for i in range(10):
        df = pd.DataFrame(
            {
                f"{i}A": [5, 6, 7, 8],
                f"{i}B": [4, 3, 2, 1],
            },
            index=[0, 1, 2, 3],
        )
        ddf = from_pandas(df, npartitions_other)
        if clear_divisions:
            ddf = ddf.clear_divisions()
        dfs_to_merge.append(ddf)

    ddf_loop = from_pandas(pd.DataFrame(index=[0, 1, 3]), npartitions_base)
    if clear_divisions:
        ddf_loop = ddf_loop.clear_divisions()
    for ddf in dfs_to_merge:
        ddf_loop = ddf_loop.join(ddf, how=how)

    ddf_pairwise = from_pandas(pd.DataFrame(index=[0, 1, 3]), npartitions_base)
    if clear_divisions:
        ddf_pairwise = ddf_pairwise.clear_divisions()

    ddf_pairwise = ddf_pairwise.join(dfs_to_merge, how=how)

    # recursive join doesn't yet respect divisions in dask-expr
    assert_eq(ddf_pairwise, ddf_loop)


def test_filter_merge():
    pdf_a = pd.DataFrame(
        {
            "a": range(5),
            "b": range(5),
            "c": range(5),
            "d": [True, False, True, False, True],
        }
    )
    pdf_b = pd.DataFrame(
        {
            "c": [0, 2, 4, 6, 8],
            "x": range(5),
            "y": range(5),
            "z": [False, False, True, True, True],
        }
    )

    a = from_pandas(pdf_a)
    b = from_pandas(pdf_b)

    # Some simple cases
    df = a.merge(b)
    # A simple projection
    df = df[df.z]
    bb = b[b.z]
    expected = a.merge(bb)
    assert df.optimize()._name == expected.optimize()._name
    assert_eq(df, expected)

    # Unary op
    df = a.merge(b)
    df = df[~df.z]
    bb = b[~b.z]
    expected = a.merge(bb)
    assert df.optimize()._name == expected.optimize()._name
    assert_eq(df, expected)

    df = a.merge(b)
    df = df[df.x > 3]
    bb = b[b.x > 3]
    expected = a.merge(bb)
    assert df.optimize()._name == expected.optimize()._name
    assert_eq(df, expected)

    df = a.merge(b)
    df = df[df.b > 3]
    aa = a[a.b > 3]
    expected = aa.merge(b)
    assert df.optimize()._name == expected.optimize()._name
    assert_eq(df, expected)

    df = a.merge(b)
    df = df[3 < df.b]
    aa = a[3 < a.b]
    expected = aa.merge(b)
    assert df.optimize()._name == expected.optimize()._name
    assert_eq(df, expected)

    # Apply to both!
    df = a.merge(b)
    df = df[df.c > 3]
    aa = a[a.c > 3]
    bb = b[b.c > 3]
    expected = aa.merge(bb)
    assert df.optimize()._name == expected.optimize()._name
    assert_eq(df, expected)

    # Works with more complex expressions, and multiple columns
    df = a.merge(b)
    df = df[df.a > df.b + 1]
    aa = a[a.a > a.b + 1]
    expected = aa.merge(b)
    assert df.optimize()._name == expected.optimize()._name
    assert_eq(df, expected)

    # Only apply if all columns are in the table, not if only some are
    df = a.merge(b)
    df = df[df.c > df.x + 1]
    bb = b[b.c > b.x + 1]
    expected = a.merge(bb)
    assert df.optimize()._name == expected.optimize()._name
    assert_eq(df, expected)

    df = a.merge(b)
    df = df[df.d & df.z]
    aa = a[a.d]
    bb = b[b.z]
    expected = aa.merge(bb)
    assert df.simplify()._name == expected.simplify()._name
    assert_eq(df, expected)

    df = a.merge(b)
    df = df[(df.a > 2) & df.z]
    aa = a[a.a > 2]
    bb = b[b.z]
    expected = aa.merge(bb)
    actual = df.optimize()
    assert actual._name == expected.optimize()._name
    assert_eq(df, expected)

    # Bail if we engage non-elemwise expressions in the predicates
    df = a.merge(b)
    df = df[df.x > df.y.sum()]
    bb = b[b.x > b.y.sum()]
    not_expected = a.merge(bb)
    assert df.optimize()._name != not_expected.optimize()._name

    df = a.merge(b)
    df = df[df.d & df.z][["a"]]
    aa = a[a.d]
    bb = b[b.z]
    expected = aa.merge(bb)[["a"]]
    assert df.simplify()._name == expected.simplify()._name
    assert_eq(df, expected)

<<<<<<< HEAD
=======
    df = a.merge(b)
    df = df[df.d & df.z & (df.b == 1)][["a"]]
    aa = a[a.d & (a.b == 1)]
    bb = b[b.z]
    expected = aa.merge(bb)[["a"]]
    df.simplify().pprint()
    expected.simplify().pprint()
    assert df.simplify()._name == expected.simplify()._name
    assert_eq(df, expected)

>>>>>>> 8f99b0ba

def test_merge_avoid_overeager_filter_pushdown():
    df = pd.DataFrame({"a": [1, 2, 3], "b": 1})
    ddf = from_pandas(df, npartitions=2)
    df2 = pd.DataFrame({"a": [2, 3, 4], "c": 1})
    ddf2 = from_pandas(df2, npartitions=2)
    merged = ddf.merge(ddf2, on="a", how="left")
    rhs = merged.c.sum()
    q = merged[merged.a > 1].assign(c=rhs)
    result = q.simplify()
    assert q._name == result._name
    assert isinstance(result.expr.frame, Filter)
    assert isinstance(result.expr.frame.frame, Merge)

    merged = ddf.merge(ddf2, on="a", how="left")
    rhs = merged.a.sum()
    q = merged[merged.a > 1].assign(c=rhs)
    result = q.simplify()
    assert q._name == result._name
    assert isinstance(result.expr.frame, Filter)
    assert isinstance(result.expr.frame.frame, Merge)<|MERGE_RESOLUTION|>--- conflicted
+++ resolved
@@ -761,8 +761,6 @@
     assert df.simplify()._name == expected.simplify()._name
     assert_eq(df, expected)
 
-<<<<<<< HEAD
-=======
     df = a.merge(b)
     df = df[df.d & df.z & (df.b == 1)][["a"]]
     aa = a[a.d & (a.b == 1)]
@@ -773,7 +771,6 @@
     assert df.simplify()._name == expected.simplify()._name
     assert_eq(df, expected)
 
->>>>>>> 8f99b0ba
 
 def test_merge_avoid_overeager_filter_pushdown():
     df = pd.DataFrame({"a": [1, 2, 3], "b": 1})
