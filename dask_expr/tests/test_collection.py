--- conflicted
+++ resolved
@@ -2598,12 +2598,11 @@
     assert "%Y-%m-%dT%H:%M:%S" in to_datetime_repr
 
 
-<<<<<<< HEAD
 def test_drop_set(df, pdf):
     assert_eq(df.drop(columns={"x"}), pdf.drop(columns={"x"}))
-=======
+
+    
 def test_shape_integer(df):
     result = df.shape[0].compute()
     assert isinstance(result, int)
-    assert result == 100
->>>>>>> c7c5497d
+    assert result == 100