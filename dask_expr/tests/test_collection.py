--- conflicted
+++ resolved
@@ -1435,8 +1435,6 @@
     expected = pdf.reset_index(drop=False)[["x"]]
     assert_eq(result, expected, check_index=False)
 
-<<<<<<< HEAD
-=======
     pdf = pdf.set_index("x")["y"]
     df = from_pandas(pdf, npartitions=10)
     result = df.reset_index(drop=False)
@@ -1445,7 +1443,6 @@
     expected = expected[expected.x > 5]
     assert_eq(result, expected, check_index=False)
 
->>>>>>> 6ddc0f31
 
 def test_setitem_triggering_realign():
     a = from_pandas(pd.DataFrame({"A": range(12)}), npartitions=3)
