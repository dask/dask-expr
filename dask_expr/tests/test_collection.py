--- conflicted
+++ resolved
@@ -817,11 +817,11 @@
         df.align(df)
 
 
-<<<<<<< HEAD
 def test_nunique_approx(df):
     result = df.nunique_approx().compute()
     assert 99 < result < 101
-=======
+
+
 def test_assign_simplify(pdf):
     df = from_pandas(pdf)
     df2 = from_pandas(pdf)
@@ -852,5 +852,4 @@
     df["new"] = df.x > 1
     result = optimize(df.new, fuse=False)
     expected = optimize(df2[[]].assign(new=df2.x > 1).new, fuse=False)
-    assert result._name == expected._name
->>>>>>> 97b94a6b
+    assert result._name == expected._name