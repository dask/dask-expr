--- conflicted
+++ resolved
@@ -1015,9 +1015,6 @@
 def test_astype_categories(df):
     result = df.astype("category")
     assert_eq(result.x._meta.cat.categories, pd.Index([UNKNOWN_CATEGORIES]))
-<<<<<<< HEAD
-    assert_eq(result.y._meta.cat.categories, pd.Index([UNKNOWN_CATEGORIES]))
-=======
     assert_eq(result.y._meta.cat.categories, pd.Index([UNKNOWN_CATEGORIES]))
 
 
@@ -1063,5 +1060,4 @@
     assert_eq(a.x + b.y, da.x + db.y)
 
     assert not any(isinstance(ex, AlignPartitions) for ex in (db.y + db.z).walk())
-    assert not any(isinstance(ex, AlignPartitions) for ex in (da.x + db.y.sum()).walk())
->>>>>>> 91a08f50
+    assert not any(isinstance(ex, AlignPartitions) for ex in (da.x + db.y.sum()).walk())