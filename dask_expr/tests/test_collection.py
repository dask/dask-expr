import operator
import pickle
import re

import dask
import numpy as np
import pandas as pd
import pytest
from dask.dataframe._compat import PANDAS_GT_210
from dask.dataframe.utils import assert_eq
from dask.utils import M

from dask_expr import expr, from_pandas, optimize
from dask_expr.datasets import timeseries
from dask_expr.reductions import Len


@pytest.fixture
def pdf():
    pdf = pd.DataFrame({"x": range(100)})
    pdf["y"] = pdf.x * 10.0
    yield pdf


@pytest.fixture
def df(pdf):
    yield from_pandas(pdf, npartitions=10)


def test_del(pdf, df):
    pdf = pdf.copy()

    # Check __delitem__
    del pdf["x"]
    del df["x"]
    assert_eq(pdf, df)


def test_setitem(pdf, df):
    pdf = pdf.copy()
    pdf["z"] = pdf.x + pdf.y

    df["z"] = df.x + df.y

    assert "z" in df.columns
    assert_eq(df, pdf)


def test_explode():
    pdf = pd.DataFrame({"a": [[1, 2], [3, 4]]})
    df = from_pandas(pdf)
    assert_eq(pdf.explode(column="a"), df.explode(column="a"))
    assert_eq(pdf.a.explode(), df.a.explode())


def test_meta_divisions_name():
    a = pd.DataFrame({"x": [1, 2, 3, 4], "y": [1.0, 2.0, 3.0, 4.0]})
    df = 2 * from_pandas(a, npartitions=2)
    assert list(df.columns) == list(a.columns)
    assert df.npartitions == 2

    assert np.isscalar(df.x.sum()._meta)
    assert df.x.sum().npartitions == 1

    assert "mul" in df._name
    assert "sum" in df.sum()._name


def test_meta_blockwise():
    a = pd.DataFrame({"x": [1, 2, 3, 4], "y": [1.0, 2.0, 3.0, 4.0]})
    b = pd.DataFrame({"z": [1, 2, 3, 4], "y": [1.0, 2.0, 3.0, 4.0]})

    aa = from_pandas(a, npartitions=2)
    bb = from_pandas(b, npartitions=2)

    cc = 2 * aa - 3 * bb
    assert set(cc.columns) == {"x", "y", "z"}


def test_dask(pdf, df):
    assert (df.x + df.y).npartitions == 10
    z = (df.x + df.y).sum()

    assert assert_eq(z, (pdf.x + pdf.y).sum())


@pytest.mark.parametrize(
    "func",
    [
        M.max,
        M.min,
        M.any,
        M.all,
        M.sum,
        M.prod,
        M.count,
        M.mean,
        M.idxmin,
        M.idxmax,
        pytest.param(
            lambda df: df.size,
            marks=pytest.mark.skip(reason="scalars don't work yet"),
        ),
    ],
)
def test_reductions(func, pdf, df):
    result = func(df)
    assert result.known_divisions
    assert_eq(result, func(pdf))
    result = func(df.x)
    assert not result.known_divisions
    assert_eq(result, func(pdf.x))
    # check_dtype False because sub-selection of columns that is pushed through
    # is not reflected in the meta calculation
    assert_eq(func(df)["x"], func(pdf)["x"], check_dtype=False)


def test_nbytes(pdf, df):
    with pytest.raises(NotImplementedError, match="nbytes is not implemented"):
        df.nbytes
    assert_eq(df.x.nbytes, pdf.x.nbytes)


def test_mode():
    pdf = pd.DataFrame({"x": [1, 2, 3, 1, 2]})
    df = from_pandas(pdf, npartitions=3)

    assert_eq(df.x.mode(), pdf.x.mode(), check_names=False)


def test_value_counts(df, pdf):
    with pytest.raises(
        AttributeError, match="'DataFrame' object has no attribute 'value_counts'"
    ):
        df.value_counts()
    assert_eq(df.x.value_counts(), pdf.x.value_counts())


def test_dropna(pdf):
    pdf.loc[0, "y"] = np.nan
    df = from_pandas(pdf)
    assert_eq(df.dropna(), pdf.dropna())
    assert_eq(df.dropna(how="all"), pdf.dropna(how="all"))
    assert_eq(df.y.dropna(), pdf.y.dropna())


def test_memory_usage(pdf):
    # Results are not equal with RangeIndex because pandas has one RangeIndex while
    # we have one RangeIndex per partition
    pdf.index = np.arange(len(pdf))
    df = from_pandas(pdf)
    assert_eq(df.memory_usage(), pdf.memory_usage())
    assert_eq(df.memory_usage(index=False), pdf.memory_usage(index=False))
    assert_eq(df.x.memory_usage(), pdf.x.memory_usage())
    assert_eq(df.x.memory_usage(index=False), pdf.x.memory_usage(index=False))
    assert_eq(df.index.memory_usage(), pdf.index.memory_usage())
    with pytest.raises(TypeError, match="got an unexpected keyword"):
        df.index.memory_usage(index=True)


@pytest.mark.parametrize("func", [M.nlargest, M.nsmallest])
def test_nlargest_nsmallest(df, pdf, func):
    assert_eq(func(df, n=5, columns="x"), func(pdf, n=5, columns="x"))
    assert_eq(func(df.x, n=5), func(pdf.x, n=5))
    with pytest.raises(TypeError, match="got an unexpected keyword argument"):
        func(df.x, n=5, columns="foo")


@pytest.mark.parametrize(
    "func",
    [
        lambda df: df.x > 10,
        lambda df: df.x + 20 > df.y,
        lambda df: 10 < df.x,
        lambda df: 10 <= df.x,
        lambda df: 10 == df.x,
        lambda df: df.x < df.y,
        lambda df: df.x > df.y,
        lambda df: df.x == df.y,
        lambda df: df.x != df.y,
    ],
)
def test_conditionals(func, pdf, df):
    assert_eq(func(pdf), func(df), check_names=False)


@pytest.mark.parametrize(
    "func",
    [
        lambda df: df.x & df.y,
        lambda df: df.x.__rand__(df.y),
        lambda df: df.x | df.y,
        lambda df: df.x.__ror__(df.y),
        lambda df: df.x ^ df.y,
        lambda df: df.x.__rxor__(df.y),
    ],
)
def test_boolean_operators(func):
    pdf = pd.DataFrame(
        {"x": [True, False, True, False], "y": [True, False, False, False]}
    )
    df = from_pandas(pdf)
    assert_eq(func(pdf), func(df))


@pytest.mark.parametrize(
    "func",
    [
        lambda df: ~df,
        lambda df: ~df.x,
        lambda df: -df.z,
        lambda df: +df.z,
        lambda df: -df,
        lambda df: +df,
    ],
)
def test_unary_operators(func):
    pdf = pd.DataFrame(
        {"x": [True, False, True, False], "y": [True, False, False, False], "z": 1}
    )
    df = from_pandas(pdf)
    assert_eq(func(pdf), func(df))


@pytest.mark.parametrize(
    "func",
    [
        lambda df: df[(df.x > 10) | (df.x < 5)],
        lambda df: df[(df.x > 7) & (df.x < 10)],
    ],
)
def test_and_or(func, pdf, df):
    assert_eq(func(pdf), func(df), check_names=False)


@pytest.mark.parametrize("how", ["start", "end"])
def test_to_timestamp(pdf, how):
    pdf.index = pd.period_range("2019-12-31", freq="D", periods=len(pdf))
    df = from_pandas(pdf)
    assert_eq(df.to_timestamp(how=how), pdf.to_timestamp(how=how))
    assert_eq(df.x.to_timestamp(how=how), pdf.x.to_timestamp(how=how))


@pytest.mark.parametrize(
    "func",
    [
        lambda df: df.astype(int),
        lambda df: df.apply(lambda row, x, y=10: row * x + y, x=2),
        pytest.param(
            lambda df: df.map(lambda x: x + 1),
            marks=pytest.mark.skipif(
                not PANDAS_GT_210, reason="Only available from 2.1"
            ),
        ),
        lambda df: df.clip(lower=10, upper=50),
        lambda df: df.x.clip(lower=10, upper=50),
        lambda df: df.x.between(left=10, right=50),
        lambda df: df.x.map(lambda x: x + 1),
        lambda df: df.index.map(lambda x: x + 1),
        lambda df: df[df.x > 5],
        lambda df: df.assign(a=df.x + df.y, b=df.x - df.y),
        lambda df: df.replace(to_replace=1, value=1000),
        lambda df: df.x.replace(to_replace=1, value=1000),
        lambda df: df.isna(),
        lambda df: df.x.isna(),
        lambda df: df.abs(),
        lambda df: df.x.abs(),
        lambda df: df.rename(columns={"x": "xx"}),
        lambda df: df.rename(columns={"x": "xx"}).xx,
        lambda df: df.rename(columns={"x": "xx"})[["xx"]],
        lambda df: df.combine_first(df),
        lambda df: df.x.combine_first(df.y),
        lambda df: df.x.to_frame(),
        lambda df: df.x.index.to_frame(),
<<<<<<< HEAD
        lambda df: df.eval("z=x+y"),
=======
        lambda df: df.select_dtypes(include="integer"),
>>>>>>> 97b94a6b
    ],
)
def test_blockwise(func, pdf, df):
    assert_eq(func(pdf), func(df))


def test_isin(df, pdf):
    values = [1, 2]
    assert_eq(pdf.isin(values), df.isin(values))
    assert_eq(pdf.x.isin(values), df.x.isin(values))


def test_round(pdf):
    pdf += 0.5555
    df = from_pandas(pdf)
    assert_eq(df.round(decimals=1), pdf.round(decimals=1))
    assert_eq(df.x.round(decimals=1), pdf.x.round(decimals=1))


def test_repr(df):
    assert "+ 1" in str(df + 1)
    assert "+ 1" in repr(df + 1)

    s = (df["x"] + 1).sum(skipna=False).expr
    assert '["x"]' in s or "['x']" in s
    assert "+ 1" in s
    assert "sum(skipna=False)" in s


def test_rename_traverse_filter(df):
    result = optimize(df.rename(columns={"x": "xx"})[["xx"]], fuse=False)
    expected = df[["x"]].rename(columns={"x": "xx"})
    assert str(result) == str(expected)


def test_columns_traverse_filters(pdf, df):
    result = optimize(df[df.x > 5].y, fuse=False)
    expected = df.y[df.x > 5]

    assert str(result) == str(expected)


def test_clip_traverse_filters(df):
    result = optimize(df.clip(lower=10).y, fuse=False)
    expected = df.y.clip(lower=10)

    assert result._name == expected._name

    result = optimize(df.clip(lower=10)[["x", "y"]], fuse=False)
    expected = df.clip(lower=10)

    assert result._name == expected._name

    arg = df.clip(lower=10)[["x"]]
    result = optimize(arg, fuse=False)
    expected = df[["x"]].clip(lower=10)

    assert result._name == expected._name


@pytest.mark.parametrize("projection", ["zz", ["zz"], ["zz", "x"], "zz"])
@pytest.mark.parametrize("subset", ["x", ["x"]])
def test_drop_duplicates_subset_optimizing(pdf, subset, projection):
    pdf["zz"] = 1
    df = from_pandas(pdf)
    result = optimize(df.drop_duplicates(subset=subset)[projection], fuse=False)
    expected = df[["x", "zz"]].drop_duplicates(subset=subset)[projection]

    assert str(result) == str(expected)


def test_broadcast(pdf, df):
    assert_eq(
        df + df.sum(),
        pdf + pdf.sum(),
    )
    assert_eq(
        df.x + df.x.sum(),
        pdf.x + pdf.x.sum(),
    )


def test_persist(pdf, df):
    a = df + 2
    b = a.persist()

    assert_eq(a, b)
    assert len(a.__dask_graph__()) > len(b.__dask_graph__())

    assert len(b.__dask_graph__()) == b.npartitions

    assert_eq(b.y.sum(), (pdf + 2).y.sum())


def test_index(pdf, df):
    assert_eq(df.index, pdf.index)
    assert_eq(df.x.index, pdf.x.index)


@pytest.mark.parametrize("drop", [True, False])
def test_reset_index(pdf, df, drop):
    assert_eq(df.reset_index(drop=drop), pdf.reset_index(drop=drop), check_index=False)
    assert_eq(
        df.x.reset_index(drop=drop), pdf.x.reset_index(drop=drop), check_index=False
    )


def test_head(pdf, df):
    assert_eq(df.head(compute=False), pdf.head())
    assert_eq(df.head(compute=False, n=7), pdf.head(n=7))

    assert df.head(compute=False).npartitions == 1


def test_head_down(df):
    result = (df.x + df.y + 1).head(compute=False)
    optimized = optimize(result)

    assert_eq(result, optimized)

    assert not isinstance(optimized.expr, expr.Head)


def test_head_head(df):
    a = df.head(compute=False).head(compute=False)
    b = df.head(compute=False)

    assert a.optimize()._name == b.optimize()._name


def test_tail(pdf, df):
    assert_eq(df.tail(compute=False), pdf.tail())
    assert_eq(df.tail(compute=False, n=7), pdf.tail(n=7))

    assert df.tail(compute=False).npartitions == 1


def test_tail_down(df):
    result = (df.x + df.y + 1).tail(compute=False)
    optimized = optimize(result)

    assert_eq(result, optimized)

    assert not isinstance(optimized.expr, expr.Tail)


def test_tail_tail(df):
    a = df.tail(compute=False).tail(compute=False)
    b = df.tail(compute=False)

    assert a.optimize()._name == b.optimize()._name


def test_projection_stacking(df):
    result = df[["x", "y"]]["x"]
    optimized = optimize(result, fuse=False)
    expected = df["x"]

    assert optimized._name == expected._name


def test_projection_stacking_coercion(pdf):
    df = from_pandas(pdf)
    assert_eq(df.x[0], pdf.x[0], check_divisions=False)
    assert_eq(df.x[[0]], pdf.x[[0]], check_divisions=False)


def test_remove_unnecessary_projections(df):
    result = (df + 1)[df.columns]
    optimized = optimize(result, fuse=False)
    expected = df + 1

    assert optimized._name == expected._name

    result = (df[["x"]] + 1)[["x"]]
    optimized = optimize(result, fuse=False)
    expected = df[["x"]] + 1

    assert optimized._name == expected._name


def test_substitute(df):
    pdf = pd.DataFrame(
        {
            "a": range(100),
            "b": range(100),
            "c": range(100),
        }
    )
    df = from_pandas(pdf, npartitions=3)
    df = df.expr

    result = (df + 1).substitute({1: 2})
    expected = df + 2
    assert result._name == expected._name

    result = df["a"].substitute({df["a"]: df["b"]})
    expected = df["b"]
    assert result._name == expected._name

    result = (df["a"] - df["b"]).substitute({df["b"]: df["c"]})
    expected = df["a"] - df["c"]
    assert result._name == expected._name

    result = df["a"].substitute({3: 4})
    expected = from_pandas(pdf, npartitions=4).a
    assert result._name == expected._name

    result = (df["a"].sum() + 5).substitute({df["a"]: df["b"], 5: 6})
    expected = df["b"].sum() + 6
    assert result._name == expected._name


def test_from_pandas(pdf):
    df = from_pandas(pdf, npartitions=3)
    assert df.npartitions == 3
    assert "pandas" in df._name


def test_copy(pdf, df):
    original = df.copy()
    columns = tuple(original.columns)

    df["z"] = df.x + df.y

    assert tuple(original.columns) == columns
    assert "z" not in original.columns


def test_partitions(pdf, df):
    assert_eq(df.partitions[0], pdf.iloc[:10])
    assert_eq(df.partitions[1], pdf.iloc[10:20])
    assert_eq(df.partitions[1:3], pdf.iloc[10:30])
    assert_eq(df.partitions[[3, 4]], pdf.iloc[30:50])
    assert_eq(df.partitions[-1], pdf.iloc[90:])

    out = (df + 1).partitions[0].optimize(fuse=False)
    assert isinstance(out.expr, expr.Add)
    assert out.expr.left._partitions == [0]

    # Check culling
    out = optimize(df.partitions[1])
    assert len(out.dask) == 1
    assert_eq(out, pdf.iloc[10:20])


def test_column_getattr(df):
    df = df.expr
    assert df.x._name == df["x"]._name

    with pytest.raises(AttributeError):
        df.foo


def test_serialization(pdf, df):
    before = pickle.dumps(df)

    assert len(before) < 200 + len(pickle.dumps(pdf))

    part = df.partitions[0].compute()
    assert (
        len(pickle.dumps(df.__dask_graph__()))
        < 1000 + len(pickle.dumps(part)) * df.npartitions
    )

    after = pickle.dumps(df)

    assert before == after  # caching doesn't affect serialization

    assert pickle.loads(before)._name == pickle.loads(after)._name
    assert_eq(pickle.loads(before), pickle.loads(after))


def test_size_optimized(df):
    expr = (df.x + 1).apply(lambda x: x).size
    out = optimize(expr)
    expected = optimize(df.x.size)
    assert out._name == expected._name

    expr = (df + 1).apply(lambda x: x).size
    out = optimize(expr)
    expected = optimize(df.size)
    assert out._name == expected._name


@pytest.mark.parametrize("fuse", [True, False])
def test_tree_repr(df, fuse):
    df = timeseries()
    expr = ((df.x + 1).sum(skipna=False) + df.y.mean()).expr
    expr = expr.optimize() if fuse else expr
    s = expr.tree_repr()

    assert "Sum" in s
    assert "Add" in s
    assert "1" in s
    assert "True" not in s
    assert "None" not in s
    assert "skipna=False" in s
    assert str(df.seed) in s.lower()
    if fuse:
        assert "Fused" in s
        assert s.count("|") == 9


def test_simple_graphs(df):
    expr = (df + 1).expr
    graph = expr.__dask_graph__()

    assert graph[(expr._name, 0)] == (operator.add, (df.expr._name, 0), 1)


def test_map_partitions(df):
    def combine_x_y(x, y, foo=None):
        assert foo == "bar"
        return x + y

    df2 = df.map_partitions(combine_x_y, df + 1, foo="bar")
    assert_eq(df2, df + (df + 1))


def test_map_partitions_broadcast(df):
    def combine_x_y(x, y, val, foo=None):
        assert foo == "bar"
        return x + y + val

    df2 = df.map_partitions(combine_x_y, df["x"].sum(), 123, foo="bar")
    assert_eq(df2, df + df["x"].sum() + 123)
    assert_eq(df2.optimize(), df + df["x"].sum() + 123)


@pytest.mark.parametrize("opt", [True, False])
def test_map_partitions_merge(opt):
    # Make simple left & right dfs
    pdf1 = pd.DataFrame({"x": range(20), "y": range(20)})
    df1 = from_pandas(pdf1, 2)
    pdf2 = pd.DataFrame({"x": range(0, 20, 2), "z": range(10)})
    df2 = from_pandas(pdf2, 1)

    # Partition-wise merge with map_partitions
    df3 = df1.map_partitions(
        lambda l, r: l.merge(r, on="x"),
        df2,
        enforce_metadata=False,
        clear_divisions=True,
    )

    # Check result with/without fusion
    expect = pdf1.merge(pdf2, on="x")
    df3 = (df3.optimize() if opt else df3)[list(expect.columns)]
    assert_eq(df3, expect, check_index=False)


def test_depth(df):
    assert df._depth() == 1
    assert (df + 1)._depth() == 2
    assert ((df.x + 1) + df.y)._depth() == 4


def test_partitions_nested(df):
    a = expr.Partitions(expr.Partitions(df.expr, [2, 4, 6]), [0, 2])
    b = expr.Partitions(df.expr, [2, 6])

    assert a.optimize()._name == b.optimize()._name


@pytest.mark.parametrize("sort", [True, False])
@pytest.mark.parametrize("npartitions", [7, 12])
def test_repartition_npartitions(pdf, npartitions, sort):
    df = from_pandas(pdf, sort=sort) + 1
    df2 = df.repartition(npartitions=npartitions)
    assert df2.npartitions == npartitions
    assert_eq(df, df2)


@pytest.mark.parametrize("opt", [True, False])
def test_repartition_divisions(df, opt):
    end = df.divisions[-1] + 100
    stride = end // (df.npartitions + 2)
    divisions = tuple(range(0, end, stride))
    df2 = (df + 1).repartition(divisions=divisions, force=True)["x"]
    df2 = optimize(df2) if opt else df2
    assert df2.divisions == divisions
    assert_eq((df + 1)["x"], df2)

    # Check partitions
    for p, part in enumerate(dask.compute(list(df2.index.partitions))[0]):
        if len(part):
            assert part.min() >= df2.divisions[p]
            assert part.max() < df2.divisions[p + 1]


def test_repartition_no_op(df):
    result = df.repartition(divisions=df.divisions).optimize()
    assert result._name == df._name


def test_len(df, pdf):
    df2 = df[["x"]] + 1
    assert len(df2) == len(pdf)

    assert len(df[df.x > 5]) == len(pdf[pdf.x > 5])

    first = df2.partitions[0].compute()
    assert len(df2.partitions[0]) == len(first)

    assert isinstance(Len(df2.expr).optimize(), expr.Literal)
    assert isinstance(expr.Lengths(df2.expr).optimize(), expr.Literal)


def test_astype_simplify(df, pdf):
    q = df.astype({"x": "float64", "y": "float64"})["x"]
    result = optimize(q, fuse=False)
    expected = df["x"].astype({"x": "float64"})
    assert result._name == expected._name
    assert_eq(q, pdf.astype({"x": "float64", "y": "float64"})["x"])

    q = df.astype({"y": "float64"})["x"]
    result = optimize(q, fuse=False)
    expected = df["x"]
    assert result._name == expected._name

    q = df.astype("float64")["x"]
    result = optimize(q, fuse=False)
    expected = df["x"].astype("float64")
    assert result._name == expected._name


def test_drop_duplicates(df, pdf):
    assert_eq(df.drop_duplicates(), pdf.drop_duplicates())
    assert_eq(
        df.drop_duplicates(ignore_index=True), pdf.drop_duplicates(ignore_index=True)
    )
    assert_eq(df.drop_duplicates(subset=["x"]), pdf.drop_duplicates(subset=["x"]))
    assert_eq(df.x.drop_duplicates(), pdf.x.drop_duplicates())

    with pytest.raises(KeyError, match=re.escape("Index(['a'], dtype='object')")):
        df.drop_duplicates(subset=["a"])

    with pytest.raises(TypeError, match="got an unexpected keyword argument"):
        df.x.drop_duplicates(subset=["a"])


def test_unique(df, pdf):
    with pytest.raises(
        AttributeError, match="'DataFrame' object has no attribute 'unique'"
    ):
        df.unique()

    # pandas returns a numpy array while we return a Series/Index
    assert_eq(df.x.unique(), pd.Series(pdf.x.unique(), name="x"))
    assert_eq(df.index.unique(), pd.Index(pdf.index.unique()))


def test_find_operations(df):
    df2 = df[df["x"] > 1][["y"]] + 1

    filters = list(df2.find_operations(expr.Filter))
    assert len(filters) == 1

    projections = list(df2.find_operations(expr.Projection))
    assert len(projections) == 2

    adds = list(df2.find_operations(expr.Add))
    assert len(adds) == 1
    assert next(iter(adds))._name == df2._name


def test_dir(df):
    assert all(c in dir(df) for c in df.columns)
    assert "sum" in dir(df)
    assert "sum" in dir(df.x)
    assert "sum" in dir(df.index)


@pytest.mark.parametrize(
    "func, args",
    [
        ("replace", (1, 2)),
        ("isin", ([1, 2],)),
        ("clip", (0, 5)),
        ("isna", ()),
        ("round", ()),
        ("abs", ()),
        # ("map", (lambda x: x+1, )),  # add in when pandas 2.1 is out
    ],
)
@pytest.mark.parametrize("indexer", ["x", ["x"]])
def test_simplify_up_blockwise(df, pdf, func, args, indexer):
    q = getattr(df, func)(*args)[indexer]
    result = optimize(q, fuse=False)
    expected = getattr(df[indexer], func)(*args)
    assert result._name == expected._name

    assert_eq(q, getattr(pdf, func)(*args)[indexer])

    q = getattr(df, func)(*args)[["x", "y"]]
    result = optimize(q, fuse=False)
    expected = getattr(df, func)(*args)
    assert result._name == expected._name


def test_sample(df):
    result = df.sample(frac=0.5)

    assert_eq(result, result)

    result = df.sample(frac=0.5, random_state=1234)
    expected = df.sample(frac=0.5, random_state=1234)
    assert_eq(result, expected)


def test_align(df, pdf):
    result_1, result_2 = df.align(df)
    pdf_result_1, pdf_result_2 = pdf.align(pdf)
    assert_eq(result_1, pdf_result_1)
    assert_eq(result_2, pdf_result_2)

    result_1, result_2 = df.x.align(df.x)
    pdf_result_1, pdf_result_2 = pdf.x.align(pdf.x)
    assert_eq(result_1, pdf_result_1)
    assert_eq(result_2, pdf_result_2)


def test_align_different_partitions():
    pdf = pd.DataFrame({"a": [11, 12, 31, 1, 2, 3], "b": [1, 2, 3, 4, 5, 6]})
    df = from_pandas(pdf, npartitions=2)
    pdf2 = pd.DataFrame(
        {"a": [11, 12, 31, 1, 2, 3], "b": [1, 2, 3, 4, 5, 6]},
        index=[-2, -1, 0, 1, 2, 3],
    )
    df2 = from_pandas(pdf2, npartitions=2)
    result_1, result_2 = df.align(df2)
    pdf_result_1, pdf_result_2 = pdf.align(pdf2)
    assert_eq(result_1, pdf_result_1)
    assert_eq(result_2, pdf_result_2)


def test_align_unknown_partitions():
    pdf = pd.DataFrame({"a": 1}, index=[3, 2, 1])
    df = from_pandas(pdf, npartitions=2, sort=False)
    with pytest.raises(ValueError, match="Not all divisions"):
        df.align(df)


def test_assign_simplify(pdf):
    df = from_pandas(pdf)
    df2 = from_pandas(pdf)
    df["new"] = df.x > 1
    result = df[["x", "new"]].simplify()
    expected = df2[["x"]].assign(new=df2.x > 1).simplify()
    assert result._name == expected._name

    pdf["new"] = pdf.x > 1
    assert_eq(pdf[["x", "new"]], result)


def test_assign_simplify_new_column_not_needed(pdf):
    df = from_pandas(pdf)
    df2 = from_pandas(pdf)
    df["new"] = df.x > 1
    result = df[["x"]].simplify()
    expected = df2[["x"]].simplify()
    assert result._name == expected._name

    pdf["new"] = pdf.x > 1
    assert_eq(result, pdf[["x"]])


def test_assign_simplify_series(pdf):
    df = from_pandas(pdf)
    df2 = from_pandas(pdf)
    df["new"] = df.x > 1
    result = optimize(df.new, fuse=False)
    expected = optimize(df2[[]].assign(new=df2.x > 1).new, fuse=False)
    assert result._name == expected._name<|MERGE_RESOLUTION|>--- conflicted
+++ resolved
@@ -272,11 +272,8 @@
         lambda df: df.x.combine_first(df.y),
         lambda df: df.x.to_frame(),
         lambda df: df.x.index.to_frame(),
-<<<<<<< HEAD
         lambda df: df.eval("z=x+y"),
-=======
         lambda df: df.select_dtypes(include="integer"),
->>>>>>> 97b94a6b
     ],
 )
 def test_blockwise(func, pdf, df):
