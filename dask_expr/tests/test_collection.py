--- conflicted
+++ resolved
@@ -1132,8 +1132,6 @@
     assert graph[(expr._name, 0)] == (operator.add, (df.expr._name, 0), 1)
 
 
-<<<<<<< HEAD
-=======
 def test_values():
     from dask.array.utils import assert_eq
 
@@ -1150,50 +1148,6 @@
     assert_eq(df.index.values, pdf.index.values)
 
 
-def test_map_partitions(df):
-    def combine_x_y(x, y, foo=None):
-        assert foo == "bar"
-        return x + y
-
-    df2 = df.map_partitions(combine_x_y, df + 1, foo="bar")
-    assert_eq(df2, df + (df + 1))
-
-
-def test_map_partitions_broadcast(df):
-    def combine_x_y(x, y, val, foo=None):
-        assert foo == "bar"
-        return x + y + val
-
-    df2 = df.map_partitions(combine_x_y, df["x"].sum(), 123, foo="bar")
-    assert_eq(df2, df + df["x"].sum() + 123)
-    assert_eq(df2.optimize(), df + df["x"].sum() + 123)
-
-
-@pytest.mark.parametrize("opt", [True, False])
-def test_map_partitions_merge(opt):
-    # Make simple left & right dfs
-    pdf1 = lib.DataFrame({"x": range(20), "y": range(20)})
-    df1 = from_pandas(pdf1, 2)
-    pdf2 = lib.DataFrame({"x": range(0, 20, 2), "z": range(10)})
-    df2 = from_pandas(pdf2, 1)
-
-    # Partition-wise merge with map_partitions
-    df3 = df1.map_partitions(
-        lambda l, r: l.merge(r, on="x"),
-        df2,
-        enforce_metadata=False,
-        clear_divisions=True,
-    )
-
-    # Check result with/without fusion
-    expect = pdf1.merge(pdf2, on="x")
-    df3 = (df3.optimize() if opt else df3)[list(expect.columns)]
-    if not PANDAS_GE_200:
-        df3 = df3.reset_index(drop=True)
-    assert_eq(df3, expect, check_index=False)
-
-
->>>>>>> e9788907
 def test_depth(df):
     assert df._depth() == 1
     assert (df + 1)._depth() == 2
