from __future__ import annotations

import importlib
import operator
import pickle

import dask
import numpy as np
import pytest
from dask.dataframe._compat import PANDAS_GE_210
from dask.dataframe.utils import UNKNOWN_CATEGORIES, assert_eq
from dask.utils import M

from dask_expr import expr, from_pandas, optimize
from dask_expr._expr import are_co_aligned
from dask_expr._reductions import Len
from dask_expr.datasets import timeseries

# Import backend DataFrame library to test
BACKEND = dask.config.get("dataframe.backend", "pandas")
CUDF_BACKEND = BACKEND == "cudf"
lib = importlib.import_module(BACKEND)


@pytest.fixture
def pdf():
    pdf = lib.DataFrame({"x": range(100)})
    pdf["y"] = pdf.x * 10.0
    yield pdf


@pytest.fixture
def df(pdf):
    yield from_pandas(pdf, npartitions=10)


def test_del(pdf, df):
    pdf = pdf.copy()

    # Check __delitem__
    del pdf["x"]
    del df["x"]
    assert_eq(pdf, df)


def test_setitem(pdf, df):
    pdf = pdf.copy()
    pdf["z"] = pdf.x + pdf.y

    df["z"] = df.x + df.y

    assert "z" in df.columns
    assert_eq(df, pdf)


@pytest.mark.xfail(CUDF_BACKEND, reason="https://github.com/rapidsai/cudf/issues/10271")
def test_explode():
    pdf = lib.DataFrame({"a": [[1, 2], [3, 4]]})
    df = from_pandas(pdf)
    assert_eq(pdf.explode(column="a"), df.explode(column="a"))
    assert_eq(pdf.a.explode(), df.a.explode())


@pytest.mark.xfail(CUDF_BACKEND, reason="https://github.com/rapidsai/cudf/issues/10271")
def test_explode_simplify(pdf):
    pdf["z"] = 1
    df = from_pandas(pdf)
    q = df.explode(column="x")["y"]
    result = optimize(q, fuse=False)
    expected = df[["x", "y"]].explode(column="x")["y"]
    assert result._name == expected._name


def test_meta_divisions_name():
    a = lib.DataFrame({"x": [1, 2, 3, 4], "y": [1.0, 2.0, 3.0, 4.0]})
    df = 2 * from_pandas(a, npartitions=2)
    assert list(df.columns) == list(a.columns)
    assert df.npartitions == 2

    assert np.isscalar(df.x.sum()._meta)
    assert df.x.sum().npartitions == 1

    assert "mul" in df._name
    assert "sum" in df.sum()._name


def test_meta_blockwise():
    a = lib.DataFrame({"x": [1, 2, 3, 4], "y": [1.0, 2.0, 3.0, 4.0]})
    b = lib.DataFrame({"z": [1, 2, 3, 4], "y": [1.0, 2.0, 3.0, 4.0]})

    aa = from_pandas(a, npartitions=2)
    bb = from_pandas(b, npartitions=2)

    cc = 2 * aa - 3 * bb
    assert set(cc.columns) == {"x", "y", "z"}


def test_dask(pdf, df):
    assert (df.x + df.y).npartitions == 10
    z = (df.x + df.y).sum()

    assert assert_eq(z, (pdf.x + pdf.y).sum())


@pytest.mark.parametrize(
    "func",
    [
        M.max,
        M.min,
        M.any,
        M.all,
        M.sum,
        M.prod,
        M.count,
        M.mean,
        M.std,
        M.var,
        M.idxmin,
        M.idxmax,
        pytest.param(
            lambda df: df.size,
            marks=pytest.mark.skip(reason="scalars don't work yet"),
        ),
    ],
)
def test_reductions(func, pdf, df):
    if CUDF_BACKEND and func in [M.idxmin, M.idxmax]:
        pytest.xfail(reason="https://github.com/rapidsai/cudf/issues/9602")
    result = func(df)
    assert result.known_divisions
    assert_eq(result, func(pdf))
    result = func(df.x)
    assert not result.known_divisions
    assert_eq(result, func(pdf.x))
    # check_dtype False because sub-selection of columns that is pushed through
    # is not reflected in the meta calculation
    assert_eq(func(df)["x"], func(pdf)["x"], check_dtype=False)


@pytest.mark.parametrize("axis", [0, 1])
@pytest.mark.parametrize("skipna", [True, False])
@pytest.mark.parametrize("ddof", [1, 2])
def test_std_kwargs(axis, skipna, ddof):
    if CUDF_BACKEND and skipna is False:
        pytest.xfail(reason="cudf requires skipna=True when nulls are present.")
    pdf = lib.DataFrame(
        {"x": range(30), "y": [1, 2, None] * 10, "z": ["dog", "cat"] * 15}
    )
    df = from_pandas(pdf, npartitions=3)
    assert_eq(
        pdf.std(axis=axis, skipna=skipna, ddof=ddof, numeric_only=True),
        df.std(axis=axis, skipna=skipna, ddof=ddof, numeric_only=True),
    )


@pytest.mark.xfail(CUDF_BACKEND, reason="nbytes not supported by cudf")
def test_nbytes(pdf, df):
    with pytest.raises(NotImplementedError, match="nbytes is not implemented"):
        df.nbytes
    assert_eq(df.x.nbytes, pdf.x.nbytes)


def test_mode():
    pdf = lib.DataFrame({"x": [1, 2, 3, 1, 2]})
    df = from_pandas(pdf, npartitions=3)

    assert_eq(df.x.mode(), pdf.x.mode(), check_names=False)


def test_value_counts(df, pdf):
    with pytest.raises(
        AttributeError, match="'DataFrame' object has no attribute 'value_counts'"
    ):
        df.value_counts()
    assert_eq(df.x.value_counts(), pdf.x.value_counts().astype("int64"))


def test_dropna(pdf):
    pdf.loc[0, "y"] = np.nan
    df = from_pandas(pdf)
    assert_eq(df.dropna(), pdf.dropna())
    assert_eq(df.dropna(how="all"), pdf.dropna(how="all"))
    assert_eq(df.y.dropna(), pdf.y.dropna())


def test_fillna():
    pdf = lib.DataFrame({"x": [1, 2, None, None, 5, 6]})
    df = from_pandas(pdf, npartitions=2)
    actual = df.fillna(value=100)
    expected = pdf.fillna(value=100)
    assert_eq(actual, expected)


def test_memory_usage(pdf):
    # Results are not equal with RangeIndex because pandas has one RangeIndex while
    # we have one RangeIndex per partition
    pdf.index = np.arange(len(pdf))
    df = from_pandas(pdf)
    assert_eq(df.memory_usage(), pdf.memory_usage())
    assert_eq(df.memory_usage(index=False), pdf.memory_usage(index=False))
    assert_eq(df.x.memory_usage(), pdf.x.memory_usage())
    assert_eq(df.x.memory_usage(index=False), pdf.x.memory_usage(index=False))
    assert_eq(df.index.memory_usage(), pdf.index.memory_usage())
    with pytest.raises(TypeError, match="got an unexpected keyword"):
        df.index.memory_usage(index=True)


@pytest.mark.parametrize("func", [M.nlargest, M.nsmallest])
def test_nlargest_nsmallest(df, pdf, func):
    assert_eq(func(df, n=5, columns="x"), func(pdf, n=5, columns="x"))
    assert_eq(func(df.x, n=5), func(pdf.x, n=5))
    with pytest.raises(TypeError, match="got an unexpected keyword argument"):
        func(df.x, n=5, columns="foo")


@pytest.mark.parametrize(
    "func",
    [
        lambda df: df.x > 10,
        lambda df: df.x + 20 > df.y,
        lambda df: 10 < df.x,
        lambda df: 10 <= df.x,
        lambda df: 10 == df.x,
        lambda df: df.x < df.y,
        lambda df: df.x > df.y,
        lambda df: df.x == df.y,
        lambda df: df.x != df.y,
    ],
)
def test_conditionals(func, pdf, df):
    assert_eq(func(pdf), func(df), check_names=False)


@pytest.mark.parametrize(
    "func",
    [
        lambda df: df.x & df.y,
        lambda df: df.x.__rand__(df.y),
        lambda df: df.x | df.y,
        lambda df: df.x.__ror__(df.y),
        lambda df: df.x ^ df.y,
        lambda df: df.x.__rxor__(df.y),
    ],
)
def test_boolean_operators(func):
    pdf = lib.DataFrame(
        {"x": [True, False, True, False], "y": [True, False, False, False]}
    )
    df = from_pandas(pdf)
    assert_eq(func(pdf), func(df))


@pytest.mark.parametrize(
    "func",
    [
        lambda df: ~df,
        lambda df: ~df.x,
        lambda df: -df.z,
        lambda df: +df.z,
        lambda df: -df,
        lambda df: +df,
    ],
)
def test_unary_operators(func):
    pdf = lib.DataFrame(
        {"x": [True, False, True, False], "y": [True, False, False, False], "z": 1}
    )
    df = from_pandas(pdf)
    assert_eq(func(pdf), func(df))


@pytest.mark.parametrize(
    "func",
    [
        lambda df: df[(df.x > 10) | (df.x < 5)],
        lambda df: df[(df.x > 7) & (df.x < 10)],
    ],
)
def test_and_or(func, pdf, df):
    assert_eq(func(pdf), func(df), check_names=False)


@pytest.mark.xfail(CUDF_BACKEND, reason="period_range not supported by cudf")
@pytest.mark.parametrize("how", ["start", "end"])
def test_to_timestamp(pdf, how):
    pdf.index = lib.period_range("2019-12-31", freq="D", periods=len(pdf))
    df = from_pandas(pdf)
    assert_eq(df.to_timestamp(how=how), pdf.to_timestamp(how=how))
    assert_eq(df.x.to_timestamp(how=how), pdf.x.to_timestamp(how=how))


@pytest.mark.parametrize(
    "func",
    [
        lambda df: df.astype(int),
        lambda df: df.clip(lower=10, upper=50),
        lambda df: df.x.clip(lower=10, upper=50),
        lambda df: df.x.between(left=10, right=50),
        lambda df: df.x.map(lambda x: x + 1),
        lambda df: df[df.x > 5],
        lambda df: df.assign(a=df.x + df.y, b=df.x - df.y),
        lambda df: df.replace(to_replace=1, value=1000),
        lambda df: df.x.replace(to_replace=1, value=1000),
        lambda df: df.isna(),
        lambda df: df.x.isna(),
        lambda df: df.abs(),
        lambda df: df.x.abs(),
        lambda df: df.rename(columns={"x": "xx"}),
        lambda df: df.rename(columns={"x": "xx"}).xx,
        lambda df: df.rename(columns={"x": "xx"})[["xx"]],
        lambda df: df.x.to_frame(),
        lambda df: df.drop(columns="x"),
        lambda df: df.x.index.to_frame(),
        lambda df: df.eval("z=x+y"),
        lambda df: df.select_dtypes(include="integer"),
        lambda df: df.add_prefix(prefix="2_"),
        lambda df: df.add_suffix(suffix="_2"),
    ],
)
def test_blockwise(func, pdf, df):
    assert_eq(func(pdf), func(df))


<<<<<<< HEAD
@pytest.mark.xfail(CUDF_BACKEND, reason="func not supported by cudf")
@pytest.mark.parametrize(
    "func",
    [
        lambda df: df.apply(lambda row, x, y=10: row * x + y, x=2),
        lambda df: df.index.map(lambda x: x + 1),
        pytest.param(
            lambda df: df.map(lambda x: x + 1),
            marks=pytest.mark.skipif(
                not PANDAS_GE_210, reason="Only available from 2.1"
            ),
        ),
        lambda df: df.combine_first(df),
        lambda df: df.x.combine_first(df.y),
    ],
)
def test_blockwise_pandas_only(func, pdf, df):
    assert_eq(func(pdf), func(df))


@pytest.mark.xfail(CUDF_BACKEND, reason="rename_axis not supported by cudf")
=======
def test_simplify_add_suffix_add_prefix(df, pdf):
    result = df.add_prefix("2_")["2_x"].simplify()
    expected = df[["x"]].add_prefix("2_")["2_x"]
    assert result._name == expected._name
    assert_eq(result, pdf.add_prefix("2_")["2_x"])

    result = df.add_suffix("_2")["x_2"].simplify()
    expected = df[["x"]].add_suffix("_2")["x_2"]
    assert result._name == expected._name
    assert_eq(result, pdf.add_suffix("_2")["x_2"])


>>>>>>> c52851a7
def test_rename_axis(pdf):
    pdf.index.name = "a"
    pdf.columns.name = "b"
    df = from_pandas(pdf, npartitions=10)
    assert_eq(df.rename_axis(index="dummy"), pdf.rename_axis(index="dummy"))
    assert_eq(df.rename_axis(columns="dummy"), pdf.rename_axis(columns="dummy"))
    assert_eq(df.x.rename_axis(index="dummy"), pdf.x.rename_axis(index="dummy"))


def test_isin(df, pdf):
    values = [1, 2]
    assert_eq(pdf.isin(values), df.isin(values))
    assert_eq(pdf.x.isin(values), df.x.isin(values))


def test_round(pdf):
    pdf += 0.5555
    df = from_pandas(pdf)
    assert_eq(df.round(decimals=1), pdf.round(decimals=1))
    assert_eq(df.x.round(decimals=1), pdf.x.round(decimals=1))


def test_repr(df):
    assert "+ 1" in str(df + 1)
    assert "+ 1" in repr(df + 1)

    s = (df["x"] + 1).sum(skipna=False).expr
    assert '["x"]' in s or "['x']" in s
    assert "+ 1" in s
    assert "sum(skipna=False)" in s


@pytest.mark.xfail(CUDF_BACKEND, reason="combine_first not supported by cudf")
def test_combine_first_simplify(pdf):
    df = from_pandas(pdf)
    pdf2 = pdf.rename(columns={"y": "z"})
    df2 = from_pandas(pdf2)

    q = df.combine_first(df2)[["z", "y"]]
    result = q.simplify()
    expected = df[["y"]].combine_first(df2[["z"]])[["z", "y"]]
    assert result._name == expected._name
    assert_eq(result, pdf.combine_first(pdf2)[["z", "y"]])


def test_rename_traverse_filter(df):
    result = df.rename(columns={"x": "xx"})[["xx"]].simplify()
    expected = df[["x"]].rename(columns={"x": "xx"})
    assert str(result) == str(expected)


def test_columns_traverse_filters(df):
    result = df[df.x > 5].y.simplify()
    expected = df.y[df.x > 5]

    assert str(result) == str(expected)


def test_clip_traverse_filters(df):
    result = df.clip(lower=10).y.simplify()
    expected = df.y.clip(lower=10)

    assert result._name == expected._name

    result = df.clip(lower=10)[["x", "y"]].simplify()
    expected = df.clip(lower=10)

    assert result._name == expected._name

    arg = df.clip(lower=10)[["x"]]
    result = arg.simplify()
    expected = df[["x"]].clip(lower=10)

    assert result._name == expected._name


@pytest.mark.parametrize("projection", ["zz", ["zz"], ["zz", "x"], "zz"])
@pytest.mark.parametrize("subset", ["x", ["x"]])
def test_drop_duplicates_subset_simplify(pdf, subset, projection):
    pdf["zz"] = 1
    df = from_pandas(pdf)
    result = df.drop_duplicates(subset=subset)[projection].simplify()
    expected = df[["x", "zz"]].drop_duplicates(subset=subset)[projection]

    assert str(result) == str(expected)


def test_broadcast(pdf, df):
    assert_eq(
        df + df.sum(),
        pdf + pdf.sum(),
    )
    assert_eq(
        df.x + df.x.sum(),
        pdf.x + pdf.x.sum(),
    )


def test_persist(pdf, df):
    a = df + 2
    b = a.persist()

    assert_eq(a, b)
    assert len(a.__dask_graph__()) > len(b.__dask_graph__())

    assert len(b.__dask_graph__()) == b.npartitions

    assert_eq(b.y.sum(), (pdf + 2).y.sum())


def test_index(pdf, df):
    assert_eq(df.index, pdf.index)
    assert_eq(df.x.index, pdf.x.index)


@pytest.mark.parametrize("drop", [True, False])
def test_reset_index(pdf, df, drop):
    assert_eq(df.reset_index(drop=drop), pdf.reset_index(drop=drop), check_index=False)
    assert_eq(
        df.x.reset_index(drop=drop), pdf.x.reset_index(drop=drop), check_index=False
    )


def test_head(pdf, df):
    assert_eq(df.head(compute=False), pdf.head())
    assert_eq(df.head(compute=False, n=7), pdf.head(n=7))

    assert df.head(compute=False).npartitions == 1


def test_head_down(df):
    result = (df.x + df.y + 1).head(compute=False)
    optimized = result.simplify()

    assert_eq(result, optimized)

    assert not isinstance(optimized.expr, expr.Head)


def test_head_head(df):
    a = df.head(compute=False).head(compute=False)
    b = df.head(compute=False)

    assert a.optimize()._name == b.optimize()._name


def test_tail(pdf, df):
    assert_eq(df.tail(compute=False), pdf.tail())
    assert_eq(df.tail(compute=False, n=7), pdf.tail(n=7))

    assert df.tail(compute=False).npartitions == 1


def test_tail_down(df):
    result = (df.x + df.y + 1).tail(compute=False)
    optimized = optimize(result)

    assert_eq(result, optimized)

    assert not isinstance(optimized.expr, expr.Tail)


def test_tail_tail(df):
    a = df.tail(compute=False).tail(compute=False)
    b = df.tail(compute=False)

    assert a.optimize()._name == b.optimize()._name


def test_tail_repartition(df):
    a = df.repartition(npartitions=10).tail()
    b = df.tail()
    assert_eq(a, b)


def test_projection_stacking(df):
    result = df[["x", "y"]]["x"]
    optimized = result.simplify()
    expected = df["x"]

    assert optimized._name == expected._name


def test_projection_stacking_coercion(pdf):
    df = from_pandas(pdf)
    assert_eq(df.x[0], pdf.x[0], check_divisions=False)
    assert_eq(df.x[[0]], pdf.x[[0]], check_divisions=False)


def test_projection_pushdown_dim_0(pdf, df):
    result = (df[["x"]] + df["x"].sum(skipna=False))["x"]
    expected = (pdf[["x"]] + pdf["x"].sum(skipna=False))["x"]
    assert_eq(result, expected)
    assert_eq(result.optimize(), expected)


def test_remove_unnecessary_projections(df):
    result = (df + 1)[df.columns]
    optimized = result.simplify()
    expected = df + 1

    assert optimized._name == expected._name

    result = (df[["x"]] + 1)[["x"]]
    optimized = result.simplify()
    expected = df[["x"]] + 1

    assert optimized._name == expected._name


def test_substitute():
    pdf = lib.DataFrame(
        {
            "a": range(100),
            "b": range(100),
            "c": range(100),
        }
    )
    df = from_pandas(pdf, npartitions=3)
    df = df.expr

    result = (df + 1).substitute({1: 2})
    expected = df + 2
    assert result._name == expected._name

    result = df["a"].substitute({df["a"]: df["b"]})
    expected = df["b"]
    assert result._name == expected._name

    result = (df["a"] - df["b"]).substitute({df["b"]: df["c"]})
    expected = df["a"] - df["c"]
    assert result._name == expected._name

    result = df["a"].substitute({3: 4})
    expected = from_pandas(pdf, npartitions=4).a
    assert result._name == expected._name

    result = (df["a"].sum() + 5).substitute({df["a"]: df["b"], 5: 6})
    expected = df["b"].sum() + 6
    assert result._name == expected._name


def test_substitute_parameters(df):
    pdf = lib.DataFrame(
        {
            "a": range(100),
            "b": range(100),
            "c": range(100),
            "index": range(100, 0, -1),
        }
    )
    df = from_pandas(pdf, npartitions=3, sort=True)

    result = df.substitute_parameters({"sort": False})
    assert result._name != df._name
    assert result._name == from_pandas(pdf, npartitions=3, sort=False)._name

    result = df.substitute_parameters({"npartitions": 2, "sort": False})
    assert result._name != df._name
    assert result._name == from_pandas(pdf, npartitions=2, sort=False)._name

    df2 = df[["a", "b"]]
    result = df2.substitute_parameters({"columns": "c"})
    assert result._name != df2._name
    assert result._name == df["c"]._name


def test_from_pandas(pdf):
    df = from_pandas(pdf, npartitions=3)
    assert df.npartitions == 3
    assert "pandas" in df._name


def test_copy(df):
    original = df.copy()
    columns = tuple(original.columns)

    df["z"] = df.x + df.y

    assert tuple(original.columns) == columns
    assert "z" not in original.columns


def test_partitions(pdf, df):
    assert_eq(df.partitions[0], pdf.iloc[:10])
    assert_eq(df.partitions[1], pdf.iloc[10:20])
    assert_eq(df.partitions[1:3], pdf.iloc[10:30])
    assert_eq(df.partitions[[3, 4]], pdf.iloc[30:50])
    assert_eq(df.partitions[-1], pdf.iloc[90:])

    out = (df + 1).partitions[0].simplify()
    assert isinstance(out.expr, expr.Add)
    assert out.expr.left._partitions == [0]

    # Check culling
    out = optimize(df.partitions[1])
    assert len(out.dask) == 1
    assert_eq(out, pdf.iloc[10:20])


def test_column_getattr(df):
    df = df.expr
    assert df.x._name == df["x"]._name

    with pytest.raises(AttributeError):
        df.foo


def test_serialization(pdf, df):
    before = pickle.dumps(df)

    assert len(before) < 200 + len(pickle.dumps(pdf))

    part = df.partitions[0].compute()
    assert (
        len(pickle.dumps(df.__dask_graph__()))
        < 1000 + len(pickle.dumps(part)) * df.npartitions
    )

    after = pickle.dumps(df)

    assert before == after  # caching doesn't affect serialization

    assert pickle.loads(before)._name == pickle.loads(after)._name
    assert_eq(pickle.loads(before), pickle.loads(after))


@pytest.mark.xfail(CUDF_BACKEND, reason="Cannot apply lambda function in cudf")
def test_size_optimized(df):
    expr = (df.x + 1).apply(lambda x: x).size
    out = optimize(expr)
    expected = optimize(df.x.size)
    assert out._name == expected._name

    expr = (df + 1).apply(lambda x: x).size
    out = optimize(expr)
    expected = optimize(df.size)
    assert out._name == expected._name


@pytest.mark.parametrize("fuse", [True, False])
def test_tree_repr(fuse):
    s = from_pandas(lib.Series(range(10))).expr.tree_repr()
    if BACKEND == "pandas":
        assert "<pandas>" in s
    else:
        assert "<series>" in s

    df = timeseries()
    expr = ((df.x + 1).sum(skipna=False) + df.y.mean()).expr

    # Check result before optimization
    s = expr.tree_repr()
    assert "Sum:" in s
    assert "Add:" in s
    assert "Mean:" in s
    assert "AlignPartitions:" in s
    assert str(df.seed) in s.lower()

    # Check result after optimization
    optimized = expr.optimize(fuse=fuse)
    s = optimized.tree_repr()
    assert "Sum(Chunk):" in s
    assert "Sum(TreeReduce): split_every=0" in s
    assert "Add:" in s
    assert "Mean:" not in s
    assert "AlignPartitions:" not in s
    assert "right=1" in s
    assert "True" not in s
    assert "None" not in s
    assert "skipna=False" in s
    assert str(df.seed) in s.lower()
    if fuse:
        assert "Fused" in s
        assert "|" in s


def test_simple_graphs(df):
    expr = (df + 1).expr
    graph = expr.__dask_graph__()

    assert graph[(expr._name, 0)] == (operator.add, (df.expr._name, 0), 1)


def test_map_partitions(df):
    def combine_x_y(x, y, foo=None):
        assert foo == "bar"
        return x + y

    df2 = df.map_partitions(combine_x_y, df + 1, foo="bar")
    assert_eq(df2, df + (df + 1))


def test_map_partitions_broadcast(df):
    def combine_x_y(x, y, val, foo=None):
        assert foo == "bar"
        return x + y + val

    df2 = df.map_partitions(combine_x_y, df["x"].sum(), 123, foo="bar")
    assert_eq(df2, df + df["x"].sum() + 123)
    assert_eq(df2.optimize(), df + df["x"].sum() + 123)


@pytest.mark.parametrize("opt", [True, False])
def test_map_partitions_merge(opt):
    # Make simple left & right dfs
    pdf1 = lib.DataFrame({"x": range(20), "y": range(20)})
    df1 = from_pandas(pdf1, 2)
    pdf2 = lib.DataFrame({"x": range(0, 20, 2), "z": range(10)})
    df2 = from_pandas(pdf2, 1)

    # Partition-wise merge with map_partitions
    df3 = df1.map_partitions(
        lambda l, r: l.merge(r, on="x"),
        df2,
        enforce_metadata=False,
        clear_divisions=True,
    )

    # Check result with/without fusion
    expect = pdf1.merge(pdf2, on="x")
    df3 = (df3.optimize() if opt else df3)[list(expect.columns)]
    assert_eq(df3, expect, check_index=False)


def test_depth(df):
    assert df._depth() == 1
    assert (df + 1)._depth() == 2
    assert ((df.x + 1) + df.y)._depth() == 4


def test_partitions_nested(df):
    a = expr.Partitions(expr.Partitions(df.expr, [2, 4, 6]), [0, 2])
    b = expr.Partitions(df.expr, [2, 6])

    assert a.optimize()._name == b.optimize()._name


@pytest.mark.parametrize("sort", [True, False])
@pytest.mark.parametrize("npartitions", [7, 12])
def test_repartition_npartitions(pdf, npartitions, sort):
    df = from_pandas(pdf, sort=sort) + 1
    df2 = df.repartition(npartitions=npartitions)
    assert df2.npartitions == npartitions
    assert_eq(df, df2)


@pytest.mark.parametrize("opt", [True, False])
def test_repartition_divisions(df, opt):
    end = df.divisions[-1] + 100
    stride = end // (df.npartitions + 2)
    divisions = tuple(range(0, end, stride))
    df2 = (df + 1).repartition(divisions=divisions, force=True)["x"]
    df2 = optimize(df2) if opt else df2
    assert df2.divisions == divisions
    assert_eq((df + 1)["x"], df2)

    # Check partitions
    for p, part in enumerate(dask.compute(list(df2.index.partitions))[0]):
        if len(part):
            assert part.min() >= df2.divisions[p]
            assert part.max() < df2.divisions[p + 1]


def test_repartition_no_op(df):
    result = df.repartition(divisions=df.divisions).optimize()
    assert result._name == df._name


def test_len(df, pdf):
    df2 = df[["x"]] + 1
    assert len(df2) == len(pdf)

    assert len(df[df.x > 5]) == len(pdf[pdf.x > 5])

    first = df2.partitions[0].compute()
    assert len(df2.partitions[0]) == len(first)

    assert isinstance(Len(df2.expr).optimize(), expr.Literal)
    assert isinstance(expr.Lengths(df2.expr).optimize(), expr.Literal)


def test_astype_simplify(df, pdf):
    q = df.astype({"x": "float64", "y": "float64"})["x"]
    result = q.simplify()
    expected = df["x"].astype({"x": "float64"})
    assert result._name == expected._name
    assert_eq(q, pdf.astype({"x": "float64", "y": "float64"})["x"])

    q = df.astype({"y": "float64"})["x"]
    result = q.simplify()
    expected = df["x"]
    assert result._name == expected._name

    q = df.astype("float64")["x"]
    result = q.simplify()
    expected = df["x"].astype("float64")
    assert result._name == expected._name


def test_drop_duplicates(df, pdf):
    assert_eq(df.drop_duplicates(), pdf.drop_duplicates())
    assert_eq(
        df.drop_duplicates(ignore_index=True), pdf.drop_duplicates(ignore_index=True)
    )
    assert_eq(df.drop_duplicates(subset=["x"]), pdf.drop_duplicates(subset=["x"]))
    assert_eq(df.x.drop_duplicates(), pdf.x.drop_duplicates())

    with pytest.raises(KeyError, match="'a'"):
        df.drop_duplicates(subset=["a"])

    with pytest.raises(TypeError, match="got an unexpected keyword argument"):
        df.x.drop_duplicates(subset=["a"])


def test_unique(df, pdf):
    with pytest.raises(
        AttributeError, match="'DataFrame' object has no attribute 'unique'"
    ):
        df.unique()

    # pandas returns a numpy array while we return a Series/Index
    assert_eq(df.x.unique(), lib.Series(pdf.x.unique(), name="x"))
    assert_eq(df.index.unique(), lib.Index(pdf.index.unique()))


def test_walk(df):
    df2 = df[df["x"] > 1][["y"]] + 1
    assert all(isinstance(ex, expr.Expr) for ex in df2.walk())
    exprs = set(df2.walk())
    assert df.expr in exprs
    assert df["x"].expr in exprs
    assert (df["x"] > 1).expr in exprs
    assert 1 not in exprs


def test_find_operations(df):
    df2 = df[df["x"] > 1][["y"]] + 1

    filters = list(df2.find_operations(expr.Filter))
    assert len(filters) == 1

    projections = list(df2.find_operations(expr.Projection))
    assert len(projections) == 2

    adds = list(df2.find_operations(expr.Add))
    assert len(adds) == 1
    assert next(iter(adds))._name == df2._name

    both = list(df2.find_operations((expr.Add, expr.Filter)))
    assert len(both) == 2


@pytest.mark.parametrize("subset", ["x", ["x"]])
def test_dropna_simplify(pdf, subset):
    pdf["z"] = 1
    df = from_pandas(pdf)
    q = df.dropna(subset=subset)["y"]
    result = q.simplify()
    expected = df[["x", "y"]].dropna(subset=subset)["y"]
    assert result._name == expected._name
    assert_eq(q, pdf.dropna(subset=subset)["y"])


def test_dir(df):
    assert all(c in dir(df) for c in df.columns)
    assert "sum" in dir(df)
    assert "sum" in dir(df.x)
    assert "sum" in dir(df.index)


@pytest.mark.parametrize(
    "func, args",
    [
        ("replace", (1, 2)),
        ("isin", ([1, 2],)),
        ("clip", (0, 5)),
        ("isna", ()),
        ("round", ()),
        ("abs", ()),
        ("fillna", ({"x": 1})),
        # ("map", (lambda x: x+1, )),  # add in when pandas 2.1 is out
    ],
)
@pytest.mark.parametrize("indexer", ["x", ["x"]])
def test_simplify_up_blockwise(df, pdf, func, args, indexer):
    q = getattr(df, func)(*args)[indexer]
    result = q.simplify()
    expected = getattr(df[indexer], func)(*args)
    assert result._name == expected._name

    assert_eq(q, getattr(pdf, func)(*args)[indexer])

    q = getattr(df, func)(*args)[["x", "y"]]
    result = q.simplify()
    expected = getattr(df, func)(*args)
    assert result._name == expected._name


def test_sample(df):
    result = df.sample(frac=0.5)

    assert_eq(result, result)

    result = df.sample(frac=0.5, random_state=1234)
    expected = df.sample(frac=0.5, random_state=1234)
    assert_eq(result, expected)


@pytest.mark.xfail(CUDF_BACKEND, reason="align not supported by cudf")
def test_align(df, pdf):
    result_1, result_2 = df.align(df)
    pdf_result_1, pdf_result_2 = pdf.align(pdf)
    assert_eq(result_1, pdf_result_1)
    assert_eq(result_2, pdf_result_2)

    result_1, result_2 = df.x.align(df.x)
    pdf_result_1, pdf_result_2 = pdf.x.align(pdf.x)
    assert_eq(result_1, pdf_result_1)
    assert_eq(result_2, pdf_result_2)


@pytest.mark.xfail(CUDF_BACKEND, reason="align not supported by cudf")
def test_align_different_partitions():
    pdf = lib.DataFrame({"a": [11, 12, 31, 1, 2, 3], "b": [1, 2, 3, 4, 5, 6]})
    df = from_pandas(pdf, npartitions=2)
    pdf2 = lib.DataFrame(
        {"a": [11, 12, 31, 1, 2, 3], "b": [1, 2, 3, 4, 5, 6]},
        index=[-2, -1, 0, 1, 2, 3],
    )
    df2 = from_pandas(pdf2, npartitions=2)
    result_1, result_2 = df.align(df2)
    pdf_result_1, pdf_result_2 = pdf.align(pdf2)
    assert_eq(result_1, pdf_result_1)
    assert_eq(result_2, pdf_result_2)


@pytest.mark.xfail(CUDF_BACKEND, reason="align not supported by cudf")
def test_align_unknown_partitions_same_root():
    pdf = lib.DataFrame({"a": 1}, index=[3, 2, 1])
    df = from_pandas(pdf, npartitions=2, sort=False)
    result_1, result_2 = df.align(df)
    pdf_result_1, pdf_result_2 = pdf.align(pdf)
    assert_eq(result_1, pdf_result_1)
    assert_eq(result_2, pdf_result_2)


@pytest.mark.skipif(CUDF_BACKEND, reason="align not supported by cudf")
def test_unknown_partitions_different_root():
    pdf = lib.DataFrame({"a": 1}, index=[3, 2, 1])
    df = from_pandas(pdf, npartitions=2, sort=False)
    pdf2 = lib.DataFrame({"a": 1}, index=[4, 3, 2, 1])
    df2 = from_pandas(pdf2, npartitions=2, sort=False)
    with pytest.raises(ValueError, match="Not all divisions"):
        df.align(df2)


@pytest.mark.xfail(CUDF_BACKEND, reason="compute_hll_array doesn't work for cudf")
def test_nunique_approx(df):
    result = df.nunique_approx().compute()
    assert 99 < result < 101


def test_assign_simplify(pdf):
    df = from_pandas(pdf)
    df2 = from_pandas(pdf)
    df["new"] = df.x > 1
    result = df[["x", "new"]].simplify()
    expected = df2[["x"]].assign(new=df2.x > 1).simplify()
    assert result._name == expected._name

    pdf["new"] = pdf.x > 1
    assert_eq(pdf[["x", "new"]], result)


def test_assign_simplify_new_column_not_needed(pdf):
    df = from_pandas(pdf)
    df2 = from_pandas(pdf)
    df["new"] = df.x > 1
    result = df[["x"]].simplify()
    expected = df2[["x"]].simplify()
    assert result._name == expected._name

    pdf["new"] = pdf.x > 1
    assert_eq(result, pdf[["x"]])


def test_assign_simplify_series(pdf):
    df = from_pandas(pdf)
    df2 = from_pandas(pdf)
    df["new"] = df.x > 1
    result = df.new.simplify()
    expected = df2[[]].assign(new=df2.x > 1).new.simplify()
    assert result._name == expected._name


@pytest.mark.xfail(CUDF_BACKEND, reason="assign function not supported by cudf")
def test_assign_non_series_inputs(df, pdf):
    assert_eq(df.assign(a=lambda x: x.x * 2), pdf.assign(a=lambda x: x.x * 2))
    assert_eq(df.assign(a=2), pdf.assign(a=2))
    assert_eq(df.assign(a=df.x.sum()), pdf.assign(a=pdf.x.sum()))

    assert_eq(df.assign(a=lambda x: x.x * 2).y, pdf.assign(a=lambda x: x.x * 2).y)
    assert_eq(df.assign(a=lambda x: x.x * 2).a, pdf.assign(a=lambda x: x.x * 2).a)


def test_are_co_aligned(pdf, df):
    df2 = df.reset_index()
    assert are_co_aligned(df.expr, df2.expr)
    assert are_co_aligned(df.expr, df2.sum().expr)
    assert not are_co_aligned(df.expr, df2.repartition(npartitions=2).expr)

    assert are_co_aligned(df.expr, df.sum().expr)
    assert are_co_aligned((df + df.sum()).expr, df.sum().expr)

    pdf = pdf.assign(z=1)
    df3 = from_pandas(pdf, npartitions=10)
    assert not are_co_aligned(df.expr, df3.expr)
    assert are_co_aligned(df.expr, df3.sum().expr)

    merged = df.merge(df2)
    merged_first = merged.reset_index()
    merged_second = merged.rename(columns={"x": "a"})
    assert are_co_aligned(merged_first.expr, merged_second.expr)
    assert not are_co_aligned(merged_first.expr, df.expr)


@pytest.mark.xfail(CUDF_BACKEND, reason="TODO")
def test_astype_categories(df):
    result = df.astype("category")
    assert_eq(result.x._meta.cat.categories, lib.Index([UNKNOWN_CATEGORIES]))
    assert_eq(result.y._meta.cat.categories, lib.Index([UNKNOWN_CATEGORIES]))


def test_drop_simplify(df):
    q = df.drop(columns=["x"])[["y"]]
    result = q.simplify()
    expected = df[["y"]]
    assert result._name == expected._name


def test_op_align():
    pdf = lib.DataFrame({"x": [1, 2, 3], "y": 1})
    df = from_pandas(pdf, npartitions=2)

    pdf2 = lib.DataFrame({"x": [1, 2, 3, 4, 5, 6], "y": 1})
    df2 = from_pandas(pdf2, npartitions=2)

    assert_eq(df - df2, pdf - pdf2)


def test_can_co_align(df, pdf):
    q = (df.x + df.y).optimize(fuse=False)
    expected = df.x + df.y
    assert q._name == expected._name

    pdf["z"] = 100
    df2 = from_pandas(pdf, npartitions=df.npartitions * 2)
    assert df.npartitions != df2.npartitions
    assert_eq(df.x + df.y, pdf.x + pdf.y)


def test_avoid_alignment():
    from dask_expr._align import AlignPartitions

    a = lib.DataFrame({"x": range(100)})
    da = from_pandas(a, npartitions=4)

    b = lib.DataFrame({"y": range(100)})
    b["z"] = b.y * 2
    db = from_pandas(b, npartitions=3)

    # Give correct results even when misaligned
    assert_eq(a.x + b.y, da.x + db.y)

    assert not any(isinstance(ex, AlignPartitions) for ex in (db.y + db.z).walk())
    assert not any(isinstance(ex, AlignPartitions) for ex in (da.x + db.y.sum()).walk())<|MERGE_RESOLUTION|>--- conflicted
+++ resolved
@@ -321,7 +321,6 @@
     assert_eq(func(pdf), func(df))
 
 
-<<<<<<< HEAD
 @pytest.mark.xfail(CUDF_BACKEND, reason="func not supported by cudf")
 @pytest.mark.parametrize(
     "func",
@@ -342,8 +341,6 @@
     assert_eq(func(pdf), func(df))
 
 
-@pytest.mark.xfail(CUDF_BACKEND, reason="rename_axis not supported by cudf")
-=======
 def test_simplify_add_suffix_add_prefix(df, pdf):
     result = df.add_prefix("2_")["2_x"].simplify()
     expected = df[["x"]].add_prefix("2_")["2_x"]
@@ -356,7 +353,7 @@
     assert_eq(result, pdf.add_suffix("_2")["x_2"])
 
 
->>>>>>> c52851a7
+@pytest.mark.xfail(CUDF_BACKEND, reason="rename_axis not supported by cudf")
 def test_rename_axis(pdf):
     pdf.index.name = "a"
     pdf.columns.name = "b"
