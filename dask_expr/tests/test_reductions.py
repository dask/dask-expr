--- conflicted
+++ resolved
@@ -361,7 +361,10 @@
     )
 
 
-<<<<<<< HEAD
+def test_mean_series_axis_none(df, pdf):
+    assert_eq(df.x.mean(axis=None), pdf.x.mean(axis=None))
+
+
 def test_mode_numeric_only():
     df = pd.DataFrame(
         {
@@ -375,8 +378,4 @@
 
     assert_eq(ddf.mode(numeric_only=False), df.mode(numeric_only=False))
     assert_eq(ddf.mode(), df.mode())
-    assert_eq(ddf.mode(numeric_only=True), df.mode(numeric_only=True))
-=======
-def test_mean_series_axis_none(df, pdf):
-    assert_eq(df.x.mean(axis=None), pdf.x.mean(axis=None))
->>>>>>> 65558ff8
+    assert_eq(ddf.mode(numeric_only=True), df.mode(numeric_only=True))