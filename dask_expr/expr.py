--- conflicted
+++ resolved
@@ -784,13 +784,13 @@
     operation = M.dropna
 
 
-<<<<<<< HEAD
 class Replace(Blockwise):
     _parameters = ["frame", "to_replace", "value", "regex"]
     _defaults = {"to_replace": None, "value": no_default, "regex": False}
     _keyword_only = ["value", "regex"]
     operation = M.replace
-=======
+
+
 class RenameFrame(Blockwise):
     _parameters = ["frame", "columns"]
     _keyword_only = ["columns"]
@@ -810,7 +810,6 @@
                     for col in parent.columns
                 ]
             return type(self)(self.frame[columns], *self.operands[1:])
->>>>>>> 2525d3ab
 
 
 class Elemwise(Blockwise):
