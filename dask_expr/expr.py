--- conflicted
+++ resolved
@@ -23,12 +23,8 @@
     make_meta,
 )
 from dask.dataframe.dispatch import meta_nonempty
-<<<<<<< HEAD
 from dask.dataframe.shuffle import set_partitions_pre
-from dask.dataframe.utils import drop_by_shallow_copy
-=======
 from dask.dataframe.utils import clear_known_categories, drop_by_shallow_copy
->>>>>>> c30cc6f9
 from dask.utils import M, apply, funcname, import_required, is_arraylike
 from tlz import merge_sorted, unique
 
