from __future__ import annotations

import functools
import numbers
import operator
import os
from collections import defaultdict
from collections.abc import Generator, Mapping

import dask
import pandas as pd
import toolz
from dask.base import normalize_token, tokenize
from dask.core import flatten, ishashable
from dask.dataframe import methods
from dask.dataframe.core import (
    _get_divisions_map_partitions,
    _get_meta_map_partitions,
    apply_and_enforce,
    is_dataframe_like,
    is_index_like,
    is_series_like,
    make_meta,
)
from dask.dataframe.dispatch import meta_nonempty
from dask.dataframe.utils import clear_known_categories, drop_by_shallow_copy
from dask.utils import M, apply, funcname, import_required, is_arraylike
from tlz import merge_sorted, unique

replacement_rules = []

no_default = "__no_default__"


class Expr:
    """Primary class for all Expressions

    This mostly includes Dask protocols and various Pandas-like method
    definitions to make us look more like a DataFrame.
    """

    _parameters = []
    _defaults = {}

    def __init__(self, *args, **kwargs):
        operands = list(args)
        for parameter in type(self)._parameters[len(operands) :]:
            try:
                operands.append(kwargs.pop(parameter))
            except KeyError:
                operands.append(type(self)._defaults[parameter])
        assert not kwargs
        self.operands = operands

    @functools.cached_property
    def ndim(self):
        meta = self._meta
        try:
            return meta.ndim
        except AttributeError:
            return 0

    def __str__(self):
        s = ", ".join(
            str(param) + "=" + str(operand)
            for param, operand in zip(self._parameters, self.operands)
            if operand != self._defaults.get(param)
        )
        return f"{type(self).__name__}({s})"

    def __repr__(self):
        return str(self)

    def _tree_repr_lines(self, indent=0, recursive=True):
        header = funcname(type(self)) + ":"
        lines = []
        for i, op in enumerate(self.operands):
            if isinstance(op, Expr):
                if recursive:
                    lines.extend(op._tree_repr_lines(2))
            else:
                try:
                    param = self._parameters[i]
                    default = self._defaults[param]
                except (IndexError, KeyError):
                    param = self._parameters[i] if i < len(self._parameters) else ""
                    default = "--no-default--"

                if isinstance(op, pd.core.base.PandasObject):
                    op = "<pandas>"
                elif is_dataframe_like(op):
                    op = "<dataframe>"
                elif is_index_like(op):
                    op = "<index>"
                elif is_series_like(op):
                    op = "<series>"
                elif is_arraylike(op):
                    op = "<array>"

                if repr(op) != repr(default):
                    if param:
                        header += f" {param}={repr(op)}"
                    else:
                        header += repr(op)
        lines = [header] + lines
        lines = [" " * indent + line for line in lines]

        return lines

    def tree_repr(self):
        return os.linesep.join(self._tree_repr_lines())

    def pprint(self):
        for line in self._tree_repr_lines():
            print(line)

    def __hash__(self):
        return hash(self._name)

    def __reduce__(self):
        return type(self), tuple(self.operands)

    def _depth(self):
        """Depth of the expression tree

        Returns
        -------
        depth: int
        """
        if not self.dependencies():
            return 1
        else:
            return max(expr._depth() for expr in self.dependencies()) + 1

    def __getattr__(self, key):
        try:
            return object.__getattribute__(self, key)
        except AttributeError as err:
            # Allow operands to be accessed as attributes
            # as long as the keys are not already reserved
            # by existing methods/properties
            _parameters = type(self)._parameters
            if key in _parameters:
                idx = _parameters.index(key)
                return self.operands[idx]
            if is_dataframe_like(self._meta) and key in self._meta.columns:
                return self[key]
            raise err

    def operand(self, key):
        # Access an operand unambiguously
        # (e.g. if the key is reserved by a method/property)
        return self.operands[type(self)._parameters.index(key)]

    def dependencies(self):
        # Dependencies are `Expr` operands only
        return [operand for operand in self.operands if isinstance(operand, Expr)]

    def _task(self, index: int):
        """The task for the i'th partition

        Parameters
        ----------
        index:
            The index of the partition of this dataframe

        Examples
        --------
        >>> class Add(Expr):
        ...     def _task(self, i):
        ...         return (operator.add, (self.left._name, i), (self.right._name, i))

        Returns
        -------
        task:
            The Dask task to compute this partition

        See Also
        --------
        Expr._layer
        """
        raise NotImplementedError(
            "Expressions should define either _layer (full dictionary) or _task"
            " (single task).  This expression type defines neither"
        )

    def _layer(self) -> dict:
        """The graph layer added by this expression

        Examples
        --------
        >>> class Add(Expr):
        ...     def _layer(self):
        ...         return {
        ...             (self._name, i): (operator.add, (self.left._name, i), (self.right._name, i))
        ...             for i in range(self.npartitions)
        ...         }

        Returns
        -------
        layer: dict
            The Dask task graph added by this expression

        See Also
        --------
        Expr._task
        Expr.__dask_graph__
        """

        return {(self._name, i): self._task(i) for i in range(self.npartitions)}

    def simplify(self):
        """Simplify expression

        This leverages the ``._simplify_down`` method defined on each class

        Returns
        -------
        expr:
            output expression
        changed:
            whether or not any change occured
        """
        expr = self

        while True:
            _continue = False

            # Simplify this node
            out = expr._simplify_down()
            if out is None:
                out = expr
            if not isinstance(out, Expr):
                return out
            if out._name != expr._name:
                expr = out
                continue

            # Allow children to simplify their parents
            for child in expr.dependencies():
                out = child._simplify_up(expr)
                if out is None:
                    out = expr
                if not isinstance(out, Expr):
                    return out
                if out is not expr and out._name != expr._name:
                    expr = out
                    _continue = True
                    break

            if _continue:
                continue

            # Simplify all of the children
            new_operands = []
            changed = False
            for operand in expr.operands:
                if isinstance(operand, Expr):
                    new = operand.simplify()
                    if new._name != operand._name:
                        changed = True
                else:
                    new = operand
                new_operands.append(new)

            if changed:
                expr = type(expr)(*new_operands)
                continue
            else:
                break

        return expr

    def _simplify_down(self):
        return

    def _simplify_up(self, parent):
        return

<<<<<<< HEAD
    def lower(self):
        expr = self

        while True:
            # Lower this node
            out = expr._lower()
            if out is None:
                out = expr
            if not isinstance(out, Expr):
                return out
            if out._name != expr._name:
                expr = out
                continue

            # Lower all children
            new_operands = []
            changed = False
            for operand in expr.operands:
                if isinstance(operand, Expr):
                    new = operand.lower()
                    if new._name != operand._name:
                        changed = True
                else:
                    new = operand
                new_operands.append(new)

            if changed:
                expr = type(expr)(*new_operands)
                continue
            else:
                break

        return expr
=======
    def lower_once(self):
        expr = self

        # Lower this node
        out = expr._lower()
        if out is None:
            out = expr
        if not isinstance(out, Expr):
            return out

        # Lower all children
        new_operands = []
        changed = False
        for operand in out.operands:
            if isinstance(operand, Expr):
                new = operand.lower_once()
                if new._name != operand._name:
                    changed = True
            else:
                new = operand
            new_operands.append(new)

        if changed:
            out = type(out)(*new_operands)

        return out
>>>>>>> 1d8c83b5

    def _lower(self):
        return

    def optimize(self, **kwargs):
        return optimize(self, **kwargs)

    @property
    def index(self):
        return Index(self)

    @property
    def size(self):
        return Size(self)

    @property
    def nbytes(self):
        return NBytes(self)

    def __getitem__(self, other):
        if isinstance(other, Expr):
            return Filter(self, other)  # df[df.x > 1]
        else:
            return Projection(self, other)  # df[["a", "b", "c"]]

    def __add__(self, other):
        return Add(self, other)

    def __radd__(self, other):
        return Add(other, self)

    def __sub__(self, other):
        return Sub(self, other)

    def __rsub__(self, other):
        return Sub(other, self)

    def __mul__(self, other):
        return Mul(self, other)

    def __rmul__(self, other):
        return Mul(other, self)

    def __truediv__(self, other):
        return Div(self, other)

    def __rtruediv__(self, other):
        return Div(other, self)

    def __lt__(self, other):
        return LT(self, other)

    def __rlt__(self, other):
        return LT(other, self)

    def __gt__(self, other):
        return GT(self, other)

    def __rgt__(self, other):
        return GT(other, self)

    def __le__(self, other):
        return LE(self, other)

    def __rle__(self, other):
        return LE(other, self)

    def __ge__(self, other):
        return GE(self, other)

    def __rge__(self, other):
        return GE(other, self)

    def __eq__(self, other):
        return EQ(self, other)

    def __ne__(self, other):
        return NE(self, other)

    def __and__(self, other):
        return And(self, other)

    def __rand__(self, other):
        return And(other, self)

    def __or__(self, other):
        return Or(self, other)

    def __ror__(self, other):
        return Or(other, self)

    def __xor__(self, other):
        return XOr(self, other)

    def __rxor__(self, other):
        return XOr(other, self)

    def __invert__(self):
        return Invert(self)

    def __neg__(self):
        return Neg(self)

    def __pos__(self):
        return Pos(self)

    def sum(self, skipna=True, numeric_only=False, min_count=0):
        return Sum(self, skipna, numeric_only, min_count)

    def prod(self, skipna=True, numeric_only=False, min_count=0):
        return Prod(self, skipna, numeric_only, min_count)

    def mean(self, skipna=True, numeric_only=False, min_count=0):
        return Mean(self, skipna=skipna, numeric_only=numeric_only)

    def max(self, skipna=True, numeric_only=False, min_count=0):
        return Max(self, skipna, numeric_only, min_count)

    def any(self, skipna=True):
        return Any(self, skipna=skipna)

    def all(self, skipna=True):
        return All(self, skipna=skipna)

    def idxmin(self, skipna=True, numeric_only=False):
        return IdxMin(self, skipna=skipna, numeric_only=numeric_only)

    def idxmax(self, skipna=True, numeric_only=False):
        return IdxMax(self, skipna=skipna, numeric_only=numeric_only)

    def mode(self, dropna=True):
        return Mode(self, dropna=dropna)

    def min(self, skipna=True, numeric_only=False, min_count=0):
        return Min(self, skipna, numeric_only, min_count)

    def count(self, numeric_only=False):
        return Count(self, numeric_only)

    def abs(self):
        return Abs(self)

    def astype(self, dtypes):
        return AsType(self, dtypes)

    def clip(self, lower=None, upper=None):
        return Clip(self, lower=lower, upper=upper)

    def combine_first(self, other):
        return CombineFirst(self, other=other)

    def to_timestamp(self, freq=None, how="start"):
        return ToTimestamp(self, freq=freq, how=how)

    def isna(self):
        return IsNa(self)

    def round(self, decimals=0):
        return Round(self, decimals=decimals)

    def apply(self, function, *args, **kwargs):
        return Apply(self, function, args, kwargs)

    def replace(self, to_replace=None, value=no_default, regex=False):
        return Replace(self, to_replace=to_replace, value=value, regex=regex)

    def fillna(self, value=None):
        return Fillna(self, value=value)

    def rename_axis(
        self, mapper=no_default, index=no_default, columns=no_default, axis=0
    ):
        return RenameAxis(self, mapper=mapper, index=index, columns=columns, axis=axis)

    def align(self, other, join="outer", fill_value=None):
        from dask_expr.collection import new_collection
        from dask_expr.repartition import Repartition

        if are_co_aligned(self, other):
            left = self

        else:
            dfs = [self, other]
            if not all(df.known_divisions for df in dfs):
                raise ValueError(
                    "Not all divisions are known, can't align "
                    "partitions. Please use `set_index` "
                    "to set the index."
                )

            divisions = list(unique(merge_sorted(*[df.divisions for df in dfs])))
            if len(divisions) == 1:  # single value for index
                divisions = (divisions[0], divisions[0])

            left = Repartition(self, new_divisions=divisions, force=True)
            other = Repartition(other, new_divisions=divisions, force=True)
        aligned = _Align(left, other, join=join, fill_value=fill_value)

        return new_collection(AlignGetitem(aligned, position=0)), new_collection(
            AlignGetitem(aligned, position=1)
        )

    def nunique_approx(self):
        return NuniqueApprox(self, b=16)

    @functools.cached_property
    def divisions(self):
        return tuple(self._divisions())

    def _divisions(self):
        raise NotImplementedError()

    @property
    def known_divisions(self):
        """Whether divisions are already known"""
        return len(self.divisions) > 0 and self.divisions[0] is not None

    @property
    def npartitions(self):
        if "npartitions" in self._parameters:
            idx = self._parameters.index("npartitions")
            return self.operands[idx]
        else:
            return len(self.divisions) - 1

    @functools.cached_property
    def _name(self):
        return funcname(type(self)).lower() + "-" + tokenize(*self.operands)

    @property
    def columns(self) -> list:
        try:
            return list(self._meta.columns)
        except AttributeError:
            return []

    @property
    def dtypes(self):
        return self._meta.dtypes

    @property
    def _meta(self):
        raise NotImplementedError()

    def __dask_graph__(self):
        """Traverse expression tree, collect layers"""
        stack = [self]
        seen = set()
        layers = []
        while stack:
            expr = stack.pop()

            if expr._name in seen:
                continue
            seen.add(expr._name)

            layers.append(expr._layer())
            for operand in expr.operands:
                if isinstance(operand, Expr):
                    stack.append(operand)

        return toolz.merge(layers)

    def __dask_keys__(self):
        return [(self._name, i) for i in range(self.npartitions)]

    def substitute(self, substitutions: dict) -> Expr:
        """Substitute specific `Expr` instances within `self`

        Parameters
        ----------
        substitutions:
            mapping old terms to new terms. Note that using
            non-`Expr` keys may produce unexpected results,
            and substituting boolean values is not allowed.

        Examples
        --------
        >>> (df + 10).substitute({10: 20})
        df + 20
        """
        if not substitutions:
            return self

        if self in substitutions:
            return substitutions[self]

        new = []
        update = False
        for operand in self.operands:
            if (
                not isinstance(operand, bool)
                and ishashable(operand)
                and operand in substitutions
            ):
                new.append(substitutions[operand])
                update = True
            elif isinstance(operand, Expr):
                val = operand.substitute(substitutions)
                if operand._name != val._name:
                    update = True
                new.append(val)
            else:
                new.append(operand)

        if update:  # Only recreate if something changed
            return type(self)(*new)
        return self

    def _node_label_args(self):
        """Operands to include in the node label by `visualize`"""
        return self.dependencies()

    def _to_graphviz(
        self,
        rankdir="BT",
        graph_attr=None,
        node_attr=None,
        edge_attr=None,
        **kwargs,
    ):
        from dask.dot import label, name

        graphviz = import_required(
            "graphviz",
            "Drawing dask graphs with the graphviz visualization engine requires the `graphviz` "
            "python library and the `graphviz` system library.\n\n"
            "Please either conda or pip install as follows:\n\n"
            "  conda install python-graphviz     # either conda install\n"
            "  python -m pip install graphviz    # or pip install and follow installation instructions",
        )

        graph_attr = graph_attr or {}
        node_attr = node_attr or {}
        edge_attr = edge_attr or {}

        graph_attr["rankdir"] = rankdir
        node_attr["shape"] = "box"
        node_attr["fontname"] = "helvetica"

        graph_attr.update(kwargs)
        g = graphviz.Digraph(
            graph_attr=graph_attr,
            node_attr=node_attr,
            edge_attr=edge_attr,
        )

        stack = [self]
        seen = set()
        dependencies = {}
        while stack:
            expr = stack.pop()

            if expr._name in seen:
                continue
            seen.add(expr._name)

            dependencies[expr] = set(expr.dependencies())
            for dep in expr.dependencies():
                stack.append(dep)

        cache = {}
        for expr in dependencies:
            expr_name = name(expr)
            attrs = {}

            # Make node label
            deps = [
                funcname(type(dep)) if isinstance(dep, Expr) else str(dep)
                for dep in expr._node_label_args()
            ]
            _label = funcname(type(expr))
            if deps:
                _label = f"{_label}({', '.join(deps)})" if deps else _label
            node_label = label(_label, cache=cache)

            attrs.setdefault("label", str(node_label))
            attrs.setdefault("fontsize", "20")
            g.node(expr_name, **attrs)

        for expr, deps in dependencies.items():
            expr_name = name(expr)
            for dep in deps:
                dep_name = name(dep)
                g.edge(dep_name, expr_name)

        return g

    def visualize(self, filename="dask-expr.svg", format=None, **kwargs):
        """
        Visualize the expression graph.
        Requires ``graphviz`` to be installed.

        Parameters
        ----------
        filename : str or None, optional
            The name of the file to write to disk. If the provided `filename`
            doesn't include an extension, '.png' will be used by default.
            If `filename` is None, no file will be written, and the graph is
            rendered in the Jupyter notebook only.
        format : {'png', 'pdf', 'dot', 'svg', 'jpeg', 'jpg'}, optional
            Format in which to write output file. Default is 'svg'.
        **kwargs
           Additional keyword arguments to forward to ``to_graphviz``.
        """
        from dask.dot import graphviz_to_file

        g = self._to_graphviz(**kwargs)
        graphviz_to_file(g, filename, format)
        return g

    def walk(self) -> Generator[Expr]:
        """Iterate through all expressions in the tree

        Returns
        -------
        nodes
            Generator of Expr instances in the graph.
            Ordering is a depth-first search of the expression tree
        """
        stack = [self]
        seen = set()
        while stack:
            node = stack.pop()
            if node._name in seen:
                continue
            seen.add(node._name)

            for dep in node.dependencies():
                stack.append(dep)

            yield node

    def find_operations(self, operation: type | tuple[type]) -> Generator[Expr]:
        """Search the expression graph for a specific operation type

        Parameters
        ----------
        operation
            The operation type to search for.

        Returns
        -------
        nodes
            Generator of `operation` instances. Ordering corresponds
            to a depth-first search of the expression graph.
        """
        assert (
            isinstance(operation, tuple)
            and all(issubclass(e, Expr) for e in operation)
            or issubclass(operation, Expr)
        ), "`operation` must be`Expr` subclass)"
        return (expr for expr in self.walk() if isinstance(expr, operation))


class Literal(Expr):
    """Represent a literal (known) value as an `Expr`"""

    _parameters = ["value"]

    def _divisions(self):
        return (None, None)

    @property
    def _meta(self):
        return make_meta(self.value)

    def _task(self, index: int):
        assert index == 0
        return self.value


class Blockwise(Expr):
    """Super-class for block-wise operations

    This is fairly generic, and includes definitions for `_meta`, `divisions`,
    `_layer` that are often (but not always) correct.  Mostly this helps us
    avoid duplication in the future.

    Note that `Fused` expressions rely on every `Blockwise`
    expression defining a proper `_task` method.
    """

    operation = None
    _keyword_only = []
    _projection_passthrough = False

    @functools.cached_property
    def _meta(self):
        args = [op._meta if isinstance(op, Expr) else op for op in self._args]
        return self.operation(*args, **self._kwargs)

    @functools.cached_property
    def _kwargs(self) -> dict:
        if self._keyword_only:
            return {
                p: self.operand(p)
                for p in self._parameters
                if p in self._keyword_only and self.operand(p) is not no_default
            }
        return {}

    @functools.cached_property
    def _args(self) -> list:
        if self._keyword_only:
            args = [
                self.operand(p) for p in self._parameters if p not in self._keyword_only
            ] + self.operands[len(self._parameters) :]
            return args
        return self.operands

    def _broadcast_dep(self, dep: Expr):
        # Checks if a dependency should be broadcasted to
        # all partitions of this `Blockwise` operation
        return dep.npartitions == 1 and dep.ndim < self.ndim

    def _divisions(self):
        # This is an issue.  In normal Dask we re-divide everything in a step
        # which combines divisions and graph.
        # We either have to create a new Align layer (ok) or combine divisions
        # and graph into a single operation.
        dependencies = self.dependencies()
        for arg in dependencies:
            if not self._broadcast_dep(arg):
                assert arg.divisions == dependencies[0].divisions
        return dependencies[0].divisions

    @functools.cached_property
    def _name(self):
        if self.operation:
            head = funcname(self.operation)
        else:
            head = funcname(type(self)).lower()
        return head + "-" + tokenize(*self.operands)

    def _blockwise_arg(self, arg, i):
        """Return a Blockwise-task argument"""
        if isinstance(arg, Expr):
            # Make key for Expr-based argument
            if self._broadcast_dep(arg):
                return (arg._name, 0)
            else:
                return (arg._name, i)

        else:
            return arg

    def _task(self, index: int):
        """Produce the task for a specific partition

        Parameters
        ----------
        index:
            Partition index for this task.

        Returns
        -------
        task: tuple
        """
        args = [self._blockwise_arg(op, index) for op in self._args]
        if self._kwargs:
            return apply, self.operation, args, self._kwargs
        else:
            return (self.operation,) + tuple(args)

    def _simplify_up(self, parent):
        if self._projection_passthrough and isinstance(parent, Projection):
            return type(self)(self.frame[parent.operand("columns")], *self.operands[1:])


class MapPartitions(Blockwise):
    _parameters = [
        "frame",
        "func",
        "meta",
        "enforce_metadata",
        "transform_divisions",
        "clear_divisions",
        "kwargs",
    ]
    _defaults = {"kwargs": None}

    def __str__(self):
        return f"MapPartitions({funcname(self.func)})"

    def _broadcast_dep(self, dep: Expr):
        # Always broadcast single-partition dependencies in MapPartitions
        return dep.npartitions == 1

    @property
    def args(self):
        return [self.frame] + self.operands[len(self._parameters) :]

    @functools.cached_property
    def _meta(self):
        meta = self.operand("meta")
        args = [arg._meta if isinstance(arg, Expr) else arg for arg in self.args]
        return _get_meta_map_partitions(args, [], self.func, self.kwargs, meta, None)

    def _divisions(self):
        # Unknown divisions
        if self.clear_divisions:
            return (None,) * (self.frame.npartitions + 1)

        # (Possibly) known divisions
        dfs = [arg for arg in self.args if isinstance(arg, Expr)]
        return _get_divisions_map_partitions(
            True,  # Partitions must already be "aligned"
            self.transform_divisions,
            dfs,
            self.func,
            self.args,
            self.kwargs,
        )

    def _task(self, index: int):
        args = [self._blockwise_arg(op, index) for op in self.args]
        kwargs = self.kwargs if self.kwargs is not None else {}
        if self.enforce_metadata:
            kwargs = kwargs.copy()
            kwargs.update(
                {
                    "_func": self.func,
                    "_meta": self._meta,
                }
            )
            return (apply, apply_and_enforce, args, kwargs)
        else:
            return (
                apply,
                self.func,
                args,
                kwargs,
            )


class _Align(Blockwise):
    _parameters = ["frame", "other", "join", "fill_value"]
    _defaults = {"join": "outer", "fill_value": None}
    _keyword_only = ["join", "fill_value"]
    operation = M.align

    def _divisions(self):
        # Aligning, so take first frames divisions
        return self.frame._divisions()


class AlignGetitem(Blockwise):
    _parameters = ["frame", "position"]
    operation = operator.getitem

    @functools.cached_property
    def _meta(self):
        return self.frame._meta[self.position]

    def _divisions(self):
        return self.frame._divisions()


class DropnaSeries(Blockwise):
    _parameters = ["frame"]
    operation = M.dropna


class DropnaFrame(Blockwise):
    _parameters = ["frame", "how", "subset", "thresh"]
    _defaults = {"how": no_default, "subset": None, "thresh": no_default}
    _keyword_only = ["how", "subset", "thresh"]
    operation = M.dropna

    def _simplify_up(self, parent):
        if self.subset is not None:
            columns = set(parent.columns).union(self.subset)
            if columns == set(self.frame.columns):
                # Don't add unnecessary Projections
                return

            return type(parent)(
                type(self)(self.frame[sorted(columns)], *self.operands[1:]),
                *parent.operands[1:],
            )


class CombineFirst(Blockwise):
    _parameters = ["frame", "other"]
    operation = M.combine_first

    @functools.cached_property
    def _meta(self):
        return make_meta(
            self.operation(
                meta_nonempty(self.frame._meta),
                meta_nonempty(self.other._meta),
            ),
        )

    def _simplify_up(self, parent):
        if isinstance(parent, Projection):
            columns = parent.columns
            frame_columns = sorted(set(columns).intersection(self.frame.columns))
            other_columns = sorted(set(columns).intersection(self.other.columns))
            if (
                self.frame.columns == frame_columns
                and self.other.columns == other_columns
            ):
                return
            return type(parent)(
                type(self)(self.frame[frame_columns], self.other[other_columns]),
                *parent.operands[1:],
            )


class RenameFrame(Blockwise):
    _parameters = ["frame", "columns"]
    _keyword_only = ["columns"]
    operation = M.rename

    def _simplify_up(self, parent):
        if isinstance(parent, Projection) and isinstance(
            self.operand("columns"), Mapping
        ):
            reverse_mapping = {val: key for key, val in self.operand("columns").items()}
            if is_series_like(parent._meta):
                # Fill this out when Series.rename is implemented
                return
            else:
                columns = [
                    reverse_mapping[col] if col in reverse_mapping else col
                    for col in parent.columns
                ]
            return type(self)(self.frame[columns], *self.operands[1:])


class Sample(Blockwise):
    _parameters = ["frame", "state_data", "frac", "replace"]
    operation = staticmethod(methods.sample)

    @functools.cached_property
    def _meta(self):
        args = [self.operands[0]._meta] + [self.operands[1][0]] + self.operands[2:]
        return self.operation(*args)

    def _task(self, index: int):
        args = [self._blockwise_arg(self.frame, index)] + [
            self.state_data[index],
            self.frac,
            self.replace,
        ]
        return (self.operation,) + tuple(args)


class ToFrame(Blockwise):
    _parameters = ["frame", "name"]
    _defaults = {"name": no_default}
    _keyword_only = ["name"]
    operation = M.to_frame


class ToFrameIndex(Blockwise):
    _parameters = ["frame", "index", "name"]
    _defaults = {"name": no_default, "index": True}
    _keyword_only = ["name", "index"]
    operation = M.to_frame


class Elemwise(Blockwise):
    """
    This doesn't really do anything, but we anticipate that future
    optimizations, like `len` will care about which operations preserve length
    """

    pass


class Fillna(Elemwise):
    _projection_passthrough = True
    _parameters = ["frame", "value"]
    _defaults = {"value": None}
    operation = M.fillna


class Replace(Elemwise):
    _projection_passthrough = True
    _parameters = ["frame", "to_replace", "value", "regex"]
    _defaults = {"to_replace": None, "value": no_default, "regex": False}
    _keyword_only = ["value", "regex"]
    operation = M.replace


class Isin(Elemwise):
    _projection_passthrough = True
    _parameters = ["frame", "values"]
    operation = M.isin


class Clip(Elemwise):
    _projection_passthrough = True
    _parameters = ["frame", "lower", "upper"]
    _defaults = {"lower": None, "upper": None}
    operation = M.clip

    def _simplify_up(self, parent):
        if isinstance(parent, Projection):
            if self.frame.columns == parent.columns:
                # Don't introduce unnecessary projections
                return
            return type(self)(self.frame[parent.operand("columns")], *self.operands[1:])


class Between(Elemwise):
    _parameters = ["frame", "left", "right", "inclusive"]
    _defaults = {"inclusive": "both"}
    operation = M.between


class ToTimestamp(Elemwise):
    _projection_passthrough = True
    _parameters = ["frame", "freq", "how"]
    _defaults = {"freq": None, "how": "start"}
    operation = M.to_timestamp

    def _divisions(self):
        return tuple(
            pd.Index(self.frame.divisions).to_timestamp(freq=self.freq, how=self.how)
        )


class AsType(Elemwise):
    """A good example of writing a trivial blockwise operation"""

    _parameters = ["frame", "dtypes"]
    operation = M.astype

    @functools.cached_property
    def _meta(self):
        def _cat_dtype_without_categories(dtype):
            return (
                isinstance(pd.api.types.pandas_dtype(dtype), pd.CategoricalDtype)
                and getattr(dtype, "categories", None) is None
            )

        meta = super()._meta
        dtypes = self.operand("dtypes")
        if hasattr(dtypes, "items"):
            set_unknown = [
                k for k, v in dtypes.items() if _cat_dtype_without_categories(v)
            ]
            meta = clear_known_categories(meta, cols=set_unknown)

        elif _cat_dtype_without_categories(dtypes):
            meta = clear_known_categories(meta)
        return meta

    def _simplify_up(self, parent):
        if isinstance(parent, Projection):
            dtypes = self.operand("dtypes")
            if isinstance(dtypes, dict):
                dtypes = {
                    key: val for key, val in dtypes.items() if key in parent.columns
                }
                if not dtypes:
                    return type(parent)(self.frame, *parent.operands[1:])
            return type(self)(self.frame[parent.operand("columns")], dtypes)


class IsNa(Elemwise):
    _projection_passthrough = True
    _parameters = ["frame"]
    operation = M.isna


class Round(Elemwise):
    _projection_passthrough = True
    _parameters = ["frame", "decimals"]
    operation = M.round


class Abs(Elemwise):
    _projection_passthrough = True
    _parameters = ["frame"]
    operation = M.abs


class RenameAxis(Elemwise):
    _projection_passthrough = True
    _parameters = ["frame", "mapper", "index", "columns", "axis"]
    _defaults = {
        "mapper": no_default,
        "index": no_default,
        "columns": no_default,
        "axis": 0,
    }
    _keyword_only = ["mapper", "index", "columns", "axis"]
    operation = M.rename_axis


class Apply(Elemwise):
    """A good example of writing a less-trivial blockwise operation"""

    _parameters = ["frame", "function", "args", "kwargs"]
    _defaults = {"args": (), "kwargs": {}}
    operation = M.apply

    @property
    def _meta(self):
        return self.frame._meta.apply(self.function, *self.args, **self.kwargs)

    def _task(self, index: int):
        return (
            apply,
            M.apply,
            [
                (self.frame._name, index),
                self.function,
            ]
            + list(self.args),
            self.kwargs,
        )


class Map(Elemwise):
    _projection_passthrough = True
    _parameters = ["frame", "arg", "na_action"]
    _defaults = {"na_action": None}
    operation = M.map

    @property
    def _meta(self):
        return self.frame._meta

    def _divisions(self):
        if is_index_like(self.frame._meta):
            # Implement this consistently with dask.dataframe, e.g. add option to
            # control monotonic map func
            return (None,) * len(self.frame.divisions)
        return super()._divisions()


class ExplodeSeries(Blockwise):
    _parameters = ["frame"]
    operation = M.explode


class ExplodeFrame(ExplodeSeries):
    _parameters = ["frame", "column"]

    def _simplify_up(self, parent):
        if isinstance(parent, Projection):
            columns = set(parent.columns).union(self.column)
            if columns == set(self.frame.columns):
                # Don't add unnecessary Projections, protects against loops
                return

            return type(parent)(
                type(self)(self.frame[sorted(columns)], *self.operands[1:]),
                *parent.operands[1:],
            )


class Drop(Elemwise):
    _parameters = ["frame", "columns", "errors"]
    _defaults = {"errors": "raise"}
    operation = staticmethod(drop_by_shallow_copy)

    def _simplify_down(self):
        columns = [
            col for col in self.frame.columns if col not in self.operand("columns")
        ]
        return Projection(self.frame, columns)


class Assign(Elemwise):
    """Column Assignment"""

    _parameters = ["frame", "key", "value"]
    operation = staticmethod(methods.assign)

    @functools.cached_property
    def _meta(self):
        args = [
            meta_nonempty(op._meta) if isinstance(op, Expr) else op for op in self._args
        ]
        return make_meta(self.operation(*args, **self._kwargs))

    def _node_label_args(self):
        return [self.frame, self.key, self.value]

    def _simplify_up(self, parent):
        if isinstance(parent, Projection):
            if self.key not in parent.columns:
                return type(parent)(self.frame, *parent.operands[1:])

            columns = set(parent.columns) - {self.key}
            if columns == set(self.frame.columns):
                # Protect against pushing the same projection twice
                return

            return type(parent)(
                type(self)(self.frame[sorted(columns)], *self.operands[1:]),
                *parent.operands[1:],
            )


class Eval(Elemwise):
    _parameters = ["frame", "_expr", "expr_kwargs"]
    _defaults = {"expr_kwargs": {}}
    _keyword_only = ["expr_kwargs"]
    operation = M.eval

    @functools.cached_property
    def _kwargs(self) -> dict:
        return {**self.expr_kwargs}


class Filter(Blockwise):
    _parameters = ["frame", "predicate"]
    operation = operator.getitem

    def _simplify_up(self, parent):
        if isinstance(parent, Projection):
            return self.frame[parent.operand("columns")][self.predicate]
        if isinstance(parent, Index):
            return self.frame.index[self.predicate]


class Projection(Elemwise):
    """Column Selection"""

    _parameters = ["frame", "columns"]
    operation = operator.getitem

    @property
    def columns(self):
        if isinstance(self.operand("columns"), list):
            return self.operand("columns")
        elif isinstance(self.operand("columns"), pd.Index):
            return list(self.operand("columns"))
        else:
            return [self.operand("columns")]

    @property
    def _meta(self):
        if is_dataframe_like(self.frame._meta):
            return super()._meta
        # if we are not a DataFrame and have a scalar, we reduce to a scalar
        if not isinstance(self.operand("columns"), list) and not hasattr(
            self.operand("columns"), "dtype"
        ):
            return meta_nonempty(self.frame._meta).iloc[0]
        # Avoid column selection for Series/Index
        return self.frame._meta

    def _node_label_args(self):
        return [self.frame, self.operand("columns")]

    def __str__(self):
        base = str(self.frame)
        if " " in base:
            base = "(" + base + ")"
        return f"{base}[{repr(self.operand('columns'))}]"

    def _divisions(self):
        if self.ndim == 0:
            return (None, None)
        return super()._divisions()

    def _simplify_down(self):
        if (
            str(self.frame.columns) == str(self.columns)
            and self._meta.ndim == self.frame._meta.ndim
        ):
            # TODO: we should get more precise around Expr.columns types
            return self.frame
        if isinstance(self.frame, Projection):
            # df[a][b]
            a = self.frame.operand("columns")
            b = self.operand("columns")

            if not isinstance(a, list):
                # df[scalar][b] -> First selection coerces to Series
                return
            elif isinstance(b, list):
                assert all(bb in a for bb in b)
            else:
                assert b in a

            return self.frame.frame[b]


class Index(Elemwise):
    """Column Selection"""

    _parameters = ["frame"]
    operation = getattr

    @property
    def _meta(self):
        meta = self.frame._meta
        # Handle scalar results
        if is_series_like(meta) or is_dataframe_like(meta):
            return self.frame._meta.index
        return meta

    def _task(self, index: int):
        return (
            getattr,
            (self.frame._name, index),
            "index",
        )


class Lengths(Expr):
    """Returns a tuple of partition lengths"""

    _parameters = ["frame"]

    @property
    def _meta(self):
        return tuple()

    def _divisions(self):
        return (None, None)

    def _simplify_down(self):
        if isinstance(self.frame, Elemwise):
            child = max(self.frame.dependencies(), key=lambda expr: expr.npartitions)
            return Lengths(child)

    def _layer(self):
        name = "part-" + self._name
        dsk = {
            (name, i): (len, (self.frame._name, i))
            for i in range(self.frame.npartitions)
        }
        dsk[(self._name, 0)] = (tuple, list(dsk.keys()))
        return dsk


class ResetIndex(Elemwise):
    """Reset the index of a Series or DataFrame"""

    _parameters = ["frame", "drop"]
    _defaults = {"drop": False}
    _keyword_only = ["drop"]
    operation = M.reset_index

    def _divisions(self):
        return (None,) * (self.frame.npartitions + 1)


class Head(Expr):
    """Take the first `n` rows of the first partition"""

    _parameters = ["frame", "n"]
    _defaults = {"n": 5}

    @property
    def _meta(self):
        return self.frame._meta

    def _divisions(self):
        return self.frame.divisions[:2]

    def _task(self, index: int):
        raise NotImplementedError()

    def _simplify_down(self):
        if isinstance(self.frame, Elemwise):
            operands = [
                Head(op, self.n) if isinstance(op, Expr) else op
                for op in self.frame.operands
            ]
            return type(self.frame)(*operands)
        if not isinstance(self, BlockwiseHead):
            # Lower to Blockwise
            return BlockwiseHead(Partitions(self.frame, [0]), self.n)
        if isinstance(self.frame, Head):
            return Head(self.frame.frame, min(self.n, self.frame.n))


class BlockwiseHead(Head, Blockwise):
    """Take the first `n` rows of every partition

    Typically used after `Partitions(..., [0])` to take
    the first `n` rows of an entire collection.
    """

    def _divisions(self):
        return self.frame.divisions

    def _task(self, index: int):
        return (M.head, (self.frame._name, index), self.n)


class Tail(Expr):
    """Take the last `n` rows of the last partition"""

    _parameters = ["frame", "n"]
    _defaults = {"n": 5}

    @property
    def _meta(self):
        return self.frame._meta

    def _divisions(self):
        return self.frame.divisions[-2:]

    def _task(self, index: int):
        raise NotImplementedError()

    def _simplify_down(self):
        if isinstance(self.frame, Elemwise):
            operands = [
                Tail(op, self.n) if isinstance(op, Expr) else op
                for op in self.frame.operands
            ]
            return type(self.frame)(*operands)
        if not isinstance(self, BlockwiseTail):
            # Lower to Blockwise
            return BlockwiseTail(
                Partitions(self.frame, [self.frame.npartitions - 1]), self.n
            )
        if isinstance(self.frame, Tail):
            return Tail(self.frame.frame, min(self.n, self.frame.n))


class BlockwiseTail(Tail, Blockwise):
    """Take the last `n` rows of every partition

    Typically used after `Partitions(..., [-1])` to take
    the last `n` rows of an entire collection.
    """

    def _divisions(self):
        return self.frame.divisions

    def _task(self, index: int):
        return (M.tail, (self.frame._name, index), self.n)


class Binop(Elemwise):
    _parameters = ["left", "right"]

    def __str__(self):
        return f"{self.left} {self._operator_repr} {self.right}"

    def _simplify_up(self, parent):
        if isinstance(parent, Projection):
            if isinstance(self.left, Expr):
                left = self.left[
                    parent.operand("columns")
                ]  # TODO: filter just the correct columns
            else:
                left = self.left
            if isinstance(self.right, Expr):
                right = self.right[parent.operand("columns")]
            else:
                right = self.right
            return type(self)(left, right)

    def _node_label_args(self):
        return [self.left, self.right]


class Add(Binop):
    operation = operator.add
    _operator_repr = "+"

    def _simplify_down(self):
        if (
            isinstance(self.left, Expr)
            and isinstance(self.right, Expr)
            and self.left._name == self.right._name
        ):
            return 2 * self.left


class Sub(Binop):
    operation = operator.sub
    _operator_repr = "-"


class Mul(Binop):
    operation = operator.mul
    _operator_repr = "*"

    def _simplify_down(self):
        if (
            isinstance(self.right, Mul)
            and isinstance(self.left, numbers.Number)
            and isinstance(self.right.left, numbers.Number)
        ):
            return (self.left * self.right.left) * self.right.right


class Div(Binop):
    operation = operator.truediv
    _operator_repr = "/"


class LT(Binop):
    operation = operator.lt
    _operator_repr = "<"


class LE(Binop):
    operation = operator.le
    _operator_repr = "<="


class GT(Binop):
    operation = operator.gt
    _operator_repr = ">"


class GE(Binop):
    operation = operator.ge
    _operator_repr = ">="


class EQ(Binop):
    operation = operator.eq
    _operator_repr = "=="


class NE(Binop):
    operation = operator.ne
    _operator_repr = "!="


class And(Binop):
    operation = operator.and_
    _operator_repr = "&"


class Or(Binop):
    operation = operator.or_
    _operator_repr = "|"


class XOr(Binop):
    operation = operator.xor
    _operator_repr = "^"


class Unaryop(Elemwise):
    _parameters = ["frame"]

    def __str__(self):
        return f"{self._operator_repr} {self.frame}"

    def _simplify_up(self, parent):
        if isinstance(parent, Projection):
            if isinstance(self.frame, Expr):
                frame = self.frame[
                    parent.operand("columns")
                ]  # TODO: filter just the correct columns
            else:
                frame = self.frame
            return type(self)(frame)

    def _node_label_args(self):
        return [self.frame]


class Invert(Unaryop):
    operation = operator.inv
    _operator_repr = "~"


class Neg(Unaryop):
    operation = operator.neg
    _operator_repr = "-"


class Pos(Unaryop):
    operation = operator.pos
    _operator_repr = "+"


class Partitions(Expr):
    """Select one or more partitions"""

    _parameters = ["frame", "partitions"]

    @property
    def _meta(self):
        return self.frame._meta

    def _divisions(self):
        divisions = []
        for part in self.partitions:
            divisions.append(self.frame.divisions[part])
        divisions.append(self.frame.divisions[part + 1])
        return tuple(divisions)

    def _task(self, index: int):
        return (self.frame._name, self.partitions[index])

    def _simplify_down(self):
        if isinstance(self.frame, Blockwise) and not isinstance(
            self.frame, (BlockwiseIO, Fused)
        ):
            operands = [
                Partitions(op, self.partitions)
                if (isinstance(op, Expr) and not self.frame._broadcast_dep(op))
                else op
                for op in self.frame.operands
            ]
            return type(self.frame)(*operands)
        elif isinstance(self.frame, PartitionsFiltered):
            if self.frame._partitions:
                partitions = [self.frame._partitions[p] for p in self.partitions]
            else:
                partitions = self.partitions
            # We assume that expressions defining a special "_partitions"
            # parameter can internally capture the same logic as `Partitions`
            operands = [
                partitions if self.frame._parameters[i] == "_partitions" else op
                for i, op in enumerate(self.frame.operands)
            ]
            return type(self.frame)(*operands)

    def _node_label_args(self):
        return [self.frame, self.partitions]


class PartitionsFiltered(Expr):
    """Mixin class for partition filtering

    A `PartitionsFiltered` subclass must define a
    `_partitions` parameter. When `_partitions` is
    defined, the following expresssions must produce
    the same output for `cls: PartitionsFiltered`:
      - `cls(expr: Expr, ..., _partitions)`
      - `Partitions(cls(expr: Expr, ...), _partitions)`

    In order to leverage the default `Expr._layer`
    method, subclasses should define `_filtered_task`
    instead of `_task`.
    """

    @property
    def _filtered(self) -> bool:
        """Whether or not output partitions have been filtered"""
        return self.operand("_partitions") is not None

    @property
    def _partitions(self) -> list | tuple | range:
        """Selected partition indices"""
        if self._filtered:
            return self.operand("_partitions")
        else:
            return range(self.npartitions)

    @functools.cached_property
    def divisions(self):
        # Common case: Use self._divisions()
        full_divisions = super().divisions
        if not self._filtered:
            return full_divisions

        # Specific case: Specific partitions were selected
        new_divisions = []
        for part in self._partitions:
            new_divisions.append(full_divisions[part])
        new_divisions.append(full_divisions[part + 1])
        return tuple(new_divisions)

    @property
    def npartitions(self):
        if self._filtered:
            return len(self._partitions)
        return super().npartitions

    def _task(self, index: int):
        return self._filtered_task(self._partitions[index])

    def _filtered_task(self, index: int):
        raise NotImplementedError()


@normalize_token.register(Expr)
def normalize_expression(expr):
    return expr._name


def optimize(expr: Expr, fuse: bool = True) -> Expr:
    """High level query optimization

    This leverages three optimization passes:

    1.  Class based simplification using the ``_simplify`` function and methods
    2.  Blockwise fusion

    Parameters
    ----------
    expr:
        Input expression to optimize
    fuse:
        whether or not to turn on blockwise fusion

    See Also
    --------
    simplify
    optimize_blockwise_fusion
    """
<<<<<<< HEAD
    expr = expr.simplify().lower()
=======

    result = expr
    while True:
        out = result.simplify().lower_once()
        if out._name == result._name:
            break
        result = out
>>>>>>> 1d8c83b5

    if fuse:
        result = optimize_blockwise_fusion(result)

    return result


def is_broadcastable(dfs, s):
    """
    This Series is broadcastable against another dataframe in the sequence
    """

    return s.ndim <= 1 and s.npartitions == 1 and s.known_divisions


def non_blockwise_ancestors(expr):
    """Traverse through tree to find ancestors that are not blockwise or are IO"""
    stack = [expr]
    while stack:
        e = stack.pop()
        if isinstance(e, IO):
            yield e
        elif isinstance(e, Blockwise):
            dependencies = e.dependencies()
            stack.extend(
                [
                    expr
                    for expr in dependencies
                    if not is_broadcastable(dependencies, expr)
                ]
            )
        else:
            yield e


def are_co_aligned(*exprs):
    """Do inputs come from different parents, modulo blockwise?"""
    exprs = [expr for expr in exprs if not is_broadcastable(exprs, expr)]
    ancestors = [set(non_blockwise_ancestors(e)) for e in exprs]
    return len(set(flatten(ancestors, container=set))) == 1


def is_broadcastable(dfs, s):
    """
    This Series is broadcastable against another dataframe in the sequence
    """

    return s.ndim <= 1 and s.npartitions == 1 and s.known_divisions


def non_blockwise_ancestors(expr):
    """Traverse through tree to find ancestors that are not blockwise or are IO"""
    stack = [expr]
    while stack:
        e = stack.pop()
        if isinstance(e, IO):
            yield e
        elif isinstance(e, Blockwise):
            dependencies = e.dependencies()
            stack.extend(
                [
                    expr
                    for expr in dependencies
                    if not is_broadcastable(dependencies, expr)
                ]
            )
        else:
            yield e


def are_co_aligned(*exprs):
    """Do inputs come from different parents, modulo blockwise?"""
    exprs = [expr for expr in exprs if not is_broadcastable(exprs, expr)]
    ancestors = [set(non_blockwise_ancestors(e)) for e in exprs]
    return len(set(flatten(ancestors, container=set))) == 1


## Utilites for Expr fusion


def optimize_blockwise_fusion(expr):
    """Traverse the expression graph and apply fusion"""

    def _fusion_pass(expr):
        # Full pass to find global dependencies
        seen = set()
        stack = [expr]
        dependents = defaultdict(set)
        dependencies = {}
        while stack:
            next = stack.pop()

            if next._name in seen:
                continue
            seen.add(next._name)

            if isinstance(next, Blockwise):
                dependencies[next] = set()
                if next not in dependents:
                    dependents[next] = set()

            for operand in next.operands:
                if isinstance(operand, Expr):
                    stack.append(operand)
                    if isinstance(operand, Blockwise):
                        if next in dependencies:
                            dependencies[next].add(operand)
                        dependents[operand].add(next)

        # Traverse each "root" until we find a fusable sub-group.
        # Here we use root to refer to a Blockwise Expr node that
        # has no Blockwise dependents
        roots = [
            k
            for k, v in dependents.items()
            if v == set() or all(not isinstance(_expr, Blockwise) for _expr in v)
        ]
        while roots:
            root = roots.pop()
            seen = set()
            stack = [root]
            group = []
            while stack:
                next = stack.pop()

                if next._name in seen:
                    continue
                seen.add(next._name)

                group.append(next)
                for dep in dependencies[next]:
                    if (dep.npartitions == root.npartitions) and not (
                        dependents[dep] - set(stack) - set(group)
                    ):
                        # All of deps dependents are contained
                        # in the local group (or the local stack
                        # of expr nodes that we know we will be
                        # adding to the local group).
                        # All nodes must also have the same number
                        # of partitions, since broadcasting within
                        # a group is not allowed.
                        stack.append(dep)
                    elif dep not in roots and dependencies[dep]:
                        # Couldn't fuse dep, but we may be able to
                        # use it as a new root on the next pass
                        roots.append(dep)

            # Replace fusable sub-group
            if len(group) > 1:
                group_deps = []
                local_names = [_expr._name for _expr in group]
                for _expr in group:
                    group_deps += [
                        operand
                        for operand in _expr.dependencies()
                        if operand._name not in local_names
                    ]
                to_replace = {group[0]: Fused(group, *group_deps)}
                return expr.substitute(to_replace), not roots

        # Return original expr if no fusable sub-groups were found
        return expr, True

    while True:
        original_name = expr._name
        expr, done = _fusion_pass(expr)
        if done or expr._name == original_name:
            break

    return expr


class Fused(Blockwise):
    """Fused ``Blockwise`` expression

    A ``Fused`` corresponds to the fusion of multiple
    ``Blockwise`` expressions into a single ``Expr`` object.
    Before graph-materialization time, the behavior of this
    object should be identical to that of the first element
    of ``Fused.exprs`` (i.e. the top-most expression in
    the fused group).

    Parameters
    ----------
    exprs : List[Expr]
        Group of original ``Expr`` objects being fused together.
    *dependencies:
        List of external ``Expr`` dependencies. External-``Expr``
        dependencies correspond to any ``Expr`` operand that is
        not already included in ``exprs``. Note that these
        dependencies should be defined in the order of the ``Expr``
        objects that require them (in ``exprs``). These
        dependencies do not include literal operands, because those
        arguments should already be captured in the fused subgraphs.
    """

    _parameters = ["exprs"]

    @functools.cached_property
    def _meta(self):
        return self.exprs[0]._meta

    def _tree_repr_lines(self, indent=0, recursive=True):
        header = f"Fused({self._name[-5:]}):"
        if not recursive:
            return [header]

        seen = set()
        lines = []
        stack = [(self.exprs[0], 2)]
        fused_group = [_expr._name for _expr in self.exprs]
        dependencies = {dep._name: dep for dep in self.dependencies()}
        while stack:
            expr, _indent = stack.pop()

            if expr._name in seen:
                continue
            seen.add(expr._name)

            line = expr._tree_repr_lines(_indent, recursive=False)[0]
            lines.append(line.replace(" ", "|", 1))
            for dep in expr.dependencies():
                if dep._name in fused_group:
                    stack.append((dep, _indent + 2))
                elif dep._name in dependencies:
                    dependencies.pop(dep._name)
                    lines.extend(dep._tree_repr_lines(_indent + 2))

        for dep in dependencies.values():
            lines.extend(dep._tree_repr_lines(2))

        lines = [header] + lines
        lines = [" " * indent + line for line in lines]

        return lines

    def __str__(self):
        names = [expr._name.split("-")[0] for expr in self.exprs]
        if len(names) > 3:
            names = [names[0], f"{len(names) - 2}", names[-1]]
        descr = "-".join(names)
        return f"Fused-{descr}"

    @functools.cached_property
    def _name(self):
        return f"{str(self)}-{tokenize(self.exprs)}"

    def _divisions(self):
        return self.exprs[0]._divisions()

    def _broadcast_dep(self, dep: Expr):
        # Always broadcast single-partition dependencies in Fused
        return dep.npartitions == 1

    def _task(self, index):
        graph = {self._name: (self.exprs[0]._name, index)}
        for _expr in self.exprs:
            if isinstance(_expr, Fused):
                (_, subgraph, name) = _expr._task(index)
                graph.update(subgraph)
                graph[(name, index)] = name
            else:
                graph[(_expr._name, index)] = _expr._task(index)

        for i, dep in enumerate(self.dependencies()):
            graph[self._blockwise_arg(dep, index)] = "_" + str(i)

        return (
            Fused._execute_task,
            graph,
            self._name,
        ) + tuple(self._blockwise_arg(dep, index) for dep in self.dependencies())

    @staticmethod
    def _execute_task(graph, name, *deps):
        for i, dep in enumerate(deps):
            graph["_" + str(i)] = dep
        return dask.core.get(graph, name)


from dask_expr.io import IO, BlockwiseIO
from dask_expr.reductions import (
    All,
    Any,
    Count,
    IdxMax,
    IdxMin,
    Max,
    Mean,
    Min,
    Mode,
    NBytes,
    NuniqueApprox,
    Prod,
    Size,
    Sum,
)<|MERGE_RESOLUTION|>--- conflicted
+++ resolved
@@ -277,41 +277,6 @@
     def _simplify_up(self, parent):
         return
 
-<<<<<<< HEAD
-    def lower(self):
-        expr = self
-
-        while True:
-            # Lower this node
-            out = expr._lower()
-            if out is None:
-                out = expr
-            if not isinstance(out, Expr):
-                return out
-            if out._name != expr._name:
-                expr = out
-                continue
-
-            # Lower all children
-            new_operands = []
-            changed = False
-            for operand in expr.operands:
-                if isinstance(operand, Expr):
-                    new = operand.lower()
-                    if new._name != operand._name:
-                        changed = True
-                else:
-                    new = operand
-                new_operands.append(new)
-
-            if changed:
-                expr = type(expr)(*new_operands)
-                continue
-            else:
-                break
-
-        return expr
-=======
     def lower_once(self):
         expr = self
 
@@ -338,7 +303,6 @@
             out = type(out)(*new_operands)
 
         return out
->>>>>>> 1d8c83b5
 
     def _lower(self):
         return
@@ -1846,9 +1810,6 @@
     simplify
     optimize_blockwise_fusion
     """
-<<<<<<< HEAD
-    expr = expr.simplify().lower()
-=======
 
     result = expr
     while True:
@@ -1856,7 +1817,6 @@
         if out._name == result._name:
             break
         result = out
->>>>>>> 1d8c83b5
 
     if fuse:
         result = optimize_blockwise_fusion(result)
