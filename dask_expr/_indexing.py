--- conflicted
+++ resolved
@@ -1,16 +1,10 @@
-<<<<<<< HEAD
-from dask_expr import new_collection
-from dask_expr._expr import Projection
-=======
 from dask.array import Array
 from dask.dataframe import methods
 from pandas.api.types import is_bool_dtype
 from pandas.errors import IndexingError
 
-from dask_expr import new_collection
-from dask_expr._collection import Series
+from dask_expr._collection import Series, new_collection
 from dask_expr._expr import Blockwise, Projection
->>>>>>> b5eb1cb1
 
 
 class Indexer:
@@ -39,10 +33,7 @@
             col_names = self.obj.columns[cindexer]
             return new_collection(Projection(self.obj.expr, col_names))
         else:
-<<<<<<< HEAD
-            raise NotImplementedError("duplicated columns aren't implemented")
-=======
-            return new_collection(ILoc(self.obj.expr, key))
+            raise NotImplementedError
 
 
 class LocIndexer(Indexer):
@@ -80,12 +71,6 @@
         return new_collection(Loc(Projection(self.obj.expr, cindexer), iindexer.expr))
 
 
-class ILoc(Blockwise):
-    _parameters = ["frame", "key"]
-    operation = staticmethod(methods.iloc)
-
-
 class Loc(Blockwise):
     _parameters = ["frame", "iindexer"]
-    operation = staticmethod(methods.loc)
->>>>>>> b5eb1cb1
+    operation = staticmethod(methods.loc)