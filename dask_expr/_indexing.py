--- conflicted
+++ resolved
@@ -113,28 +113,12 @@
                 "Cannot index with non-boolean dask Series. Try passing computed "
                 "values instead (e.g. ``ddf.loc[iindexer.compute()]``)"
             )
-<<<<<<< HEAD
-        frame = self.obj
-        if check_alignment and not are_co_aligned(self.obj, iindexer):
-            frame, iindexer = maybe_align_partitions(
-                frame.expr,
-                iindexer.expr,
-                divisions=calc_divisions_for_align(
-                    frame.expr, iindexer.expr, allow_shuffle=False
-                ),
-            )
-        if cindexer is None or isinstance(cindexer, Callable):
-            return new_collection(Loc(frame, iindexer))
-        else:
-            return new_collection(Loc(Projection(frame, cindexer), iindexer))
-=======
         frame = self.obj.expr
         if cindexer is not None:
             frame = Projection(frame, cindexer)
         if check_alignment and not are_co_aligned(frame, iindexer.expr):
             return new_collection(LocAlign(frame, iindexer))
         return new_collection(Loc(frame, iindexer))
->>>>>>> e0d817b1
 
     def _loc_array(self, iindexer, cindexer):
         iindexer_series = from_dask_dataframe(
