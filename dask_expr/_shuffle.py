import functools
import math
import operator
import uuid

import numpy as np
import pandas as pd
import tlz as toolz
from dask import compute
from dask.dataframe.core import _concat, make_meta
from dask.dataframe.shuffle import (
    barrier,
    collect,
    ensure_cleanup_on_exception,
    maybe_buffered_partd,
    partitioning_index,
    set_partitions_pre,
    shuffle_group,
    shuffle_group_2,
    shuffle_group_get,
)
from dask.utils import M, digit, get_default_shuffle_method, insert

from dask_expr._expr import Assign, Blockwise, Expr, PartitionsFiltered, Projection
from dask_expr._reductions import (
    All,
    Any,
    Count,
    DropDuplicates,
    Len,
    Max,
    Mean,
    MemoryUsage,
    Min,
    Mode,
    NBytes,
    NLargest,
    NSmallest,
    Prod,
    Size,
    Sum,
    Unique,
    ValueCounts,
)
from dask_expr._repartition import Repartition


class Shuffle(Expr):
    """Abstract shuffle class

    Parameters
    ----------
    frame: Expr
        The DataFrame-like expression to shuffle.
    partitioning_index: str, list
        Column and/or index names to hash and partition by.
    npartitions: int
        Number of output partitions.
    ignore_index: bool
        Whether to ignore the index during this shuffle operation.
    backend: str or Callable
        Label or callback funcition to convert a shuffle operation
        to its necessary components.
    options: dict
        Algorithm-specific options.
    """

    _parameters = [
        "frame",
        "partitioning_index",
        "npartitions_out",
        "ignore_index",
        "backend",
        "options",
    ]
    _defaults = {
        "ignore_index": False,
        "backend": None,
        "options": None,
    }

    def __str__(self):
        return f"Shuffle({self._name[-7:]})"

    def _node_label_args(self):
        return [self.frame, self.partitioning_index]

    def _lower(self):
        # Use `backend` to decide how to compose a
        # shuffle operation from concerete expressions
        backend = self.backend or get_default_shuffle_method()
        if hasattr(backend, "from_abstract_shuffle"):
            return backend.from_abstract_shuffle(self)
        elif backend == "p2p":
            return P2PShuffle.from_abstract_shuffle(self)
        elif backend == "disk":
            return DiskShuffle.from_abstract_shuffle(self)
        elif backend == "simple":
            return SimpleShuffle.from_abstract_shuffle(self)
        elif backend == "tasks":
            return TaskShuffle.from_abstract_shuffle(self)
        else:
            raise ValueError(f"{backend} not supported")

    def _simplify_up(self, parent):
        if isinstance(parent, Projection):
            # Move the column projection to come
            # before the abstract Shuffle
            projection = parent.operand("columns")
            if isinstance(projection, (str, int)):
                projection = [projection]

            partitioning_index = self.partitioning_index
            if isinstance(partitioning_index, (str, int)):
                partitioning_index = [partitioning_index]

            target = self.frame
            new_projection = [
                col
                for col in target.columns
                if (col in partitioning_index or col in projection)
            ]
            if set(new_projection) < set(target.columns):
                return type(self)(target[new_projection], *self.operands[1:])[
                    parent.operand("columns")
                ]

        if isinstance(
            parent,
            (
                Unique,
                DropDuplicates,
                Sum,
                Prod,
                Max,
                Any,
                All,
                Min,
                Len,
                Size,
                NBytes,
                Mean,
                Count,
                Mode,
                NLargest,
                NSmallest,
                ValueCounts,
                MemoryUsage,
            ),
        ):
            return type(parent)(self.frame, *parent.operands[1:])

    def _layer(self):
        raise NotImplementedError(
            f"{self} is abstract! Please call `simplify`"
            f"before generating a task graph."
        )

    @property
    def _meta(self):
        return self.frame._meta

    def _divisions(self):
        return (None,) * (self.npartitions_out + 1)


#
# ShuffleBackend Implementations
#


class ShuffleBackend(Shuffle):
    """Base shuffle-backend class"""

    _parameters = [
        "frame",
        "partitioning_index",
        "npartitions_out",
        "ignore_index",
        "options",
        "_partitions",
    ]

    _defaults = {"_partitions": None}

    @classmethod
    def from_abstract_shuffle(cls, expr: Shuffle) -> Expr:
        """Create an Expr tree that uses this ShuffleBackend class"""
        raise NotImplementedError()

    def _lower(self):
        return None


class SimpleShuffle(PartitionsFiltered, ShuffleBackend):
    """Simple task-based shuffle implementation"""

    lazy_hash_support = True

    @classmethod
    def from_abstract_shuffle(cls, expr: Shuffle) -> Expr:
        frame = expr.frame
        partitioning_index = expr.partitioning_index
        npartitions_out = expr.npartitions_out
        ignore_index = expr.ignore_index
        options = expr.options

        # Normalize partitioning_index
        if isinstance(partitioning_index, str):
            partitioning_index = [partitioning_index]
        if not isinstance(partitioning_index, list):
            raise ValueError(
                f"{type(partitioning_index)} not a supported type for partitioning_index"
            )

        # Reduce partition count if necessary
        if npartitions_out < frame.npartitions:
            frame = Repartition(frame, n=npartitions_out)

        if cls.lazy_hash_support:
            # Don't need to assign "_partitions" column
            # if we are shuffling on a list of columns
            nset = set(partitioning_index)
            if nset & set(frame.columns) == nset:
                return cls(
                    frame,
                    partitioning_index,
                    npartitions_out,
                    ignore_index,
                    options,
                )

        if partitioning_index != ["_partitions"]:
            # Assign new "_partitions" column
            index_added = AssignPartitioningIndex(
                frame,
                partitioning_index,
                "_partitions",
                npartitions_out,
            )
        else:
            index_added = frame

        # Apply shuffle
        shuffled = cls(
            index_added,
            "_partitions",
            npartitions_out,
            ignore_index,
            options,
        )

        # Drop "_partitions" column and return
        return shuffled[[c for c in shuffled.columns if c != "_partitions"]]

    @staticmethod
    def _shuffle_group(df, _filter, *args):
        """Filter the output of `shuffle_group`"""
        if _filter is None:
            return shuffle_group(df, *args)
        return {k: v for k, v in shuffle_group(df, *args).items() if k in _filter}

    def _layer(self):
        """Construct graph for a simple shuffle operation."""
        shuffle_group_name = "group-" + self._name
        split_name = "split-" + self._name
        npartitions = self.npartitions_out

        dsk = {}
        _filter = self._partitions if self._filtered else None
        for global_part, part_out in enumerate(self._partitions):
            _concat_list = [
                (split_name, part_out, part_in)
                for part_in in range(self.frame.npartitions)
            ]
            dsk[(self._name, global_part)] = (
                _concat,
                _concat_list,
                self.ignore_index,
            )
            for _, _part_out, _part_in in _concat_list:
                dsk[(split_name, _part_out, _part_in)] = (
                    operator.getitem,
                    (shuffle_group_name, _part_in),
                    _part_out,
                )
                if (shuffle_group_name, _part_in) not in dsk:
                    dsk[(shuffle_group_name, _part_in)] = (
                        self._shuffle_group,
                        (self.frame._name, _part_in),
                        _filter,
                        self.partitioning_index,
                        0,
                        npartitions,
                        npartitions,
                        self.ignore_index,
                        npartitions,
                    )

        return dsk


class TaskShuffle(SimpleShuffle):
    """Staged task-based shuffle implementation"""

    def _layer(self):
        max_branch = (self.options or {}).get("max_branch", 32)
        npartitions_input = self.frame.npartitions
        if len(self._partitions) <= max_branch or npartitions_input <= max_branch:
            # We are creating a small number of output partitions,
            # or starting with a small number of input partitions.
            # No need for staged shuffling. Staged shuffling will
            # sometimes require extra work/communication in this case.
            return super()._layer()

        # Calculate number of stages and splits per stage
        npartitions = self.npartitions_out
        stages = int(math.ceil(math.log(npartitions_input) / math.log(max_branch)))
        if stages > 1:
            nsplits = int(math.ceil(npartitions_input ** (1 / stages)))
        else:
            nsplits = npartitions_input

        # Construct global data-movement plan
        inputs = [
            tuple(digit(i, j, nsplits) for j in range(stages))
            for i in range(nsplits**stages)
        ]
        inp_part_map = {inp: i for i, inp in enumerate(inputs)}
        parts_out = range(len(inputs))

        # Build graph
        dsk = {}
        name = self.frame._name
        meta_input = make_meta(self.frame._meta)
        for stage in range(stages):
            # Define names
            name_input = name
            if stage == (stages - 1) and npartitions == npartitions_input:
                name = self._name
                parts_out = self._partitions
                _filter = parts_out if self._filtered else None
            else:
                name = f"stage-{stage}-{self._name}"
                _filter = None

            shuffle_group_name = "group-" + name
            split_name = "split-" + name

            for global_part, part in enumerate(parts_out):
                out = inputs[part]

                _concat_list = []  # get_item tasks to concat for this output partition
                for i in range(nsplits):
                    # Get out each individual dataframe piece from the dicts
                    _inp = insert(out, stage, i)
                    _idx = out[stage]
                    _concat_list.append((split_name, _idx, _inp))

                # concatenate those pieces together, with their friends
                dsk[(name, global_part)] = (
                    _concat,
                    _concat_list,
                    self.ignore_index,
                )

                for _, _idx, _inp in _concat_list:
                    dsk[(split_name, _idx, _inp)] = (
                        operator.getitem,
                        (shuffle_group_name, _inp),
                        _idx,
                    )

                    if (shuffle_group_name, _inp) not in dsk:
                        # Initial partitions (output of previous stage)
                        _part = inp_part_map[_inp]
                        if stage == 0:
                            if _part < npartitions_input:
                                input_key = (name_input, _part)
                            else:
                                # In order to make sure that to_serialize() serialize the
                                # empty dataframe input, we add it as a key.
                                input_key = (shuffle_group_name, _inp, "empty")
                                dsk[input_key] = meta_input
                        else:
                            input_key = (name_input, _part)

                        # Convert partition into dict of dataframe pieces
                        dsk[(shuffle_group_name, _inp)] = (
                            self._shuffle_group,
                            input_key,
                            _filter,
                            self.partitioning_index,
                            stage,
                            nsplits,
                            npartitions_input,
                            self.ignore_index,
                            npartitions,
                        )

        if npartitions != npartitions_input:
            repartition_group_name = "repartition-group-" + name

            dsk2 = {
                (repartition_group_name, i): (
                    shuffle_group_2,
                    (name, i),
                    self.partitioning_index,
                    self.ignore_index,
                    npartitions,
                )
                for i in range(npartitions_input)
            }

            for i, p in enumerate(self._partitions):
                dsk2[(self._name, i)] = (
                    shuffle_group_get,
                    (repartition_group_name, p % npartitions_input),
                    p,
                )

            dsk.update(dsk2)
        return dsk


class DiskShuffle(SimpleShuffle):
    """Disk-based shuffle implementation"""

    lazy_hash_support = False

    @staticmethod
    def _shuffle_group(df, col, _filter, p):
        with ensure_cleanup_on_exception(p):
            g = df.groupby(col)
            d = {i: g.get_group(i) for i in g.groups if i in _filter}
            p.append(d, fsync=True)

    def _layer(self):
        column = self.partitioning_index
        df = self.frame

        always_new_token = uuid.uuid1().hex

        p = ("zpartd-" + always_new_token,)
        dsk1 = {p: (maybe_buffered_partd(),)}

        # Partition data on disk
        name = "shuffle-partition-" + always_new_token
        dsk2 = {
            (name, i): (self._shuffle_group, key, column, self._partitions, p)
            for i, key in enumerate(df.__dask_keys__())
        }

        # Barrier
        barrier_token = "barrier-" + always_new_token
        dsk3 = {barrier_token: (barrier, list(dsk2))}

        # Collect groups
        dsk4 = {
            (self._name, j): (collect, p, k, df._meta, barrier_token)
            for j, k in enumerate(self._partitions)
        }

        return toolz.merge(dsk1, dsk2, dsk3, dsk4)


class P2PShuffle(SimpleShuffle):
    """P2P worker-based shuffle implementation"""

    lazy_hash_support = False

    def _layer(self):
        from distributed.shuffle._shuffle import (
            ShuffleId,
            barrier_key,
            shuffle_barrier,
            shuffle_transfer,
            shuffle_unpack,
        )

        dsk = {}
        token = self._name.split("-")[-1]
        _barrier_key = barrier_key(ShuffleId(token))
        name = "shuffle-transfer-" + token
        transfer_keys = list()
        parts_out = (
            self._partitions if self._filtered else list(range(self.npartitions_out))
        )
        for i in range(self.frame.npartitions):
            transfer_keys.append((name, i))
            dsk[(name, i)] = (
                shuffle_transfer,
                (self.frame._name, i),
                token,
                i,
                self.npartitions_out,
                self.partitioning_index,
                set(parts_out),
            )

        dsk[_barrier_key] = (shuffle_barrier, token, transfer_keys)

        # TODO: Decompose p2p Into transfer/barrier + unpack
        name = self._name
        for i, part_out in enumerate(parts_out):
            dsk[(name, i)] = (
                shuffle_unpack,
                token,
                part_out,
                _barrier_key,
                self.frame._meta,
            )
        return dsk


#
# Helper logic
#


def _select_columns_or_index(df, columns_or_index):
    """
    Make a column selection that may include the index

    Parameters
    ----------
    columns_or_index
        Column or index name, or a list of these
    """

    # Ensure columns_or_index is a list
    columns_or_index = (
        columns_or_index if isinstance(columns_or_index, list) else [columns_or_index]
    )

    column_names = [n for n in columns_or_index if _is_column_label_reference(df, n)]

    selected_df = df[column_names]
    if _contains_index_name(df, columns_or_index):
        # Index name was included
        selected_df = selected_df.assign(_index=df.index)

    return selected_df


def _is_column_label_reference(df, key):
    """
    Test whether a key is a column label reference

    To be considered a column label reference, `key` must match the name of at
    least one column.
    """
    return (
        not isinstance(key, Expr)
        and (np.isscalar(key) or isinstance(key, tuple))
        and key in df.columns
    )


def _contains_index_name(df, columns_or_index):
    """
    Test whether the input contains a reference to the index of the df
    """
    if isinstance(columns_or_index, list):
        return any(_is_index_level_reference(df, n) for n in columns_or_index)
    else:
        return _is_index_level_reference(df, columns_or_index)


def _is_index_level_reference(df, key):
    """
    Test whether a key is an index level reference

    To be considered an index level reference, `key` must match the index name
    and must NOT match the name of any column.
    """
    index_name = df.index._meta.name if isinstance(df, Expr) else df.index.name
    return (
        index_name is not None
        and not isinstance(key, Expr)
        and (np.isscalar(key) or isinstance(key, tuple))
        and key == index_name
        and key not in getattr(df, "columns", ())
    )


class AssignPartitioningIndex(Blockwise):
    """Assign a partitioning index

    This class is used to construct a hash-based
    partitioning index for shuffling.

    Parameters
    ----------
    frame: Expr
        Frame-like expression being partitioned.
    partitioning_index: Expr or list
        Index-like expression or list of columns to construct
        the partitioning-index from.
    index_name: str
        New column name to assign.
    npartitions_out: int
        Number of partitions after repartitioning is finished.
    """

    _parameters = ["frame", "partitioning_index", "index_name", "npartitions_out"]

    @classmethod
    def operation(cls, df, index, name: str, npartitions: int):
        """Construct a hash-based partitioning index"""
        index = _select_columns_or_index(df, index)
        if isinstance(index, (str, list, tuple)):
            # Assume column selection from df
            index = [index] if isinstance(index, str) else list(index)
            index = partitioning_index(df[index], npartitions)
        else:
            index = partitioning_index(index, npartitions)
        return df.assign(**{name: index})


class BaseSetIndexSortValues(Expr):
    def _divisions(self):
        if self.user_divisions is not None:
            return self.user_divisions
        divisions, mins, maxes, presorted = _calculate_divisions(
            self.frame, self.other, self.npartitions, self.ascending
        )
        if presorted:
            divisions = mins.copy() + [maxes[-1]]
        return divisions

    @property
    def npartitions(self):
        if self.operand("npartitions") is not None:
            return self.operand("npartitions")
        return self.frame.npartitions


class SetIndex(BaseSetIndexSortValues):
    """Abstract ``set_index`` class.

    Simplifies (later lowers) either to Blockwise ops if we are already sorted
    or to ``SetPartition`` which handles shuffling.

    Parameters
    ----------
    frame: Expr
        Frame-like expression where the index is set.
    _other: Expr | Scalar
        Either a Series-like expression to use as Index or a scalar defining the column.
    drop: bool
        Whether we drop the old column.
    sorted: str
        No need for shuffling if we are already sorted.
    user_divisions: int
        Divisions as passed by the user.
    """

    _parameters = [
        "frame",
        "_other",
        "drop",
        "user_divisions",
        "partition_size",
        "ascending",
        "npartitions",
    ]
    _defaults = {
        "drop": True,
        "user_divisions": None,
        "partition_size": 128e6,
        "ascending": True,
        "npartitions": None,
    }

<<<<<<< HEAD
=======
    def _divisions(self):
        if self.user_divisions is not None:
            return self.user_divisions
        divisions, mins, maxes, presorted = _calculate_divisions(
            self.frame, self.other, self.npartitions, self.ascending
        )
        if presorted:
            divisions = mins.copy() + [maxes[-1]]
        return divisions

>>>>>>> 5b528ae3
    @property
    def npartitions(self):
        if self.operand("npartitions") is not None:
            return self.operand("npartitions")
        return self.frame.npartitions

    @property
    def _meta(self):
        if isinstance(self._other, Expr):
            other = self._other._meta
        else:
            other = self._other
        return self.frame._meta.set_index(other, drop=self.drop)

    @property
    def other(self):
        if isinstance(self._other, Expr):
            return self._other
        return self.frame[self._other]

    def _lower(self):
        if self.user_divisions is None:
            divisions = self._divisions()
            presorted = _calculate_divisions(
                self.frame, self.other, self.npartitions, self.ascending
            )[3]
<<<<<<< HEAD

            if presorted and self.npartitions == self.frame.npartitions:
                index_set = SetIndexBlockwise(
                    self.frame, self._other, self.drop, divisions
                )
                return SortIndexBlockwise(index_set)

        else:
            divisions = self.user_divisions

        return SetPartition(self.frame, self._other, self.drop, divisions)

    def _simplify_up(self, parent):
        if isinstance(parent, Projection):
            columns = parent.columns + (
                [self._other] if not isinstance(self._other, Expr) else []
            )
            if self.frame.columns == columns:
                return
            return type(parent)(
                type(self)(self.frame[columns], *self.operands[1:]),
                parent.operand("columns"),
            )


class SortValues(BaseSetIndexSortValues):
    _parameters = [
        "frame",
        "by",
        "ascending",
        "na_position",
        "npartitions",
        "partition_size",
        "sort_function",
        "sort_function_kwargs",
    ]
    _defaults = {
        "partition_size": 128e6,
        "ascending": True,
        "npartitions": None,
        "na_position": "last",
        "sort_function": None,
        "sort_function_kwargs": None,
    }

    @property
    def sort_function(self):
        if self.operand("sort_function") is not None:
            return self.operand("sort_function")
        return M.sort_values

    @property
    def sort_function_kwargs(self):
        sort_kwargs = {
            "by": self.by,
            "ascending": self.ascending,
            "na_position": self.na_position,
        }
        if self.operand("sort_function_kwargs") is not None:
            sort_kwargs.update(self.operand("sort_function_kwargs"))
        return sort_kwargs

    @property
    def _meta(self):
        return self.frame._meta

    def _lower(self):
        if self.user_divisions is None:
            divisions = self._divisions()
            presorted = _calculate_divisions(
                self.frame, self.other, self.npartitions, self.ascending
            )[3]
=======
>>>>>>> 5b528ae3

            if presorted and self.npartitions == self.frame.npartitions:
                index_set = SetIndexBlockwise(
                    self.frame, self._other, self.drop, divisions
                )
                return SortIndexBlockwise(index_set)

        else:
            divisions = self.user_divisions

        return SetPartition(self.frame, self._other, self.drop, divisions)

    def _simplify_up(self, parent):
        if isinstance(parent, Projection):
            columns = parent.columns + (
                [self._other] if not isinstance(self._other, Expr) else []
            )
            if self.frame.columns == columns:
                return
            return type(parent)(
                type(self)(self.frame[columns], *self.operands[1:]),
                parent.operand("columns"),
            )


class SetPartition(SetIndex):
    """Shuffles the DataFrame according to its new divisions.

    Simplifies the Expression to blockwise pre-processing, shuffle and
    blockwise post-processing expressions.

    Parameters
    ----------
    frame: Expr
        Frame-like expression where the index is set.
    _other: Expr | Scalar
        Either a Series-like expression to use as Index or a scalar defining the column.
    drop: bool
        Whether to drop the old column.
    new_divisions: int
        Divisions of the resulting expression.
    """

    _parameters = ["frame", "_other", "drop", "new_divisions"]

    def _divisions(self):
        return self.new_divisions

    @functools.cached_property
    def new_divisions(self):
        # TODO: Adjust for categoricals and NA values
        return self.other._meta._constructor(self.operand("new_divisions"))

    def _lower(self):
        partitions = _SetPartitionsPreSetIndex(self.other, self.new_divisions)
        assigned = Assign(self.frame, "_partitions", partitions)
        if isinstance(self._other, Expr):
            assigned = Assign(assigned, "_index", self._other)
        shuffled = Shuffle(
            assigned,
            "_partitions",
            npartitions_out=len(self.new_divisions) - 1,
            ignore_index=True,
        )

        if isinstance(self._other, Expr):
            drop, set_name = True, "_index"
        else:
            drop, set_name = self.drop, self.other._meta.name
        index_set = _SetIndexPost(
            shuffled, self.other._meta.name, drop=drop, set_name=set_name
        )
        return SortIndexBlockwise(index_set)


class _SetPartitionsPreSetIndex(Blockwise):
    _parameters = ["frame", "new_divisions", "ascending", "na_position"]
    _defaults = {"ascending": True, "na_position": "last"}
    operation = staticmethod(set_partitions_pre)

    @property
    def _meta(self):
        return self.frame._meta._constructor([0])


class _SetIndexPost(Blockwise):
    _parameters = ["frame", "index_name", "drop", "set_name"]

    def operation(self, df, index_name, drop, set_name):
        return df.set_index(set_name, drop=drop).rename_axis(index=index_name)


class SortIndexBlockwise(Blockwise):
    _projection_passthrough = True
    _parameters = ["frame"]
    operation = M.sort_index


class SetIndexBlockwise(Blockwise):
    _parameters = ["frame", "other", "drop", "new_divisions"]
    _keyword_only = ["drop", "new_divisions"]

    def operation(self, df, *args, new_divisions, **kwargs):
        return df.set_index(*args, **kwargs)

    def _divisions(self):
        if self.new_divisions is None:
            return (None,) * (self.frame.npartitions + 1)
        return tuple(self.new_divisions)

    def _simplify_up(self, parent):
        if isinstance(parent, Projection):
            columns = parent.columns + (
                [self.other] if not isinstance(self.other, Expr) else []
            )
            if self.frame.columns == columns:
                return
            return type(parent)(
                type(self)(self.frame[columns], *self.operands[1:]),
                parent.operand("columns"),
            )


@functools.lru_cache  # noqa: B019
def _calculate_divisions(
    frame,
    other,
    npartitions: int,
    ascending: bool = True,
    partition_size: float = 128e6,
):
    from dask_expr import RepartitionQuantiles, new_collection

    divisions, mins, maxes = compute(
        new_collection(RepartitionQuantiles(other, npartitions)),
        new_collection(other).map_partitions(M.min),
        new_collection(other).map_partitions(M.max),
    )
    sizes = []

    empty_dataframe_detected = pd.isna(divisions).all()
    if empty_dataframe_detected:
        total = sum(sizes)
        npartitions = max(math.ceil(total / partition_size), 1)
        npartitions = min(npartitions, frame.npartitions)
        n = divisions.size
        try:
            divisions = np.interp(
                x=np.linspace(0, n - 1, npartitions + 1),
                xp=np.linspace(0, n - 1, n),
                fp=divisions.tolist(),
            ).tolist()
        except (TypeError, ValueError):  # str type
            indexes = np.linspace(0, n - 1, npartitions + 1).astype(int)
            divisions = divisions.iloc[indexes].tolist()
    else:
        # Drop duplicate divisions returned by partition quantiles
        n = divisions.size
        divisions = (
            list(divisions.iloc[: n - 1].unique()) + divisions.iloc[n - 1 :].tolist()
        )

    mins = mins.bfill()
    maxes = maxes.bfill()
    if isinstance(other._meta.dtype, pd.CategoricalDtype):
        dtype = other._meta.dtype
        mins = mins.astype(dtype)
        maxes = maxes.astype(dtype)

    if mins.isna().any() or maxes.isna().any():
        presorted = False
    else:
        n = mins.size
        maxes2 = (maxes.iloc[: n - 1] if ascending else maxes.iloc[1:]).reset_index(
            drop=True
        )
        mins2 = (mins.iloc[1:] if ascending else mins.iloc[: n - 1]).reset_index(
            drop=True
        )
        presorted = (
            mins.tolist() == mins.sort_values(ascending=ascending).tolist()
            and maxes.tolist() == maxes.sort_values(ascending=ascending).tolist()
            and (maxes2 < mins2).all()
        )
    return divisions, mins.tolist(), maxes.tolist(), presorted<|MERGE_RESOLUTION|>--- conflicted
+++ resolved
@@ -673,8 +673,6 @@
         "npartitions": None,
     }
 
-<<<<<<< HEAD
-=======
     def _divisions(self):
         if self.user_divisions is not None:
             return self.user_divisions
@@ -685,7 +683,6 @@
             divisions = mins.copy() + [maxes[-1]]
         return divisions
 
->>>>>>> 5b528ae3
     @property
     def npartitions(self):
         if self.operand("npartitions") is not None:
@@ -712,7 +709,6 @@
             presorted = _calculate_divisions(
                 self.frame, self.other, self.npartitions, self.ascending
             )[3]
-<<<<<<< HEAD
 
             if presorted and self.npartitions == self.frame.npartitions:
                 index_set = SetIndexBlockwise(
@@ -785,8 +781,6 @@
             presorted = _calculate_divisions(
                 self.frame, self.other, self.npartitions, self.ascending
             )[3]
-=======
->>>>>>> 5b528ae3
 
             if presorted and self.npartitions == self.frame.npartitions:
                 index_set = SetIndexBlockwise(
