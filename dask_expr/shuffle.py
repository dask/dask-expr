import functools
import math
import operator
import uuid

import numpy as np
import pandas as pd
import tlz as toolz
from dask import compute
from dask.dataframe.core import _concat, make_meta
from dask.dataframe.shuffle import (
    barrier,
    collect,
    ensure_cleanup_on_exception,
    maybe_buffered_partd,
    partitioning_index,
    set_partitions_pre,
    shuffle_group,
    shuffle_group_2,
    shuffle_group_get,
)
from dask.utils import M, digit, get_default_shuffle_method, insert

from dask_expr.expr import Assign, Blockwise, Expr, PartitionsFiltered, Projection
from dask_expr.reductions import (
    All,
    Any,
    Count,
    DropDuplicates,
    Len,
    Max,
    Mean,
    MemoryUsage,
    Min,
    Mode,
    NBytes,
    NLargest,
    NSmallest,
    Prod,
    Size,
    Sum,
    Unique,
    ValueCounts,
)
from dask_expr.repartition import Repartition


class Shuffle(Expr):
    """Abstract shuffle class

    Parameters
    ----------
    frame: Expr
        The DataFrame-like expression to shuffle.
    partitioning_index: str, list
        Column and/or index names to hash and partition by.
    npartitions: int
        Number of output partitions.
    ignore_index: bool
        Whether to ignore the index during this shuffle operation.
    backend: str or Callable
        Label or callback funcition to convert a shuffle operation
        to its necessary components.
    options: dict
        Algorithm-specific options.
    """

    _parameters = [
        "frame",
        "partitioning_index",
        "npartitions_out",
        "ignore_index",
        "backend",
        "options",
    ]
    _defaults = {
        "ignore_index": False,
        "backend": None,
        "options": None,
    }

    def __str__(self):
        return f"Shuffle({self._name[-7:]})"

    def _node_label_args(self):
        return [self.frame, self.partitioning_index]

    def _lower(self):
        # Use `backend` to decide how to compose a
        # shuffle operation from concerete expressions
        backend = self.backend or get_default_shuffle_method()
        if hasattr(backend, "from_abstract_shuffle"):
            return backend.from_abstract_shuffle(self)
        elif backend == "p2p":
            return P2PShuffle.from_abstract_shuffle(self)
        elif backend == "disk":
            return DiskShuffle.from_abstract_shuffle(self)
        elif backend == "simple":
            return SimpleShuffle.from_abstract_shuffle(self)
        elif backend == "tasks":
            return TaskShuffle.from_abstract_shuffle(self)
        else:
            raise ValueError(f"{backend} not supported")

    def _simplify_up(self, parent):
        if isinstance(parent, Projection):
            # Move the column projection to come
            # before the abstract Shuffle
            projection = parent.operand("columns")
            if isinstance(projection, (str, int)):
                projection = [projection]

            partitioning_index = self.partitioning_index
            if isinstance(partitioning_index, (str, int)):
                partitioning_index = [partitioning_index]

            target = self.frame
            new_projection = [
                col
                for col in target.columns
                if (col in partitioning_index or col in projection)
            ]
            if set(new_projection) < set(target.columns):
                return type(self)(target[new_projection], *self.operands[1:])[
                    parent.operand("columns")
                ]

        if isinstance(
            parent,
            (
                Unique,
                DropDuplicates,
                Sum,
                Prod,
                Max,
                Any,
                All,
                Min,
                Len,
                Size,
                NBytes,
                Mean,
                Count,
                Mode,
                NLargest,
                NSmallest,
                ValueCounts,
                MemoryUsage,
            ),
        ):
            return type(parent)(self.frame, *parent.operands[1:])

    def _layer(self):
        raise NotImplementedError(
            f"{self} is abstract! Please call `simplify`"
            f"before generating a task graph."
        )

    @property
    def _meta(self):
        return self.frame._meta

    def _divisions(self):
        return (None,) * (self.npartitions_out + 1)


#
# ShuffleBackend Implementations
#


class ShuffleBackend(Shuffle):
    """Base shuffle-backend class"""

    _parameters = [
        "frame",
        "partitioning_index",
        "npartitions_out",
        "ignore_index",
        "options",
        "_partitions",
    ]

    _defaults = {"_partitions": None}

    @classmethod
    def from_abstract_shuffle(cls, expr: Shuffle) -> Expr:
        """Create an Expr tree that uses this ShuffleBackend class"""
        raise NotImplementedError()

    def _lower(self):
        return None


class SimpleShuffle(PartitionsFiltered, ShuffleBackend):
    """Simple task-based shuffle implementation"""

    lazy_hash_support = True

    @classmethod
    def from_abstract_shuffle(cls, expr: Shuffle) -> Expr:
        frame = expr.frame
        partitioning_index = expr.partitioning_index
        npartitions_out = expr.npartitions_out
        ignore_index = expr.ignore_index
        options = expr.options

        # Normalize partitioning_index
        if isinstance(partitioning_index, str):
            partitioning_index = [partitioning_index]
        if not isinstance(partitioning_index, list):
            raise ValueError(
                f"{type(partitioning_index)} not a supported type for partitioning_index"
            )

        # Reduce partition count if necessary
        if npartitions_out < frame.npartitions:
            frame = Repartition(frame, n=npartitions_out)

        if cls.lazy_hash_support:
            # Don't need to assign "_partitions" column
            # if we are shuffling on a list of columns
            nset = set(partitioning_index)
            if nset & set(frame.columns) == nset:
                return cls(
                    frame,
                    partitioning_index,
                    npartitions_out,
                    ignore_index,
                    options,
                )

        if partitioning_index != ["_partitions"]:
            # Assign new "_partitions" column
            index_added = AssignPartitioningIndex(
                frame,
                partitioning_index,
                "_partitions",
                npartitions_out,
            )
        else:
            index_added = frame

        # Apply shuffle
        shuffled = cls(
            index_added,
            "_partitions",
            npartitions_out,
            ignore_index,
            options,
        )

        # Drop "_partitions" column and return
        return shuffled[[c for c in shuffled.columns if c != "_partitions"]]

    @staticmethod
    def _shuffle_group(df, _filter, *args):
        """Filter the output of `shuffle_group`"""
        if _filter is None:
            return shuffle_group(df, *args)
        return {k: v for k, v in shuffle_group(df, *args).items() if k in _filter}

    def _layer(self):
        """Construct graph for a simple shuffle operation."""
        shuffle_group_name = "group-" + self._name
        split_name = "split-" + self._name
        npartitions = self.npartitions_out

        dsk = {}
        _filter = self._partitions if self._filtered else None
        for global_part, part_out in enumerate(self._partitions):
            _concat_list = [
                (split_name, part_out, part_in)
                for part_in in range(self.frame.npartitions)
            ]
            dsk[(self._name, global_part)] = (
                _concat,
                _concat_list,
                self.ignore_index,
            )
            for _, _part_out, _part_in in _concat_list:
                dsk[(split_name, _part_out, _part_in)] = (
                    operator.getitem,
                    (shuffle_group_name, _part_in),
                    _part_out,
                )
                if (shuffle_group_name, _part_in) not in dsk:
                    dsk[(shuffle_group_name, _part_in)] = (
                        self._shuffle_group,
                        (self.frame._name, _part_in),
                        _filter,
                        self.partitioning_index,
                        0,
                        npartitions,
                        npartitions,
                        self.ignore_index,
                        npartitions,
                    )

        return dsk


class TaskShuffle(SimpleShuffle):
    """Staged task-based shuffle implementation"""

    def _layer(self):
        max_branch = (self.options or {}).get("max_branch", 32)
        npartitions_input = self.frame.npartitions
        if len(self._partitions) <= max_branch or npartitions_input <= max_branch:
            # We are creating a small number of output partitions,
            # or starting with a small number of input partitions.
            # No need for staged shuffling. Staged shuffling will
            # sometimes require extra work/communication in this case.
            return super()._layer()

        # Calculate number of stages and splits per stage
        npartitions = self.npartitions_out
        stages = int(math.ceil(math.log(npartitions_input) / math.log(max_branch)))
        if stages > 1:
            nsplits = int(math.ceil(npartitions_input ** (1 / stages)))
        else:
            nsplits = npartitions_input

        # Construct global data-movement plan
        inputs = [
            tuple(digit(i, j, nsplits) for j in range(stages))
            for i in range(nsplits**stages)
        ]
        inp_part_map = {inp: i for i, inp in enumerate(inputs)}
        parts_out = range(len(inputs))

        # Build graph
        dsk = {}
        name = self.frame._name
        meta_input = make_meta(self.frame._meta)
        for stage in range(stages):
            # Define names
            name_input = name
            if stage == (stages - 1) and npartitions == npartitions_input:
                name = self._name
                parts_out = self._partitions
                _filter = parts_out if self._filtered else None
            else:
                name = f"stage-{stage}-{self._name}"
                _filter = None

            shuffle_group_name = "group-" + name
            split_name = "split-" + name

            for global_part, part in enumerate(parts_out):
                out = inputs[part]

                _concat_list = []  # get_item tasks to concat for this output partition
                for i in range(nsplits):
                    # Get out each individual dataframe piece from the dicts
                    _inp = insert(out, stage, i)
                    _idx = out[stage]
                    _concat_list.append((split_name, _idx, _inp))

                # concatenate those pieces together, with their friends
                dsk[(name, global_part)] = (
                    _concat,
                    _concat_list,
                    self.ignore_index,
                )

                for _, _idx, _inp in _concat_list:
                    dsk[(split_name, _idx, _inp)] = (
                        operator.getitem,
                        (shuffle_group_name, _inp),
                        _idx,
                    )

                    if (shuffle_group_name, _inp) not in dsk:
                        # Initial partitions (output of previous stage)
                        _part = inp_part_map[_inp]
                        if stage == 0:
                            if _part < npartitions_input:
                                input_key = (name_input, _part)
                            else:
                                # In order to make sure that to_serialize() serialize the
                                # empty dataframe input, we add it as a key.
                                input_key = (shuffle_group_name, _inp, "empty")
                                dsk[input_key] = meta_input
                        else:
                            input_key = (name_input, _part)

                        # Convert partition into dict of dataframe pieces
                        dsk[(shuffle_group_name, _inp)] = (
                            self._shuffle_group,
                            input_key,
                            _filter,
                            self.partitioning_index,
                            stage,
                            nsplits,
                            npartitions_input,
                            self.ignore_index,
                            npartitions,
                        )

        if npartitions != npartitions_input:
            repartition_group_name = "repartition-group-" + name

            dsk2 = {
                (repartition_group_name, i): (
                    shuffle_group_2,
                    (name, i),
                    self.partitioning_index,
                    self.ignore_index,
                    npartitions,
                )
                for i in range(npartitions_input)
            }

            for i, p in enumerate(self._partitions):
                dsk2[(self._name, i)] = (
                    shuffle_group_get,
                    (repartition_group_name, p % npartitions_input),
                    p,
                )

            dsk.update(dsk2)
        return dsk


class DiskShuffle(SimpleShuffle):
    """Disk-based shuffle implementation"""

    lazy_hash_support = False

    @staticmethod
    def _shuffle_group(df, col, _filter, p):
        with ensure_cleanup_on_exception(p):
            g = df.groupby(col)
            d = {i: g.get_group(i) for i in g.groups if i in _filter}
            p.append(d, fsync=True)

    def _layer(self):
        column = self.partitioning_index
        df = self.frame

        always_new_token = uuid.uuid1().hex

        p = ("zpartd-" + always_new_token,)
        dsk1 = {p: (maybe_buffered_partd(),)}

        # Partition data on disk
        name = "shuffle-partition-" + always_new_token
        dsk2 = {
            (name, i): (self._shuffle_group, key, column, self._partitions, p)
            for i, key in enumerate(df.__dask_keys__())
        }

        # Barrier
        barrier_token = "barrier-" + always_new_token
        dsk3 = {barrier_token: (barrier, list(dsk2))}

        # Collect groups
        dsk4 = {
            (self._name, j): (collect, p, k, df._meta, barrier_token)
            for j, k in enumerate(self._partitions)
        }

        return toolz.merge(dsk1, dsk2, dsk3, dsk4)


class P2PShuffle(SimpleShuffle):
    """P2P worker-based shuffle implementation"""

    lazy_hash_support = False

    def _layer(self):
        from distributed.shuffle._shuffle import (
            ShuffleId,
            barrier_key,
            shuffle_barrier,
            shuffle_transfer,
            shuffle_unpack,
        )

        dsk = {}
        token = self._name.split("-")[-1]
        _barrier_key = barrier_key(ShuffleId(token))
        name = "shuffle-transfer-" + token
        transfer_keys = list()
        parts_out = (
            self._partitions if self._filtered else list(range(self.npartitions_out))
        )
        for i in range(self.frame.npartitions):
            transfer_keys.append((name, i))
            dsk[(name, i)] = (
                shuffle_transfer,
                (self.frame._name, i),
                token,
                i,
                self.npartitions_out,
                self.partitioning_index,
                set(parts_out),
            )

        dsk[_barrier_key] = (shuffle_barrier, token, transfer_keys)

        # TODO: Decompose p2p Into transfer/barrier + unpack
        name = self._name
        for i, part_out in enumerate(parts_out):
            dsk[(name, i)] = (
                shuffle_unpack,
                token,
                part_out,
                _barrier_key,
                self.frame._meta,
            )
        return dsk


#
# Helper logic
#


def _select_columns_or_index(df, columns_or_index):
    """
    Make a column selection that may include the index

    Parameters
    ----------
    columns_or_index
        Column or index name, or a list of these
    """

    # Ensure columns_or_index is a list
    columns_or_index = (
        columns_or_index if isinstance(columns_or_index, list) else [columns_or_index]
    )

    column_names = [n for n in columns_or_index if _is_column_label_reference(df, n)]

    selected_df = df[column_names]
    if _contains_index_name(df, columns_or_index):
        # Index name was included
        selected_df = selected_df.assign(_index=df.index)

    return selected_df


def _is_column_label_reference(df, key):
    """
    Test whether a key is a column label reference

    To be considered a column label reference, `key` must match the name of at
    least one column.
    """
    return (
        not isinstance(key, Expr)
        and (np.isscalar(key) or isinstance(key, tuple))
        and key in df.columns
    )


def _contains_index_name(df, columns_or_index):
    """
    Test whether the input contains a reference to the index of the df
    """
    if isinstance(columns_or_index, list):
        return any(_is_index_level_reference(df, n) for n in columns_or_index)
    else:
        return _is_index_level_reference(df, columns_or_index)


def _is_index_level_reference(df, key):
    """
    Test whether a key is an index level reference

    To be considered an index level reference, `key` must match the index name
    and must NOT match the name of any column.
    """
    index_name = df.index._meta.name if isinstance(df, Expr) else df.index.name
    return (
        index_name is not None
        and not isinstance(key, Expr)
        and (np.isscalar(key) or isinstance(key, tuple))
        and key == index_name
        and key not in getattr(df, "columns", ())
    )


class AssignPartitioningIndex(Blockwise):
    """Assign a partitioning index

    This class is used to construct a hash-based
    partitioning index for shuffling.

    Parameters
    ----------
    frame: Expr
        Frame-like expression being partitioned.
    partitioning_index: Expr or list
        Index-like expression or list of columns to construct
        the partitioning-index from.
    index_name: str
        New column name to assign.
    npartitions_out: int
        Number of partitions after repartitioning is finished.
    """

    _parameters = ["frame", "partitioning_index", "index_name", "npartitions_out"]

    @classmethod
    def operation(cls, df, index, name: str, npartitions: int):
        """Construct a hash-based partitioning index"""
        index = _select_columns_or_index(df, index)
        if isinstance(index, (str, list, tuple)):
            # Assume column selection from df
            index = [index] if isinstance(index, str) else list(index)
            index = partitioning_index(df[index], npartitions)
        else:
            index = partitioning_index(index, npartitions)
        return df.assign(**{name: index})


class SetIndex(Expr):
    """Abstract ``set_index`` class.

    Simplifies (later lowers) either to Blockwise ops if we are already sorted
    or to ``SetPartition`` which handles shuffling.

    Parameters
    ----------
    frame: Expr
        Frame-like expression where the index is set.
    _other: Expr | Scalar
        Either a Series-like expression to use as Index or a scalar defining the column.
    drop: bool
        Whether we drop the old column.
    sorted: str
        No need for shuffling if we are already sorted.
    user_divisions: int
        Divisions as passed by the user.
    """

    _parameters = [
        "frame",
        "_other",
        "drop",
        "sorted",
        "user_divisions",
        "partition_size",
        "ascending",
    ]
    _defaults = {
        "drop": True,
        "sorted": False,
        "user_divisions": None,
        "partition_size": 128e6,
        "ascending": True,
    }

    def _divisions(self):
        if self.user_divisions is not None:
            return self.user_divisions
        divisions, mins, maxes, presorted = _calculate_divisions(
            self.frame, self.other, self.ascending
        )
        if presorted:
            divisions = mins.copy() + [maxes[-1]]
        return divisions

    @property
    def _meta(self):
        if isinstance(self._other, Expr):
            other = self._other._meta
        else:
            other = self._other
        return self.frame._meta.set_index(other, drop=self.drop)

    @property
    def other(self):
        if isinstance(self._other, Expr):
            return self._other
        return self.frame[self._other]

    def _simplify_down(self):
        if self.user_divisions is None:
            divisions = self._divisions()
            presorted = _calculate_divisions(self.frame, self.other, self.ascending)[3]

            if presorted:
                index_set = SetIndexBlockwise(
                    self.frame, self._other, self.drop, divisions
                )
                return SortIndexBlockwise(index_set)

        else:
            divisions = self.user_divisions

<<<<<<< HEAD
    def _lower(self):
        divisions = self._divisions()
=======
>>>>>>> b5d53f3b
        return SetPartition(self.frame, self._other, self.drop, divisions)


class SetPartition(SetIndex):
    """Shuffles the DataFrame according to its new divisions.

    Simplifies the Expression to blockwise pre-processing, shuffle and
    blockwise post-processing expressions.

    Parameters
    ----------
    frame: Expr
        Frame-like expression where the index is set.
    _other: Expr | Scalar
        Either a Series-like expression to use as Index or a scalar defining the column.
    drop: bool
        Whether to drop the old column.
    new_divisions: int
        Divisions of the resulting expression.
    """

    _parameters = ["frame", "_other", "drop", "new_divisions"]

    def _divisions(self):
        return self.new_divisions

<<<<<<< HEAD
    def _lower(self):
        return
=======
    @functools.cached_property
    def new_divisions(self):
        # TODO: Adjust for categoricals and NA values
        return self.other._meta._constructor(self.operand("new_divisions"))
>>>>>>> b5d53f3b

    def _simplify_down(self):
        partitions = _SetPartitionsPreSetIndex(self.other, self.new_divisions)
        assigned = Assign(self.frame, "_partitions", partitions)
        if isinstance(self._other, Expr):
            assigned = Assign(assigned, "_index", self._other)
        shuffled = Shuffle(
            assigned,
            "_partitions",
            npartitions_out=len(self.new_divisions) - 1,
            ignore_index=True,
        )

        if isinstance(self._other, Expr):
            index_set = _SetIndexPostSeries(shuffled, self.other._meta.name)
        else:
            index_set = _SetIndexPostScalar(
                shuffled, self.other._meta.name, drop=self.drop
            )

        return SortIndexBlockwise(index_set)


class _SetPartitionsPreSetIndex(Blockwise):
    _parameters = ["frame", "new_divisions", "ascending", "na_position"]
    _defaults = {"ascending": True, "na_position": "last"}
    operation = staticmethod(set_partitions_pre)

    @property
    def _meta(self):
        return self.frame._meta._constructor([0])


class _SetIndexPostScalar(Blockwise):
    _parameters = ["frame", "index_name", "drop"]

    def operation(self, df, index_name, drop):
        df2 = df.set_index(index_name, drop=drop)
        return df2


class _SetIndexPostSeries(Blockwise):
    _parameters = ["frame", "index_name"]

    def operation(self, df, index_name):
        df2 = df.set_index("_index", drop=True)
        df2.index.name = index_name
        return df2


class SortIndexBlockwise(Blockwise):
    _parameters = ["frame"]
    operation = M.sort_index


class SetIndexBlockwise(Blockwise):
    _parameters = ["frame", "other", "drop", "new_divisions"]
    _keyword_only = ["drop", "new_divisions"]

    def operation(self, df, *args, new_divisions, **kwargs):
        return df.set_index(*args, **kwargs)

    def _divisions(self):
        return tuple(self.new_divisions)


@functools.lru_cache  # noqa: B019
def _calculate_divisions(
    frame, other, ascending: bool = True, partition_size: float = 128e6
):
    from dask_expr import RepartitionQuantiles, new_collection

    divisions, mins, maxes = compute(
        new_collection(RepartitionQuantiles(other, frame.npartitions)),
        new_collection(other).map_partitions(M.min),
        new_collection(other).map_partitions(M.max),
    )
    sizes = []

    empty_dataframe_detected = pd.isna(divisions).all()
    if empty_dataframe_detected:
        total = sum(sizes)
        npartitions = max(math.ceil(total / partition_size), 1)
        npartitions = min(npartitions, frame.npartitions)
        n = divisions.size
        try:
            divisions = np.interp(
                x=np.linspace(0, n - 1, npartitions + 1),
                xp=np.linspace(0, n - 1, n),
                fp=divisions.tolist(),
            ).tolist()
        except (TypeError, ValueError):  # str type
            indexes = np.linspace(0, n - 1, npartitions + 1).astype(int)
            divisions = divisions.iloc[indexes].tolist()
    else:
        # Drop duplicate divisions returned by partition quantiles
        n = divisions.size
        divisions = (
            list(divisions.iloc[: n - 1].unique()) + divisions.iloc[n - 1 :].tolist()
        )

    mins = mins.bfill()
    maxes = maxes.bfill()
    if isinstance(other._meta.dtype, pd.CategoricalDtype):
        dtype = other._meta.dtype
        mins = mins.astype(dtype)
        maxes = maxes.astype(dtype)

    if mins.isna().any() or maxes.isna().any():
        presorted = False
    else:
        n = mins.size
        maxes2 = (maxes.iloc[: n - 1] if ascending else maxes.iloc[1:]).reset_index(
            drop=True
        )
        mins2 = (mins.iloc[1:] if ascending else mins.iloc[: n - 1]).reset_index(
            drop=True
        )
        presorted = (
            mins.tolist() == mins.sort_values(ascending=ascending).tolist()
            and maxes.tolist() == maxes.sort_values(ascending=ascending).tolist()
            and (maxes2 < mins2).all()
        )
    return divisions, mins.tolist(), maxes.tolist(), presorted<|MERGE_RESOLUTION|>--- conflicted
+++ resolved
@@ -679,7 +679,7 @@
             return self._other
         return self.frame[self._other]
 
-    def _simplify_down(self):
+    def _lower(self):
         if self.user_divisions is None:
             divisions = self._divisions()
             presorted = _calculate_divisions(self.frame, self.other, self.ascending)[3]
@@ -693,11 +693,6 @@
         else:
             divisions = self.user_divisions
 
-<<<<<<< HEAD
-    def _lower(self):
-        divisions = self._divisions()
-=======
->>>>>>> b5d53f3b
         return SetPartition(self.frame, self._other, self.drop, divisions)
 
 
@@ -724,15 +719,13 @@
     def _divisions(self):
         return self.new_divisions
 
-<<<<<<< HEAD
     def _lower(self):
         return
-=======
+
     @functools.cached_property
     def new_divisions(self):
         # TODO: Adjust for categoricals and NA values
         return self.other._meta._constructor(self.operand("new_divisions"))
->>>>>>> b5d53f3b
 
     def _simplify_down(self):
         partitions = _SetPartitionsPreSetIndex(self.other, self.new_divisions)
