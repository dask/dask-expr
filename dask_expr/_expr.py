from __future__ import annotations

import datetime
import functools
import numbers
import operator
import warnings
from collections import defaultdict
from collections.abc import Callable, Mapping

import dask
import numpy as np
import pandas as pd
from dask.array import Array
from dask.base import normalize_token
from dask.core import flatten
from dask.dataframe import methods
from dask.dataframe.core import (
    _concat,
    _get_divisions_map_partitions,
    _rename,
    apply_and_enforce,
    has_parallel_type,
    is_dataframe_like,
    is_index_like,
    is_series_like,
    make_meta,
    pd_split,
    safe_head,
    total_mem_usage,
)
from dask.dataframe.dispatch import meta_nonempty
from dask.dataframe.rolling import CombinedOutput, _head_timedelta, overlap_chunk
from dask.dataframe.shuffle import drop_overlap, get_overlap
from dask.dataframe.utils import (
    clear_known_categories,
    drop_by_shallow_copy,
    raise_on_meta_error,
    valid_divisions,
)
from dask.typing import no_default
from dask.utils import (
    M,
    apply,
    funcname,
    has_keyword,
    is_arraylike,
    partial_by_order,
    pseudorandom,
    random_state_data,
)
from pandas.errors import PerformanceWarning
from tlz import merge_sorted, partition, unique

from dask_expr import _core as core
from dask_expr._util import (
    _calc_maybe_new_divisions,
    _convert_to_list,
    _tokenize_deterministic,
    _tokenize_partial,
    is_scalar,
)


class Expr(core.Expr):
    """Primary class for all Expressions

    This mostly includes Dask protocols and various Pandas-like method
    definitions to make us look more like a DataFrame.
    """

    _is_length_preserving = False
    _filter_passthrough = False

    @functools.cached_property
    def ndim(self):
        meta = self._meta
        try:
            return meta.ndim
        except AttributeError:
            return 0

    def __dask_keys__(self):
        return [(self._name, i) for i in range(self.npartitions)]

    def optimize(self, **kwargs):
        return optimize(self, **kwargs)

    def __hash__(self):
        return hash(self._name)

    @property
    def index(self):
        return Index(self)

    @property
    def size(self):
        return Size(self)

    @property
    def nbytes(self):
        return NBytes(self)

    def __getitem__(self, other):
        if isinstance(other, Expr):
            frame = self
            if not are_co_aligned(self, other):
                frame, other = maybe_align_partitions(
                    frame, other, divisions=calc_divisions_for_align(frame, other)
                )
            return Filter(frame, other)
        else:
            return Projection(self, other)  # df[["a", "b", "c"]]

    def __bool__(self):
        raise ValueError(
            f"The truth value of a {self.__class__.__name__} is ambiguous. "
            "Use a.any() or a.all()."
        )

    def __add__(self, other):
        return Add(self, other)

    def __radd__(self, other):
        return Add(other, self)

    def __sub__(self, other):
        return Sub(self, other)

    def __rsub__(self, other):
        return Sub(other, self)

    def __mul__(self, other):
        return Mul(self, other)

    def __rmul__(self, other):
        return Mul(other, self)

    def __pow__(self, power):
        return Pow(self, power)

    def __rpow__(self, power):
        return Pow(power, self)

    def __truediv__(self, other):
        return Div(self, other)

    def __rtruediv__(self, other):
        return Div(other, self)

    def __lt__(self, other):
        return LT(self, other)

    def __rlt__(self, other):
        return LT(other, self)

    def __gt__(self, other):
        return GT(self, other)

    def __rgt__(self, other):
        return GT(other, self)

    def __le__(self, other):
        return LE(self, other)

    def __rle__(self, other):
        return LE(other, self)

    def __ge__(self, other):
        return GE(self, other)

    def __rge__(self, other):
        return GE(other, self)

    def __eq__(self, other):
        return EQ(self, other)

    def __ne__(self, other):
        return NE(self, other)

    def __and__(self, other):
        return And(self, other)

    def __rand__(self, other):
        return And(other, self)

    def __or__(self, other):
        return Or(self, other)

    def __ror__(self, other):
        return Or(other, self)

    def __xor__(self, other):
        return XOr(self, other)

    def __rxor__(self, other):
        return XOr(other, self)

    def __invert__(self):
        return Invert(self)

    def __neg__(self):
        return Neg(self)

    def __pos__(self):
        return Pos(self)

    def __mod__(self, other):
        return Mod(self, other)

    def __rmod__(self, other):
        return Mod(other, self)

    def __floordiv__(self, other):
        return FloorDiv(self, other)

    def __rfloordiv__(self, other):
        return FloorDiv(other, self)

    def __divmod__(self, other):
        res1 = self // other
        res2 = self % other
        return res1, res2

    def __rdivmod__(self, other):
        res1 = other // self
        res2 = other % self
        return res1, res2

    def sum(self, skipna=True, numeric_only=False, split_every=False):
        return Sum(self, skipna, numeric_only, split_every)

    def prod(self, skipna=True, numeric_only=False, split_every=False):
        return Prod(self, skipna, numeric_only, split_every)

    def var(self, axis=0, skipna=True, ddof=1, numeric_only=False, split_every=False):
        if axis == 0:
            return Var(self, skipna, ddof, numeric_only, split_every)
        elif axis == 1:
            return VarColumns(self, skipna, ddof, numeric_only)
        else:
            raise ValueError(f"axis={axis} not supported. Please specify 0 or 1")

    def std(self, axis=0, skipna=True, ddof=1, numeric_only=False, split_every=False):
        return Sqrt(self.var(axis, skipna, ddof, numeric_only, split_every=split_every))

    def mean(self, skipna=True, numeric_only=False, split_every=False, axis=0):
        return Mean(
            self,
            skipna=skipna,
            numeric_only=numeric_only,
            split_every=split_every,
            axis=axis,
        )

    def max(self, skipna=True, numeric_only=False, split_every=False, axis=0):
        return Max(self, skipna, numeric_only, split_every, axis)

    def any(self, skipna=True, split_every=False):
        return Any(self, skipna=skipna, split_every=split_every)

    def all(self, skipna=True, split_every=False):
        return All(self, skipna=skipna, split_every=split_every)

    def idxmin(self, skipna=True, numeric_only=False, split_every=False):
        return IdxMin(
            self, skipna=skipna, numeric_only=numeric_only, split_every=split_every
        )

    def idxmax(self, skipna=True, numeric_only=False, split_every=False):
        return IdxMax(
            self, skipna=skipna, numeric_only=numeric_only, split_every=split_every
        )

    def mode(self, dropna=True, split_every=False):
        return Mode(self, dropna=dropna, split_every=split_every)

    def min(self, skipna=True, numeric_only=False, split_every=False, axis=0):
        return Min(self, skipna, numeric_only, split_every=split_every, axis=axis)

    def count(self, numeric_only=False, split_every=False):
        return Count(self, numeric_only, split_every)

    def cumsum(self, skipna=True):
        from dask_expr._cumulative import CumSum

        return CumSum(self, skipna=skipna)

    def cumprod(self, skipna=True):
        from dask_expr._cumulative import CumProd

        return CumProd(self, skipna=skipna)

    def cummax(self, skipna=True):
        from dask_expr._cumulative import CumMax

        return CumMax(self, skipna=skipna)

    def cummin(self, skipna=True):
        from dask_expr._cumulative import CumMin

        return CumMin(self, skipna=skipna)

    def abs(self):
        return Abs(self)

    def astype(self, dtypes):
        return AsType(self, dtypes)

    def clip(self, lower=None, upper=None, axis=None):
        return Clip(self, lower=lower, upper=upper, axis=axis)

    def combine_first(self, other):
        frame, other = self._align_divisions(other, axis=0)
        return CombineFirst(frame, other=other)

    def to_timestamp(self, freq=None, how="start"):
        return ToTimestamp(self, freq=freq, how=how)

    def isna(self):
        return IsNa(self)

    def isnull(self):
        # These are the same anyway
        return IsNa(self)

    def round(self, decimals=0):
        return Round(self, decimals=decimals)

    def _mask_where_alignment(self, cond, other):
        frame = self
        if isinstance(cond, Expr) and isinstance(other, Expr):
            frame, cond, other = frame._align_divisions(cond, other, axis=0)
        elif isinstance(cond, Expr):
            frame, cond = frame._align_divisions(cond, axis=0)
        elif isinstance(other, Expr):
            frame, other = frame._align_divisions(other, axis=0)
        return frame, cond, other

    def where(self, cond, other=np.nan):
        frame, cond, other = self._mask_where_alignment(cond, other)
        return Where(frame, cond=cond, other=other)

    def mask(self, cond, other=np.nan):
        frame, cond, other = self._mask_where_alignment(cond, other)
        return Mask(frame, cond=cond, other=other)

    def apply(self, function, *args, meta=None, **kwargs):
        return Apply(self, function, args, meta, kwargs)

    def replace(self, to_replace=None, value=no_default, regex=False):
        return Replace(self, to_replace=to_replace, value=value, regex=regex)

    def fillna(self, value=None):
        frame = self
        if isinstance(value, Expr):
            frame, value = self._align_divisions(value, axis=None)
        return Fillna(frame, value=value)

    def rename_axis(
        self, mapper=no_default, index=no_default, columns=no_default, axis=0
    ):
        return RenameAxis(self, mapper=mapper, index=index, columns=columns, axis=axis)

    def _align_divisions(self, *exprs, axis=None):
        dfs = [self] + list(exprs)
        if are_co_aligned(self, *exprs) or axis in (1, "columns"):
            return dfs
        elif all(x.npartitions == 1 for x in dfs):
            return dfs
        else:
            divisions = calc_divisions_for_align(*dfs)
            return maybe_align_partitions(*dfs, divisions=divisions)

    def align(self, other, join="outer", axis=None, fill_value=None):
        from dask_expr._collection import new_collection

        left, other = self._align_divisions(other, axis=axis)
        aligned = _Align(left, other, join=join, axis=axis, fill_value=fill_value)

        return new_collection(AlignGetitem(aligned, position=0)), new_collection(
            AlignGetitem(aligned, position=1)
        )

    def nunique_approx(self, split_every=None):
        return NuniqueApprox(self, b=16, split_every=split_every)

    def memory_usage_per_partition(self, index=True, deep=False):
        return MemoryUsagePerPartition(self, index, deep)

    @functools.cached_property
    def divisions(self):
        return tuple(self._divisions())

    def _divisions(self):
        raise NotImplementedError()

    @property
    def known_divisions(self):
        """Whether divisions are already known"""
        return len(self.divisions) > 0 and self.divisions[0] is not None

    @property
    def npartitions(self):
        if "npartitions" in self._parameters:
            idx = self._parameters.index("npartitions")
            return self.operands[idx]
        else:
            return len(self.divisions) - 1

    @property
    def columns(self) -> list:
        try:
            return list(self._meta.columns)
        except AttributeError:
            if self.ndim == 1:
                return [self.name]
            return []
        except Exception:
            raise

    @property
    def _projection_columns(self):
        return self.columns

    @property
    def name(self):
        return self._meta.name

    @property
    def dtypes(self):
        return self._meta.dtypes


class Literal(Expr):
    """Represent a literal (known) value as an `Expr`"""

    _parameters = ["value"]

    def _divisions(self):
        return (None, None)

    @functools.cached_property
    def _meta(self):
        return make_meta(self.value)

    def _task(self, index: int):
        assert index == 0
        return self.value


class Blockwise(Expr):
    """Super-class for block-wise operations

    This is fairly generic, and includes definitions for `_meta`, `divisions`,
    `_layer` that are often (but not always) correct.  Mostly this helps us
    avoid duplication in the future.

    Note that `Fused` expressions rely on every `Blockwise`
    expression defining a proper `_task` method.
    """

    operation = None
    _keyword_only = []
    _projection_passthrough = False

    @functools.cached_property
    def _meta(self):
        args = [op._meta if isinstance(op, Expr) else op for op in self._args]
        return self.operation(*args, **self._kwargs)

    @functools.cached_property
    def _kwargs(self) -> dict:
        if self._keyword_only:
            return {
                p: self.operand(p)
                for p in self._parameters
                if p in self._keyword_only and self.operand(p) is not no_default
            }
        return {}

    @functools.cached_property
    def _args(self) -> list:
        if self._keyword_only:
            args = [
                self.operand(p) for p in self._parameters if p not in self._keyword_only
            ] + self.operands[len(self._parameters) :]
            return args
        return self.operands

    def _broadcast_dep(self, dep: Expr):
        # Checks if a dependency should be broadcasted to
        # all partitions of this `Blockwise` operation
        return dep.npartitions == 1 and dep.ndim < self.ndim

    def _divisions(self):
        # This is an issue.  In normal Dask we re-divide everything in a step
        # which combines divisions and graph.
        # We either have to create a new Align layer (ok) or combine divisions
        # and graph into a single operation.
        dependencies = self.dependencies()
        for arg in dependencies:
            if not self._broadcast_dep(arg):
                assert arg.divisions == dependencies[0].divisions
        return dependencies[0].divisions

    @functools.cached_property
    def _name(self):
        if self.operation:
            head = funcname(self.operation)
        else:
            head = funcname(type(self)).lower()
        return head + "-" + _tokenize_deterministic(*self.operands)

    def _blockwise_arg(self, arg, i):
        """Return a Blockwise-task argument"""
        if isinstance(arg, Expr):
            # Make key for Expr-based argument
            if self._broadcast_dep(arg):
                return (arg._name, 0)
            else:
                return (arg._name, i)

        else:
            return arg

    def _task(self, index: int):
        """Produce the task for a specific partition

        Parameters
        ----------
        index:
            Partition index for this task.

        Returns
        -------
        task: tuple
        """
        args = [self._blockwise_arg(op, index) for op in self._args]
        if self._kwargs:
            return apply, self.operation, args, self._kwargs
        else:
            return (self.operation,) + tuple(args)

    def _simplify_up(self, parent, dependents):
        if self._projection_passthrough and isinstance(parent, Projection):
            return plain_column_projection(self, parent, dependents)


class MapPartitions(Blockwise):
    _parameters = [
        "frame",
        "func",
        "meta",
        "enforce_metadata",
        "transform_divisions",
        "clear_divisions",
        "align_dataframes",
        "parent_meta",
        "kwargs",
    ]
    _defaults = {"kwargs": None, "align_dataframes": True, "parent_meta": None}

    def __str__(self):
        return f"MapPartitions({funcname(self.func)})"

    def _broadcast_dep(self, dep: Expr):
        # Always broadcast single-partition dependencies in MapPartitions
        return dep.npartitions == 1

    @property
    def args(self):
        return [self.frame] + self.operands[len(self._parameters) :]

    @functools.cached_property
    def _meta(self):
        meta = self.operand("meta")
        return _get_meta_map_partitions(
            self.args, [self.frame], self.func, self.kwargs, meta, self.parent_meta
        )

    def _divisions(self):
        # Unknown divisions
        dfs = [arg for arg in self.args if isinstance(arg, Expr)]

        if self.clear_divisions:
            max_partitions = max(df.npartitions for df in dfs)
            return (None,) * (max_partitions + 1)

        # (Possibly) known divisions
        return _get_divisions_map_partitions(
            self.align_dataframes,
            self.transform_divisions,
            dfs,
            self.func,
            self.args,
            self.kwargs,
        )

    @functools.cached_property
    def _has_partition_info(self):
        return has_keyword(self.func, "partition_info")

    def _task(self, index: int):
        args = [self._blockwise_arg(op, index) for op in self.args]
        kwargs = (self.kwargs if self.kwargs is not None else {}).copy()
        if self._has_partition_info:
            kwargs["partition_info"] = {
                "number": index,
                "division": self.divisions[index],
            }

        if self.enforce_metadata:
            kwargs.update(
                {
                    "_func": self.func,
                    "_meta": self._meta,
                }
            )
            return (apply, apply_and_enforce, args, kwargs)
        else:
            return (
                apply,
                self.func,
                args,
                kwargs,
            )


def _get_meta_ufunc(dfs, args, func):
    dasks = [arg for arg in args if isinstance(arg, (Expr, Array))]

    if len(dfs) >= 2 and not all(hasattr(d, "npartitions") for d in dasks):
        # should not occur in current funcs
        msg = "elemwise with 2 or more DataFrames and Scalar is not supported"
        raise NotImplementedError(msg)
    # For broadcastable series, use no rows.
    parts = [
        d._meta
        if d.ndim == 0
        else np.empty((), dtype=d.dtype)
        if isinstance(d, Array)
        else meta_nonempty(d._meta)
        for d in dasks
    ]

    other = [
        (i, arg) for i, arg in enumerate(args) if not isinstance(arg, (Expr, Array))
    ]

    return partial_by_order(*parts, function=func, other=other)


class UFuncAlign(Expr):
    _parameters = ["frame", "func", "meta", "kwargs"]
    enforce_metadata = False

    def __str__(self):
        return f"UFunc({funcname(self.func)})"

    @functools.cached_property
    def args(self):
        return self.operands[len(self._parameters) :]

    @functools.cached_property
    def _dfs(self):
        return [df for df in self.args if isinstance(df, Expr)]

    @functools.cached_property
    def _meta(self):
        if self.operand("meta") is not no_default:
            return self.operand("meta")
        return _get_meta_ufunc(self._dfs, self.args, self.func)

    def _divisions(self):
        return calc_divisions_for_align(*self.args)

    def _lower(self):
        args = maybe_align_partitions(*self.args, divisions=self._divisions())
        dfs = [x for x in args if isinstance(x, Expr) and x.ndim > 0]
        return UFuncElemwise(dfs[0], self.func, self._meta, False, self.kwargs, *args)


class UFuncElemwise(MapPartitions):
    _parameters = [
        "frame",
        "func",
        "meta",
        "transform_divisions",
        "kwargs",
    ]
    enforce_metadata = False

    def __str__(self):
        return f"UFunc({funcname(self.func)})"

    @functools.cached_property
    def args(self):
        return self.operands[len(self._parameters) :]

    @functools.cached_property
    def _dfs(self):
        return [df for df in self.args if isinstance(df, Expr) and df.ndim > 0]

    @functools.cached_property
    def _meta(self):
        if self.operand("meta") is not no_default:
            meta = self.operand("meta")
        else:
            meta = _get_meta_ufunc(self._dfs, self.args, self.func)
        return make_meta(meta)

    def _divisions(self):
        if (
            self.transform_divisions
            and isinstance(self._dfs[0], Index)
            and len(self._dfs) == 1
        ):
            try:
                divisions = self.func(
                    *[
                        pd.Index(arg.divisions) if arg is self._dfs[0] else arg
                        for arg in self.args
                    ],
                    **self.kwargs,
                )
                if isinstance(divisions, pd.Index):
                    divisions = methods.tolist(divisions)
            except Exception:
                pass
            else:
                if not valid_divisions(divisions):
                    divisions = [None] * (self._dfs[0].npartitions + 1)
                return divisions

        return self._dfs[0].divisions


class MapOverlapAlign(Expr):
    _parameters = [
        "frame",
        "func",
        "before",
        "after",
        "meta",
        "enforce_metadata",
        "transform_divisions",
        "clear_divisions",
        "align_dataframes",
        "kwargs",
    ]
    _defaults = {
        "meta": None,
        "enfore_metadata": True,
        "transform_divisions": True,
        "kwargs": None,
        "clear_divisions": False,
        "align_dataframes": False,
    }

    @functools.cached_property
    def _meta(self):
        meta = self.operand("meta")
        args = [self.frame._meta] + [
            arg._meta if isinstance(arg, Expr) else arg
            for arg in self.operands[len(self._parameters) :]
        ]
        return _get_meta_map_partitions(
            args,
            [self.frame],
            self.func,
            self.kwargs,
            meta,
            self.kwargs.pop("parent_meta", None),
        )

    def _divisions(self):
        args = [self.frame] + self.operands[len(self._parameters) :]
        return calc_divisions_for_align(*args)

    def _lower(self):
        args = [self.frame] + self.operands[len(self._parameters) :]
        args = maybe_align_partitions(*args, divisions=self._divisions())
        return MapOverlap(
            args[0],
            self.func,
            self.before,
            self.after,
            self._meta,
            self.enforce_metadata,
            self.transform_divisions,
            self.clear_divisions,
            self.align_dataframes,
            self.kwargs,
            *args[1:],
        )


class MapOverlap(MapPartitions):
    _parameters = [
        "frame",
        "func",
        "before",
        "after",
        "meta",
        "enforce_metadata",
        "transform_divisions",
        "clear_divisions",
        "align_dataframes",
        "kwargs",
    ]
    _defaults = {
        "meta": None,
        "enfore_metadata": True,
        "transform_divisions": True,
        "kwargs": None,
        "clear_divisions": False,
        "align_dataframes": False,
    }

    @functools.cached_property
    def _kwargs(self) -> dict:
        kwargs = self.kwargs
        if kwargs is None:
            kwargs = {}
        return kwargs

    @property
    def args(self):
        return (
            [self.frame]
            + [self.func, self.before, self.after]
            + self.operands[len(self._parameters) :]
        )

    @functools.cached_property
    def _meta(self):
        meta = self.operand("meta")
        args = [self.frame._meta] + [
            arg._meta if isinstance(arg, Expr) else arg
            for arg in self.operands[len(self._parameters) :]
        ]
        return _get_meta_map_partitions(
            args,
            [self.frame],
            self.func,
            self.kwargs,
            meta,
            self.kwargs.pop("parent_meta", None),
        )

    @functools.cached_property
    def before(self):
        before = self.operand("before")
        if isinstance(before, str):
            return pd.to_timedelta(before)
        return before

    @functools.cached_property
    def after(self):
        after = self.operand("after")
        if isinstance(after, str):
            return pd.to_timedelta(after)
        return after

    def _lower(self):
        overlapped = CreateOverlappingPartitions(self.frame, self.before, self.after)

        return MapPartitions(
            overlapped,
            _overlap_chunk,
            self._meta,
            self.enforce_metadata,
            self.transform_divisions,
            self.clear_divisions,
            self.align_dataframes,
            None,
            self._kwargs,
            *self.args[1:],
        )


class CreateOverlappingPartitions(Expr):
    _parameters = ["frame", "before", "after"]

    @functools.cached_property
    def _meta(self):
        return self.frame._meta

    def _divisions(self):
        # Keep divisions alive, MapPartitions will handle the actual division logic
        return self.frame.divisions

    def _layer(self) -> dict:
        dsk, prevs, nexts = {}, [], []

        name_prepend = "overlap-prepend" + self.frame._name
        if self.before:
            prevs.append(None)
            if isinstance(self.before, numbers.Integral):
                before = self.before
                for i in range(self.frame.npartitions - 1):
                    dsk[(name_prepend, i)] = (M.tail, (self.frame._name, i), before)
                    prevs.append((name_prepend, i))
            elif isinstance(self.before, datetime.timedelta):
                # Assumes monotonic (increasing?) index
                divs = pd.Series(self.frame.divisions)
                deltas = divs.diff().iloc[1:-1]

                # In the first case window-size is larger than at least one partition, thus it is
                # necessary to calculate how many partitions must be used for each rolling task.
                # Otherwise, these calculations can be skipped (faster)

                if (self.before > deltas).any():
                    pt_z = divs[0]
                    for i in range(self.frame.npartitions - 1):
                        # Select all indexes of relevant partitions between the current partition and
                        # the partition with the highest division outside the rolling window (before)
                        pt_i = divs[i + 1]

                        # lower-bound the search to the first division
                        lb = max(pt_i - self.before, pt_z)

                        first, j = divs[i], i
                        while first > lb and j > 0:
                            first = first - deltas[j]
                            j = j - 1

                        dsk[(name_prepend, i)] = (
                            _tail_timedelta,
                            (self.frame._name, i + 1),
                            [(self.frame._name, k) for k in range(j, i + 1)],
                            self.before,
                        )
                        prevs.append((name_prepend, i))
                else:
                    for i in range(self.frame.npartitions - 1):
                        dsk[(name_prepend, i)] = (
                            _tail_timedelta,
                            (self.frame._name, i + 1),
                            [(self.frame._name, i)],
                            self.before,
                        )
                        prevs.append((name_prepend, i))
        else:
            prevs.extend([None] * self.frame.npartitions)

        name_append = "overlap-append" + self.frame._name
        if self.after:
            if isinstance(self.after, numbers.Integral):
                after = self.after
                for i in range(1, self.frame.npartitions):
                    dsk[(name_append, i)] = (M.head, (self.frame._name, i), after)
                    nexts.append((name_append, i))
            else:
                # We don't want to look at the divisions, so take twice the step and
                # validate later.
                after = 2 * self.after
                for i in range(1, self.frame.npartitions):
                    dsk[(name_append, i)] = (
                        _head_timedelta,
                        (self.frame._name, i - 1),
                        (self.frame._name, i),
                        after,
                    )
                    nexts.append((name_append, i))

            nexts.append(None)

        else:
            nexts.extend([None] * self.frame.npartitions)

        for i, (prev, next) in enumerate(zip(prevs, nexts)):
            dsk[(self._name, i)] = (
                _combined_parts,
                prev,
                (self.frame._name, i),
                next,
                self.before,
                self.after,
            )
        return dsk


def _tail_timedelta(current, prev_, before):
    selected = methods.concat(
        [prev[prev.index > (current.index.min() - before)] for prev in prev_]
    )
    return selected


def _overlap_chunk(df, func, before, after, *args, **kwargs):
    return overlap_chunk(func, before, after, df, *args, **kwargs)


def _combined_parts(prev_part, current_part, next_part, before, after):
    msg = (
        "Partition size is less than overlapping "
        "window size. Try using ``df.repartition`` "
        "to increase the partition size."
    )

    if prev_part is not None:
        if isinstance(before, numbers.Integral):
            if prev_part.shape[0] != before:
                raise NotImplementedError(msg)
        else:
            prev_part_input = prev_part
            prev_part = _tail_timedelta(current_part, [prev_part], before)
            if (
                len(prev_part_input) == len(prev_part)
                and len(prev_part_input) > 0
                and not isinstance(before, datetime.timedelta)
            ):
                raise NotImplementedError(msg)

    if next_part is not None:
        if isinstance(after, numbers.Integral):
            if next_part.shape[0] != after:
                raise NotImplementedError(msg)
        else:
            next_part_input = next_part
            next_part = _head_timedelta(current_part, next_part, after)
            if len(next_part_input) == len(next_part) and len(next_part_input) > 0:
                raise NotImplementedError(msg)

    parts = [p for p in (prev_part, current_part, next_part) if p is not None]
    combined = methods.concat(parts)

    return CombinedOutput(
        (
            combined,
            len(prev_part) if prev_part is not None and len(prev_part) > 0 else None,
            len(next_part) if next_part is not None and len(next_part) > 0 else None,
        )
    )


class _Align(Blockwise):
    _parameters = ["frame", "other", "join", "axis", "fill_value"]
    _defaults = {"join": "outer", "fill_value": None, "axis": None}
    _keyword_only = ["join", "fill_value", "axis"]
    operation = M.align

    def _divisions(self):
        # Aligning, so take first frames divisions
        return self.frame._divisions()


class AlignGetitem(Blockwise):
    _parameters = ["frame", "position"]
    operation = operator.getitem

    @functools.cached_property
    def _meta(self):
        return self.frame._meta[self.position]

    def _divisions(self):
        if self.position == 0:
            return self.frame.frame._divisions()
        else:
            return self.frame.other._divisions()


class ScalarToSeries(Blockwise):
    _parameters = ["frame", "index"]
    _defaults = {"index": 0}

    @staticmethod
    def operation(value, index=0):
        return pd.Series(value, index=[index])


class DropnaSeries(Blockwise):
    _parameters = ["frame"]
    operation = M.dropna


class DropnaFrame(Blockwise):
    _parameters = ["frame", "how", "subset", "thresh"]
    _defaults = {"how": no_default, "subset": None, "thresh": no_default}
    _keyword_only = ["how", "subset", "thresh"]
    operation = M.dropna

    def _simplify_up(self, parent, dependents):
        if self.subset is not None:
            columns = determine_column_projection(
                self, parent, dependents, additional_columns=self.subset
            )
            columns = [col for col in self.frame.columns if col in columns]

            if columns == self.frame.columns:
                # Don't add unnecessary Projections
                return

            return type(parent)(
                type(self)(self.frame[columns], *self.operands[1:]),
                *parent.operands[1:],
            )


class CombineFirst(Blockwise):
    _parameters = ["frame", "other"]
    operation = M.combine_first

    @functools.cached_property
    def _meta(self):
        return make_meta(
            self.operation(
                meta_nonempty(self.frame._meta),
                meta_nonempty(self.other._meta),
            ),
        )

    def _simplify_up(self, parent, dependents):
        if isinstance(parent, Projection):
            columns = determine_column_projection(self, parent, dependents)
            frame_columns = [col for col in self.frame.columns if col in columns]
            other_columns = [col for col in self.other.columns if col in columns]
            if (
                self.frame.columns == frame_columns
                and self.other.columns == other_columns
            ):
                return

            return type(parent)(
                type(self)(self.frame[frame_columns], self.other[other_columns]),
                *parent.operands[1:],
            )


class Sample(Blockwise):
    _parameters = ["frame", "state_data", "frac", "replace"]
    operation = staticmethod(methods.sample)

    @functools.cached_property
    def _meta(self):
        args = [self.operands[0]._meta] + [self.operands[1][0]] + self.operands[2:]
        return self.operation(*args)

    def _task(self, index: int):
        args = [self._blockwise_arg(self.frame, index)] + [
            self.state_data[index],
            self.frac,
            self.operand("replace"),
        ]
        return (self.operation,) + tuple(args)


class Query(Blockwise):
    _parameters = ["frame", "_expr", "expr_kwargs"]
    _defaults = {"expr_kwargs": {}}
    _keyword_only = ["expr_kwargs"]
    operation = M.query

    @functools.cached_property
    def _kwargs(self) -> dict:
        return {**self.expr_kwargs}


class MemoryUsagePerPartition(Blockwise):
    _parameters = ["frame", "index", "deep"]
    _defaults = {"index": True, "deep": False}

    @staticmethod
    def operation(*args, **kwargs):
        if is_series_like(args[0]):
            return args[0]._constructor([total_mem_usage(*args, **kwargs)])
        return args[0]._constructor_sliced([total_mem_usage(*args, **kwargs)])

    def _divisions(self):
        return (None,) * (self.frame.npartitions + 1)


class Elemwise(Blockwise):
    """
    This doesn't really do anything, but we anticipate that future
    optimizations, like `len` will care about which operations preserve length
    """

    _is_length_preserving = True

    def _simplify_up(self, parent, dependents):
        if self._filter_passthrough and isinstance(parent, Filter):
            if not is_filter_pushdown_available(self, parent, dependents):
                return
<<<<<<< HEAD
            return self._filter_simplification(parent)
=======
            if not is_filter_pushdown_available(self, parent, dependents):
                return
            return type(self)(
                self.frame[parent.predicate.substitute(self, self.frame)],
                *self.operands[1:],
            )
>>>>>>> 527c307e
        return super()._simplify_up(parent, dependents)

    def _filter_simplification(self, parent, predicate=None):
        if predicate is None:
            predicate = parent.predicate.substitute(self, self.frame)
        return type(self)(self.frame[predicate], *self.operands[1:])


class RenameFrame(Elemwise):
    _parameters = ["frame", "columns"]

    @staticmethod
    def operation(df, columns):
        return df.rename(columns=columns)

    def _simplify_up(self, parent, dependents):
        if isinstance(parent, Projection) and isinstance(
            self.operand("columns"), Mapping
        ):
            reverse_mapping = {val: key for key, val in self.operand("columns").items()}

            columns = determine_column_projection(self, parent, dependents)
            columns = [
                reverse_mapping[col] if col in reverse_mapping else col
                for col in columns
            ]
            columns = [col for col in self.frame.columns if col in columns]
            if columns == self.frame.columns:
                return

            return type(parent)(
                type(self)(self.frame[columns], *self.operands[1:]),
                *parent.operands[1:],
            )


class ColumnsSetter(RenameFrame):
    @staticmethod
    def operation(df, columns):
        return _rename(columns, df)


class RenameSeries(Elemwise):
    _parameters = ["frame", "index", "sorted_index"]
    _defaults = {"sorted_index": False}
    _filter_passthrough = True

    @functools.cached_property
    def _meta(self):
        args = [
            meta_nonempty(op._meta) if isinstance(op, Expr) else op for op in self._args
        ]
        return self.operation(*args, **self._kwargs)

    @staticmethod
    def operation(df, index, sorted_index):
        if is_series_like(df):
            return df.rename(index=index)
        return df.rename(name=index)

    def _divisions(self):
        index = self.operand("index")
        if is_scalar(index) and not isinstance(index, Callable):
            return self.frame.divisions
        elif self.sorted_index and self.frame.known_divisions:
            old = pd.Series(1, index=self.frame.divisions)
            new_divisions = old.rename(index).index
            if not new_divisions.is_monotonic_increasing:
                raise ValueError(
                    "The renamer creates an Index with non-monotonic divisions. "
                    "This is not allowed. Please set sorted_index=False."
                )
            return tuple(new_divisions.tolist())
        else:
            return (None,) * (self.frame.npartitions + 1)


class Fillna(Elemwise):
    _projection_passthrough = True
    _parameters = ["frame", "value"]
    _defaults = {"value": None}
    operation = M.fillna


class Replace(Elemwise):
    _projection_passthrough = True
    _parameters = ["frame", "to_replace", "value", "regex"]
    _defaults = {"to_replace": None, "value": no_default, "regex": False}
    _keyword_only = ["value", "regex"]
    operation = M.replace


class Isin(Elemwise):
    _projection_passthrough = True
    _parameters = ["frame", "values"]
    operation = M.isin

    @functools.cached_property
    def _meta(self):
        return make_meta(meta_nonempty(self.frame._meta).isin([1]))


class Clip(Elemwise):
    _projection_passthrough = True
    _parameters = ["frame", "lower", "upper", "axis"]
    _defaults = {"lower": None, "upper": None, "axis": None}
    _keyword_only = ["axis"]
    operation = M.clip

    def _simplify_up(self, parent, dependents):
        if isinstance(parent, Projection):
            return plain_column_projection(self, parent, dependents)


class Between(Elemwise):
    _parameters = ["frame", "left", "right", "inclusive"]
    _defaults = {"inclusive": "both"}
    operation = M.between


class ToTimestamp(Elemwise):
    _projection_passthrough = True
    _parameters = ["frame", "freq", "how"]
    _defaults = {"freq": None, "how": "start"}
    operation = M.to_timestamp
    _filter_passthrough = True

    def _divisions(self):
        return tuple(
            pd.Index(self.frame.divisions).to_timestamp(freq=self.freq, how=self.how)
        )


class CombineSeries(Elemwise):
    _parameters = ["frame", "other", "func", "fill_value"]
    _defaults = {"fill_value": None}
    operation = M.combine

    @functools.cached_property
    def _meta(self):
        return make_meta(
            meta_nonempty(self.frame._meta).combine(
                meta_nonempty(self.other._meta), func=self.func
            )
        )


class CombineFrame(CombineSeries):
    _parameters = CombineSeries._parameters + ["overwrite"]
    _defaults = {"fill_value": None, "overwrite": True}


class ToNumeric(Elemwise):
    _parameters = ["frame", "errors", "downcast", "meta"]
    _defaults = {"errors": "raise", "downcast": None, "meta": None}
    _keyword_only = ["meta"]
    operation = staticmethod(pd.to_numeric)

    @functools.cached_property
    def _kwargs(self):
        kwargs = super()._kwargs
        kwargs.pop("meta", None)
        return kwargs

    @functools.cached_property
    def _meta(self):
        if self.operand("meta") is not None:
            return self.operand("meta")
        return super()._meta


class ToDatetime(Elemwise):
    _parameters = ["frame", "kwargs", "meta"]
    _defaults = {"kwargs": None}
    _keyword_only = ["kwargs", "meta"]
    operation = staticmethod(pd.to_datetime)

    @functools.cached_property
    def _kwargs(self):
        if (kwargs := self.operand("kwargs")) is None:
            return {}
        return kwargs


class ToTimedelta(Elemwise):
    _parameters = ["frame", "unit", "errors"]
    _defaults = {"unit": None, "errors": "raise"}
    operation = staticmethod(pd.to_timedelta)


class AsType(Elemwise):
    """A good example of writing a trivial blockwise operation"""

    _parameters = ["frame", "dtypes"]
    operation = M.astype
    _filter_passthrough = True

    @functools.cached_property
    def _meta(self):
        def _cat_dtype_without_categories(dtype):
            return (
                isinstance(pd.api.types.pandas_dtype(dtype), pd.CategoricalDtype)
                and getattr(dtype, "categories", None) is None
            )

        meta = super()._meta
        dtypes = self.operand("dtypes")
        if hasattr(dtypes, "items"):
            set_unknown = [
                k for k, v in dtypes.items() if _cat_dtype_without_categories(v)
            ]
            meta = clear_known_categories(meta, cols=set_unknown)

        elif _cat_dtype_without_categories(dtypes):
            meta = clear_known_categories(meta)
        return meta

    def _simplify_up(self, parent, dependents):
        if isinstance(parent, Filter):
            if not is_filter_pushdown_available(self, parent, dependents):
                return
            return self._filter_simplification(parent)
        if isinstance(parent, Projection):
            dtypes = self.operand("dtypes")
            columns = determine_column_projection(self, parent, dependents)
            if isinstance(dtypes, dict):
                dtypes = {key: val for key, val in dtypes.items() if key in columns}
                if not dtypes:
                    return type(parent)(self.frame, *parent.operands[1:])
            if isinstance(columns, list):
                columns = [col for col in self.frame.columns if col in columns]
            if self.frame.columns == columns:
                return
            result = type(self)(self.frame[columns], dtypes)
            if not isinstance(columns, list):
                return result
            return type(parent)(result, *parent.operands[1:])


class IsNa(Elemwise):
    _projection_passthrough = True
    _parameters = ["frame"]
    operation = M.isna


class Mask(Elemwise):
    _projection_passthrough = True
    _parameters = ["frame", "cond", "other"]
    _defaults = {"other": np.nan}
    operation = M.mask


class Round(Elemwise):
    _projection_passthrough = True
    _parameters = ["frame", "decimals"]
    operation = M.round


class Where(Elemwise):
    _projection_passthrough = True
    _parameters = ["frame", "cond", "other"]
    _defaults = {"other": np.nan}
    operation = M.where


def _check_divisions(df, i, division_min, division_max, last):
    # Check divisions
    real_min = df.index.min()
    real_max = df.index.max()
    # Upper division of the last partition is often set to
    # the max value. For all other partitions, the upper
    # division should be greater than the maximum value.
    valid_min = real_min >= division_min
    valid_max = (real_max <= division_max) if last else (real_max < division_max)
    if not (valid_min and valid_max):
        raise RuntimeError(
            f"`enforce_runtime_divisions` failed for partition {i}."
            f" Expected a range of [{division_min}, {division_max}), "
            f" but the real range was [{real_min}, {real_max}]."
        )
    return df


class EnforceRuntimeDivisions(Blockwise):
    _parameters = ["frame"]
    operation = staticmethod(_check_divisions)

    @functools.cached_property
    def _meta(self):
        return self.frame._meta

    def _task(self, index: int):
        args = [self._blockwise_arg(op, index) for op in self._args]
        args = args + [
            index,
            self.divisions[index],
            self.divisions[index + 1],
            index == (self.npartitions - 1),
        ]
        return (self.operation,) + tuple(args)


class Abs(Elemwise):
    _projection_passthrough = True
    _parameters = ["frame"]
    operation = M.abs


class RenameAxis(Elemwise):
    _projection_passthrough = True
    _filter_passthrough = True
    _parameters = ["frame", "mapper", "index", "columns", "axis"]
    _defaults = {
        "mapper": no_default,
        "index": no_default,
        "columns": no_default,
        "axis": 0,
    }
    _keyword_only = ["mapper", "index", "columns", "axis"]
    operation = M.rename_axis


class NotNull(Elemwise):
    _parameters = ["frame"]
    operation = M.notnull
    _projection_passthrough = True


class ToFrame(Elemwise):
    _parameters = ["frame", "name"]
    _defaults = {"name": no_default}
    _keyword_only = ["name"]
    operation = M.to_frame
    _filter_passthrough = True


class ToFrameIndex(Elemwise):
    _parameters = ["frame", "index", "name"]
    _defaults = {"name": no_default, "index": True}
    _keyword_only = ["name", "index"]
    operation = M.to_frame
    _filter_passthrough = True


class ToSeriesIndex(ToFrameIndex):
    _defaults = {"name": no_default, "index": None}
    operation = M.to_series


def pd_split(df, p, random_state=None, shuffle=False):
    """Split DataFrame into multiple pieces pseudorandomly

    >>> df = pd.DataFrame({'a': [1, 2, 3, 4, 5, 6],
    ...                    'b': [2, 3, 4, 5, 6, 7]})

    >>> a, b = pd_split(
    ...     df, [0.5, 0.5], random_state=123, shuffle=True
    ... )  # roughly 50/50 split
    >>> a
       a  b
    3  4  5
    0  1  2
    5  6  7
    >>> b
       a  b
    1  2  3
    4  5  6
    2  3  4
    """
    p = list(p)
    if shuffle:
        if not isinstance(random_state, np.random.RandomState):
            random_state = np.random.RandomState(random_state)
        df = df.sample(frac=1.0, random_state=random_state)
    index = pseudorandom(len(df), p, random_state)
    return df.assign(_split=index)


class Split(Elemwise):
    _parameters = ["frame", "frac", "random_state", "shuffle"]
    _keyword_only = ["random_state", "shuffle"]
    operation = staticmethod(pd_split)

    @functools.cached_property
    def _kwargs(self) -> dict:
        return {"shuffle": self.shuffle}

    @functools.cached_property
    def random_state_data(self):
        return random_state_data(self.frame.npartitions, self.random_state)

    def _task(self, index: int):
        args = [self._blockwise_arg(op, index) for op in self._args]
        kwargs = self._kwargs.copy()
        kwargs["random_state"] = self.random_state_data[index]
        return apply, self.operation, args, kwargs


def _random_split_take(df, i):
    return df[df["_split"] == i].drop(columns="_split")


class SplitTake(Blockwise):
    _parameters = ["frame", "i"]
    operation = staticmethod(_random_split_take)


class Apply(Elemwise):
    """A good example of writing a less-trivial blockwise operation"""

    _parameters = ["frame", "function", "args", "meta", "kwargs"]
    _defaults = {"args": (), "kwargs": {}}
    operation = M.apply

    @functools.cached_property
    def _meta(self):
        return make_meta(self.operand("meta"), parent_meta=self.frame._meta)

    def _task(self, index: int):
        return (
            apply,
            M.apply,
            [
                (self.frame._name, index),
                self.function,
            ]
            + list(self.args),
            self.kwargs,
        )


class Map(Elemwise):
    _projection_passthrough = True
    _parameters = ["frame", "arg", "na_action", "meta", "is_monotonic"]
    _defaults = {"na_action": None, "meta": None, "is_monotonic": True}
    _keyword_only = ["meta", "is_monotonic"]
    operation = M.map

    @functools.cached_property
    def _meta(self):
        if self.operand("meta") is None:
            args = [
                meta_nonempty(op._meta) if isinstance(op, Expr) else op
                for op in self._args
            ]
            return make_meta(self.operation(*args, **self._kwargs))
        return make_meta(
            self.operand("meta"),
            parent_meta=self.frame._meta,
            index=getattr(self.frame._meta, "index", None),  # could be an index
        )

    @functools.cached_property
    def _kwargs(self) -> dict:
        return {}

    def _divisions(self):
        if not self.is_monotonic:
            # Implement this consistently with dask.dataframe, e.g. add option to
            # control monotonic map func
            return (None,) * len(self.frame.divisions)
        elif is_index_like(self.frame._meta):
            return tuple(
                pd.Series(self.frame.divisions).map(self.arg, na_action=self.na_action)
            )
        elif isinstance(self.arg, Expr):
            if self.arg.divisions == self.frame.divisions:
                return self.frame.divisions
            else:
                # We only get here when we have only one partition
                return (None,) * (self.frame.npartitions + 1)
        return super()._divisions()


class VarColumns(Elemwise):
    _parameters = ["frame", "skipna", "ddof", "numeric_only"]
    _defaults = {"skipna": True, "ddof": 1, "numeric_only": False}
    _keyword_only = ["skipna", "ddof", "numeric_only"]
    operation = M.var
    _is_length_preserving = True

    @functools.cached_property
    def _kwargs(self) -> dict:
        return {"axis": 1, **super()._kwargs}


class NUniqueColumns(Elemwise):
    _parameters = ["frame", "axis", "dropna"]
    _defaults = {"axis": 1, "dropna": True}
    operation = M.nunique


class Sqrt(Elemwise):
    _parameters = ["frame"]
    operation = np.sqrt


class ExplodeSeries(Blockwise):
    _parameters = ["frame"]
    operation = M.explode


class ExplodeFrame(ExplodeSeries):
    _parameters = ["frame", "column"]

    def _simplify_up(self, parent, dependents):
        if isinstance(parent, Projection):
            return plain_column_projection(self, parent, dependents, [self.column])


class Drop(Elemwise):
    _parameters = ["frame", "columns", "errors"]
    _defaults = {"errors": "raise"}
    operation = staticmethod(drop_by_shallow_copy)

    def _simplify_down(self):
        columns = [
            col for col in self.frame.columns if col not in self.operand("columns")
        ]
        return Projection(self.frame, columns)


def assign(df, *pairs):
    pairs = dict(partition(2, pairs))
    df = df.copy(deep=False)
    with warnings.catch_warnings():
        warnings.filterwarnings(
            "ignore",
            message="DataFrame is highly fragmented *",
            category=PerformanceWarning,
        )
        for name, val in pairs.items():
            if isinstance(val, Callable):
                val = val(df)
            df[name] = val
    return df


class Assign(Elemwise):
    """Column Assignment"""

    _parameters = ["frame"]
    operation = staticmethod(assign)

    @functools.cached_property
    def keys(self):
        return self.operands[1::2]

    @functools.cached_property
    def vals(self):
        return self.operands[2::2]

    @functools.cached_property
    def _meta(self):
        args = [
            meta_nonempty(op._meta) if isinstance(op, Expr) else op for op in self._args
        ]
        return make_meta(self.operation(*args, **self._kwargs))

    def _tree_repr_argument_construction(self, i, op, header):
        if i == 0:
            return super()._tree_repr_argument_construction(i, op, header)
        if i % 2 == 1:
            sep = "" if i == 1 else ","
            header += f"{sep} {repr(op)[1:-1]}="
        else:
            header += f"{repr(op)}"
        return header

    def _node_label_args(self):
        return self.operands

    def _simplify_down(self):
        if isinstance(self.frame, Assign):
            # if len(self.vals) == 1 and isinstance(self.vals[0], Callable):
            #     # UDFs can't move around
            #     return
            if self._check_for_previously_created_column(self.frame):
                # don't squash if we are using a column that was previously created
                return
            return Assign(*self.frame.operands, *self.operands[1:])

    def _check_for_previously_created_column(self, child):
        input_columns = []
        for v in self.vals:
            if isinstance(v, Expr):
                input_columns.extend(v.columns)
        return bool(set(input_columns) & set(child.keys))

    def _simplify_up(self, parent, dependents):
        if isinstance(parent, Projection):
            columns = determine_column_projection(self, parent, dependents)
            if not isinstance(columns, list):
                columns = [columns]

            cols = set(columns) - set(self.keys)
            if cols == set(self.frame.columns):
                # Protect against pushing the same projection twice
                return

            diff = set(self.keys) - set(columns)
            if len(diff) == len(self.keys):
                return type(parent)(self.frame, *parent.operands[1:])
            elif len(diff) > 0:
                new_args = []
                for k, v in zip(self.keys, self.vals):
                    if k in columns:
                        new_args.extend([k, v])
            else:
                new_args = self.operands[1:]

            columns = [col for col in self.frame.columns if col in cols]
            return type(parent)(
                type(self)(self.frame[sorted(columns)], *new_args),
                *parent.operands[1:],
            )


class Eval(Elemwise):
    _parameters = ["frame", "_expr", "expr_kwargs"]
    _defaults = {"expr_kwargs": {}}
    _keyword_only = ["expr_kwargs"]
    operation = M.eval

    @functools.cached_property
    def _kwargs(self) -> dict:
        return {**self.expr_kwargs}


class CaseWhen(Elemwise):
    _parameters = ["frame"]

    @functools.cached_property
    def caselist(self):
        c = self.operands[1:]
        return [(c[i], c[i + 1]) for i in range(0, len(c), 2)]

    @functools.cached_property
    def _meta(self):
        c = self.operands[1:]
        caselist = [
            (
                meta_nonempty(c[i]._meta) if isinstance(c[i], Expr) else c[i],
                meta_nonempty(c[i + 1]._meta)
                if isinstance(c[i + 1], Expr)
                else c[i + 1],
            )
            for i in range(0, len(c), 2)
        ]
        return make_meta(meta_nonempty(self.frame._meta).case_when(caselist))

    @staticmethod
    def operation(ser, *caselist):
        caselist = [(caselist[i], caselist[i + 1]) for i in range(0, len(caselist), 2)]
        return ser.case_when(list(caselist))


class Filter(Blockwise):
    _projection_passthrough = True
    _filter_passthrough = True
    _parameters = ["frame", "predicate"]
    operation = operator.getitem

    def _simplify_up(self, parent, dependents):
        if isinstance(parent, Projection):
            if self.frame._filter_passthrough and is_filter_pushdown_available(
                self.frame, self, dependents
            ):
                # We can't push Projections through filters if the preceding operation
                # allows us to push filters further down the graph because Projections
                # block filter pushdown
                return
            return plain_column_projection(self, parent, dependents)
        if isinstance(parent, Index):
            return self.frame.index[self.predicate]


class Projection(Elemwise):
    """Column Selection"""

    _parameters = ["frame", "columns"]
    operation = operator.getitem

    @property
    def columns(self):
        cols = self.operand("columns")
        if isinstance(cols, list):
            return cols
        elif isinstance(cols, pd.Index):
            return list(cols)
        else:
            return [cols]

    @functools.cached_property
    def _meta(self):
        if is_dataframe_like(self.frame._meta):
            return super()._meta
        # if we are not a DataFrame and have a scalar, we reduce to a scalar
        if not isinstance(self.operand("columns"), (list, slice)) and not hasattr(
            self.operand("columns"), "dtype"
        ):
            return meta_nonempty(self.frame._meta).iloc[0]
        # Avoid column selection for Series/Index
        return self.frame._meta

    def _node_label_args(self):
        return [self.frame, self.operand("columns")]

    def __str__(self):
        base = str(self.frame)
        if " " in base:
            base = "(" + base + ")"
        return f"{base}[{repr(self.operand('columns'))}]"

    def _divisions(self):
        if self.ndim == 0:
            return (None, None)
        return super()._divisions()

    def _simplify_down(self):
        if (
            str(self.frame.columns) == str(self.columns)
            and self._meta.ndim == self.frame._meta.ndim
        ):
            # TODO: we should get more precise around Expr.columns types
            return self.frame
        if isinstance(self.frame, Projection):
            # df[a][b]
            a = self.frame.operand("columns")
            b = self.operand("columns")

            if not isinstance(a, list):
                # df[scalar][b] -> First selection coerces to Series
                return
            elif isinstance(b, list):
                assert all(bb in a for bb in b)
            else:
                assert b in a

            return self.frame.frame[b]


class Index(Elemwise):
    """Column Selection"""

    _parameters = ["frame"]
    operation = getattr

    @functools.cached_property
    def _meta(self):
        meta = self.frame._meta
        # Handle scalar results
        if is_series_like(meta) or is_dataframe_like(meta):
            return self.frame._meta.index
        return meta

    @property
    def _projection_columns(self):
        return []

    def _task(self, index: int):
        return (
            getattr,
            (self.frame._name, index),
            "index",
        )


def _return_input(df, divisions=None):
    return df


class ClearDivisions(Elemwise):
    _parameters = ["frame"]
    operation = staticmethod(_return_input)

    def _divisions(self):
        return (None,) * (self.frame.npartitions + 1)


class SetDivisions(Elemwise):
    _parameters = ["frame", "divisions"]
    operation = staticmethod(_return_input)

    def _divisions(self):
        return self.operand("divisions")


class ResolveOverlappingDivisions(Expr):
    _parameters = ["frame", "mins", "maxes", "lens"]

    @functools.cached_property
    def _meta(self):
        return self.frame._meta

    def _divisions(self):
        non_empties = [i for i, length in enumerate(self.lens) if length != 0]
        if len(non_empties) == 0:
            return (None, None)

        return tuple(self.mins) + (self.maxes[-1],)

    def _layer(self):
        non_empties = [i for i, length in enumerate(self.lens) if length != 0]
        # If all empty, collapse into one partition
        if len(non_empties) == 0:
            return {(self._name, 0): (self.frame._name, 0)}

        # drop empty partitions by mapping each partition in a new graph to a particular
        # partition on the old graph.
        dsk = {
            (self._name, i): (self.frame._name, div)
            for i, div in enumerate(non_empties)
        }
        ddf_keys = list(dsk.values())

        overlap = [
            i for i in range(1, len(self.mins)) if self.mins[i] >= self.maxes[i - 1]
        ]
        divisions = self.divisions

        frames = []
        for i in overlap:
            # `frames` is a list of data from previous partitions that we may want to
            # move to partition i.  Here, we add "overlap" from the previous partition
            # (i-1) to this list.
            frames.append((get_overlap, ddf_keys[i - 1], divisions[i]))

            # Make sure that any data added from partition i-1 to `frames` is removed
            # from partition i-1.
            dsk[(self._name, i - 1)] = (
                drop_overlap,
                dsk[(self._name, i - 1)],
                divisions[i],
            )

            # We do not want to move "overlap" from the previous partition (i-1) into
            # this partition (i) if the data from this partition will need to be moved
            # to the next partition (i+1) anyway.  If we concatenate data too early,
            # we may lose rows (https://github.com/dask/dask/issues/6972).
            if divisions[i] == divisions[i + 1] and i + 1 in overlap:
                continue

            frames.append(ddf_keys[i])
            dsk[(self._name, i)] = (methods.concat, frames)
            frames = []
        return dsk


class Lengths(Expr):
    """Returns a tuple of partition lengths"""

    _parameters = ["frame"]

    @functools.cached_property
    def _meta(self):
        return tuple()

    def _divisions(self):
        return (None, None)

    def _simplify_down(self):
        if isinstance(self.frame, Elemwise):
            child = max(self.frame.dependencies(), key=lambda expr: expr.npartitions)
            return Lengths(child)

    def _layer(self):
        name = "part-" + self._name
        dsk = {
            (name, i): (len, (self.frame._name, i))
            for i in range(self.frame.npartitions)
        }
        dsk[(self._name, 0)] = (tuple, list(dsk.keys()))
        return dsk


class ResetIndex(Elemwise):
    """Reset the index of a Series or DataFrame"""

    _parameters = ["frame", "drop", "name"]
    _defaults = {"drop": False, "name": no_default}
    _keyword_only = ["drop", "name"]
    operation = M.reset_index
    _filter_passthrough = True

    @functools.cached_property
    def _kwargs(self) -> dict:
        kwargs = {"drop": self.drop}
        if self.operand("name") is not no_default:
            kwargs.update({"name": self.operand("name")})
        return kwargs

    def _divisions(self):
        return (None,) * (self.frame.npartitions + 1)

    def _simplify_up(self, parent, dependents):
        if isinstance(parent, Filter):
            if not is_filter_pushdown_available(self, parent, dependents):
                return

            parents = [
                p().columns
                for p in dependents[self._name]
                if p() is not None and not isinstance(p(), Filter)
            ]
            predicate = None
            if not set(flatten(parents, list)).issubset(set(self.frame.columns)):
                # one of the filters is the Index
                name = self.operand("name")
                if name is no_default:
                    name = "index"
                # replace the projection of the former index with the actual index
                subs = Projection(self, name)
                predicate = parent.predicate.substitute(subs, Index(self.frame))
            elif self.frame.ndim == 1 and not self.operand("drop"):
                name = self.frame._meta.name
                # Avoid Projection since we are already a Series
                subs = Projection(self, name)
                predicate = parent.predicate.substitute(subs, self.frame)
            return self._filter_simplification(parent, predicate)

        if isinstance(parent, Projection):
            return plain_column_projection(self, parent, dependents)


class AddPrefixSeries(Elemwise):
    _parameters = ["frame", "prefix"]
    operation = M.add_prefix
    _filter_passthrough = True

    def _divisions(self):
        return tuple(self.prefix + str(division) for division in self.frame.divisions)


class AddSuffixSeries(AddPrefixSeries):
    _parameters = ["frame", "suffix"]
    operation = M.add_suffix

    def _divisions(self):
        return tuple(str(division) + self.suffix for division in self.frame.divisions)


class AddPrefix(Elemwise):
    _parameters = ["frame", "prefix"]
    operation = M.add_prefix

    def _convert_columns(self, columns):
        len_prefix = len(self.prefix)
        return [col[len_prefix:] for col in columns]

    def _simplify_up(self, parent, dependents):
        if isinstance(parent, Projection):
            columns = determine_column_projection(self, parent, dependents)
            columns = self._convert_columns(_convert_to_list(columns))
            if set(columns) == set(self.frame.columns):
                return

            columns = [col for col in self.frame.columns if col in columns]
            return type(parent)(
                type(self)(self.frame[columns], self.operands[1]),
                parent.operand("columns"),
            )


class AddSuffix(AddPrefix):
    _parameters = ["frame", "suffix"]
    operation = M.add_suffix

    def _convert_columns(self, columns):
        len_suffix = len(self.suffix)
        return [col[:-len_suffix] for col in columns]


class AssignIndex(Elemwise):
    _parameters = ["frame", "value"]
    operation = staticmethod(methods.assign_index)

    def _divisions(self):
        return self.value.divisions


class Head(Expr):
    """Take the first `n` rows of the first partition"""

    _parameters = ["frame", "n", "npartitions"]
    _defaults = {"n": 5, "npartitions": 1}

    @functools.cached_property
    def _meta(self):
        return self.frame._meta

    @functools.cached_property
    def npartitions(self):
        return 1

    def _divisions(self):
        if self.operand("npartitions") <= -1:
            return self.frame.divisions[0], self.frame.divisions[-1]
        return (
            self.frame.divisions[0],
            self.frame.divisions[self.operand("npartitions") + 1],
        )

    def _task(self, index: int):
        raise NotImplementedError()

    def _simplify_down(self):
        if isinstance(self.frame, Elemwise):
            operands = [
                Head(op, self.n, self.npartitions) if isinstance(op, Expr) else op
                for op in self.frame.operands
            ]
            return type(self.frame)(*operands)
        if isinstance(self.frame, Head):
            return Head(self.frame.frame, min(self.n, self.frame.n), self.npartitions)

    def _simplify_up(self, parent, dependents):
        from dask_expr import Repartition

        if isinstance(parent, Repartition) and parent.new_partitions == 1:
            return self

    def _lower(self):
        if not isinstance(self, BlockwiseHead):
            # Lower to Blockwise
            npartitions = self.operand("npartitions")
            if self.operand("npartitions") > self.frame.npartitions:
                raise ValueError(
                    f"only {self.frame.npartitions} partitions, head received {npartitions}"
                )
            partitions = self._partitions
            if is_index_like(self._meta):
                return BlockwiseHeadIndex(
                    Partitions(self.frame, partitions), self.n, safe=False
                )

            safe = True if npartitions == 1 and self.frame.npartitions != 1 else False
            frame = BlockwiseHead(
                Partitions(self.frame, partitions), self.n, npartitions, safe
            )
            if npartitions != 1:
                from dask_expr import Repartition

                safe = npartitions != self.frame.npartitions and npartitions != -1
                frame = BlockwiseHead(
                    Repartition(frame, new_partitions=1), self.n, 1, safe
                )
            return frame

    @property
    def _partitions(self):
        if isinstance(self, PartitionsFiltered):
            partitions = self.frame._partitions
        else:
            partitions = list(range(self.frame.npartitions))
        if self.operand("npartitions") > -1:
            partitions = partitions[: self.operand("npartitions")]
        return partitions


class BlockwiseHead(Head, Blockwise):
    """Take the first `n` rows of every partition

    Typically used after `Partitions(..., [0])` to take
    the first `n` rows of an entire collection.
    """

    _parameters = ["frame", "n", "npartitions", "safe"]

    @functools.cached_property
    def npartitions(self):
        return len(self._divisions()) - 1

    def _divisions(self):
        return self.frame.divisions[: len(self._partitions) + 1]

    def _task(self, index: int):
        if self.safe:
            op = safe_head
        else:
            op = M.head
        return (op, (self.frame._name, index), self.n)


class BlockwiseHeadIndex(BlockwiseHead):
    def _task(self, index: int):
        return (operator.getitem, (self.frame._name, index), slice(0, self.n))


class Tail(Expr):
    """Take the last `n` rows of the last partition"""

    _parameters = ["frame", "n"]
    _defaults = {"n": 5}

    @functools.cached_property
    def _meta(self):
        return self.frame._meta

    def _divisions(self):
        return self.frame.divisions[-2:]

    def _task(self, index: int):
        raise NotImplementedError()

    def _simplify_down(self):
        if isinstance(self.frame, Elemwise):
            operands = [
                Tail(op, self.n) if isinstance(op, Expr) else op
                for op in self.frame.operands
            ]
            return type(self.frame)(*operands)
        if isinstance(self.frame, Tail):
            return Tail(self.frame.frame, min(self.n, self.frame.n))

    def _simplify_up(self, parent, dependents):
        from dask_expr import Repartition

        if isinstance(parent, Repartition) and parent.new_partitions == 1:
            return self

    def _lower(self):
        if not isinstance(self, BlockwiseTail):
            # Lower to Blockwise
            if is_index_like(self._meta):
                return BlockwiseTailIndex(
                    Partitions(self.frame, [self.frame.npartitions - 1]), self.n
                )
            return BlockwiseTail(
                Partitions(self.frame, [self.frame.npartitions - 1]), self.n
            )


class BlockwiseTail(Tail, Blockwise):
    """Take the last `n` rows of every partition

    Typically used after `Partitions(..., [-1])` to take
    the last `n` rows of an entire collection.
    """

    def _divisions(self):
        return self.frame.divisions

    def _task(self, index: int):
        return (M.tail, (self.frame._name, index), self.n)


class BlockwiseTailIndex(BlockwiseTail):
    def _task(self, index: int):
        return (operator.getitem, (self.frame._name, index), slice(-self.n, None))


class Binop(Elemwise):
    _parameters = ["left", "right"]

    def __str__(self):
        return f"{self.left} {self._operator_repr} {self.right}"

    def _simplify_up(self, parent, dependents):
        if isinstance(parent, Projection):
            changed = False
            columns = determine_column_projection(self, parent, dependents)
            columns = _convert_to_list(columns)
            columns = [col for col in self.columns if col in columns]
            if (
                isinstance(self.left, Expr)
                and self.left.ndim > 1
                and self.left.columns != columns
            ):
                left = self.left[columns]  # TODO: filter just the correct columns
                changed = True
            else:
                left = self.left
            if (
                isinstance(self.right, Expr)
                and self.right.ndim > 1
                and self.right.columns != columns
            ):
                right = self.right[columns]  # TODO: filter just the correct columns
                changed = True
            else:
                right = self.right
            if not changed:
                return

            return type(parent)(type(self)(left, right), *parent.operands[1:])

    def _node_label_args(self):
        return [self.left, self.right]

    def _divisions(self):
        if is_index_like(self._meta):
            left_divisions = (
                pd.Series(self.left.divisions)
                if isinstance(self.left, Expr)
                else self.left
            )
            right_divisions = (
                pd.Series(self.right.divisions)
                if isinstance(self.right, Expr)
                else self.right
            )

            return tuple(self.operation(left_divisions, right_divisions))
        else:
            return super()._divisions()


class Add(Binop):
    operation = operator.add
    _operator_repr = "+"


class MethodOperator(Binop):
    _parameters = ["name", "left", "right", "axis", "level", "fill_value"]
    _defaults = {"axis": "columns", "level": None, "fill_value": None}
    _keyword_only = ["axis", "level", "fill_value"]

    @property
    def _operator_repr(self):
        return self.name

    @staticmethod
    def operation(name, left, right, **kwargs):
        return getattr(left, name)(right, **kwargs)


class Sub(Binop):
    operation = operator.sub
    _operator_repr = "-"


class Mul(Binop):
    operation = operator.mul
    _operator_repr = "*"

    def _simplify_down(self):
        if (
            isinstance(self.right, Mul)
            and isinstance(self.left, numbers.Number)
            and isinstance(self.right.left, numbers.Number)
        ):
            return (self.left * self.right.left) * self.right.right


class Pow(Binop):
    operation = operator.pow
    _operator_repr = "**"


class Div(Binop):
    operation = operator.truediv
    _operator_repr = "/"


class LT(Binop):
    operation = operator.lt
    _operator_repr = "<"


class BinOpSeries(Binop):
    _parameters = ["left", "right", "level", "fill_value"]
    _defaults = {"fill_value": None, "level": None}


class BinOpFrame(Binop):
    _parameters = ["left", "right", "axis"]
    _defaults = {"axis": 1}


class LTSeries(BinOpSeries):
    operation = M.lt
    _operator_repr = "<"


class LTFrame(BinOpFrame):
    operation = M.lt
    _operator_repr = "<"


class LESeries(BinOpSeries):
    operation = M.le
    _operator_repr = "<="


class LEFrame(BinOpFrame):
    operation = M.le
    _operator_repr = "<="


class GTSeries(BinOpSeries):
    operation = M.gt
    _operator_repr = ">"


class GTFrame(BinOpFrame):
    operation = M.gt
    _operator_repr = ">"


class GESeries(BinOpSeries):
    operation = M.ge
    _operator_repr = ">="


class GEFrame(BinOpFrame):
    operation = M.ge
    _operator_repr = ">="


class NESeries(BinOpSeries):
    operation = M.ne
    _operator_repr = "!="


class NEFrame(BinOpFrame):
    operation = M.ne
    _operator_repr = "!="


class EQSeries(BinOpSeries):
    operation = M.eq
    _operator_repr = "=="


class EQFrame(BinOpFrame):
    operation = M.eq
    _operator_repr = "=="


class LE(Binop):
    operation = operator.le
    _operator_repr = "<="


class GT(Binop):
    operation = operator.gt
    _operator_repr = ">"


class GE(Binop):
    operation = operator.ge
    _operator_repr = ">="


class EQ(Binop):
    operation = operator.eq
    _operator_repr = "=="


class NE(Binop):
    operation = operator.ne
    _operator_repr = "!="


class And(Binop):
    operation = operator.and_
    _operator_repr = "&"


class Or(Binop):
    operation = operator.or_
    _operator_repr = "|"


class XOr(Binop):
    operation = operator.xor
    _operator_repr = "^"


class Mod(Binop):
    operation = operator.mod
    _operator_repr = "%"


class FloorDiv(Binop):
    operation = operator.floordiv
    _operator_repr = "//"


class Unaryop(Elemwise):
    _parameters = ["frame"]

    def __str__(self):
        return f"{self._operator_repr} {self.frame}"

    def _simplify_up(self, parent, dependents):
        if isinstance(parent, Projection):
            if isinstance(self.frame, Expr):
                return plain_column_projection(self, parent, dependents)
            else:
                frame = self.frame
            return type(self)(frame)

    def _node_label_args(self):
        return [self.frame]

    def _divisions(self):
        if is_index_like(self._meta):
            return (None,) * (self.frame.npartitions + 1)
        else:
            return super()._divisions()


class Invert(Unaryop):
    operation = operator.inv
    _operator_repr = "~"


class Neg(Unaryop):
    operation = operator.neg
    _operator_repr = "-"


class Pos(Unaryop):
    operation = operator.pos
    _operator_repr = "+"


class Partitions(Expr):
    """Select one or more partitions"""

    _parameters = ["frame", "partitions"]

    @functools.cached_property
    def _meta(self):
        return self.frame._meta

    def _divisions(self):
        divisions = []
        for part in self.partitions:
            divisions.append(self.frame.divisions[part])
        divisions.append(self.frame.divisions[part + 1])
        return tuple(divisions)

    def _task(self, index: int):
        return (self.frame._name, self.partitions[index])

    def _simplify_down(self):
        if isinstance(self.frame, Blockwise) and not isinstance(
            self.frame, (BlockwiseIO, Fused)
        ):
            operands = [
                Partitions(op, self.partitions)
                if (isinstance(op, Expr) and not self.frame._broadcast_dep(op))
                else op
                for op in self.frame.operands
            ]
            return type(self.frame)(*operands)
        elif isinstance(self.frame, PartitionsFiltered):
            if self.frame._partitions:
                partitions = [self.frame._partitions[p] for p in self.partitions]
            else:
                partitions = self.partitions
            # We assume that expressions defining a special "_partitions"
            # parameter can internally capture the same logic as `Partitions`
            return self.frame.substitute_parameters({"_partitions": partitions})

    def _cull_down(self):
        return self._simplify_down()

    def _node_label_args(self):
        return [self.frame, self.partitions]


class PartitionsFiltered(Expr):
    """Mixin class for partition filtering

    A ``PartitionsFiltered`` subclass must define a ``_partitions`` parameter. When
    ``_partitions`` is defined, the following expressions must produce the same output
    for :cls:`PartitionsFiltered`:

    - ``cls(expr: Expr, ..., _partitions)``
    - ``Partitions(cls(expr: Expr, ...), _partitions)``

    In order to leverage the default ``Expr._layer`` method, subclasses should define
    ``_filtered_task`` instead of ``_task``.
    """

    @property
    def _filtered(self) -> bool:
        """Whether output partitions have been filtered"""
        return self.operand("_partitions") is not None

    @property
    def _partitions(self) -> list | tuple | range:
        """Selected partition indices"""
        if self._filtered:
            return self.operand("_partitions")
        else:
            return range(self.npartitions)

    @functools.cached_property
    def divisions(self):
        # Common case: Use self._divisions()
        full_divisions = super().divisions
        if not self._filtered:
            return full_divisions

        # Specific case: Specific partitions were selected
        new_divisions = []
        for part in self._partitions:
            new_divisions.append(full_divisions[part])
        new_divisions.append(full_divisions[part + 1])
        return tuple(new_divisions)

    @property
    def npartitions(self):
        if self._filtered:
            return len(self._partitions)
        return super().npartitions

    def _task(self, index: int):
        return self._filtered_task(self._partitions[index])

    def _filtered_task(self, index: int):
        raise NotImplementedError()


@normalize_token.register(Expr)
def normalize_expression(expr):
    return expr._name


def optimize(expr: Expr, fuse: bool = True) -> Expr:
    """High level query optimization

    This leverages three optimization passes:

    1.  Class based simplification using the ``_simplify`` function and methods
    2.  Blockwise fusion

    Parameters
    ----------
    expr:
        Input expression to optimize
    fuse:
        whether or not to turn on blockwise fusion

    See Also
    --------
    simplify
    optimize_blockwise_fusion
    """

    # Simplify
    result = expr.simplify()

    # Manipulate Expression to make it more efficient
    result = result.rewrite(kind="tune")

    # Lower
    result = result.lower_completely()

    # Cull
    result = result.rewrite(kind="cull")

    # Final graph-specific optimizations
    if fuse:
        result = optimize_blockwise_fusion(result)

    return result


def is_broadcastable(dfs, s):
    """
    This Series is broadcastable against another dataframe in the sequence
    """

    def compare(s, df):
        try:
            return s.divisions == (min(df.columns), max(df.columns))
        except TypeError:
            return False

    return (
        s.ndim == 1
        and s.npartitions == 1
        and s.known_divisions
        and any(compare(s, df) for df in dfs if df.ndim == 2)
        or s.ndim == 0
    )


def _is_broadcastable(s):
    """
    This Series is broadcastable against another dataframe in the sequence
    """

    return s.ndim == 1 and s.npartitions == 1 and s.known_divisions or s.ndim == 0


def non_blockwise_ancestors(expr):
    """Traverse through tree to find ancestors that are not blockwise or are IO"""
    from dask_expr._cumulative import CumulativeAggregations
    from dask_expr._reductions import Reduction

    stack = [expr]
    while stack:
        e = stack.pop()
        if isinstance(e, IO):
            yield e
        elif isinstance(e, (Blockwise, CumulativeAggregations, Reduction)):
            # TODO: Capture this in inheritance logic
            dependencies = e.dependencies()
            stack.extend([expr for expr in dependencies if not _is_broadcastable(expr)])
        else:
            yield e


def are_co_aligned(*exprs, allow_broadcast=True):
    """Do inputs come from the same parents, modulo blockwise?"""
    ancestors = [set(non_blockwise_ancestors(e)) for e in exprs]
    unique_ancestors = {
        # Account for column projection within IO expressions
        _tokenize_partial(item, ["columns", "_series"])
        for item in flatten(ancestors, container=set)
    }
    if len(unique_ancestors) <= 1:
        return True
    if not allow_broadcast:
        return False
    # We tried avoiding an `npartitions` check above, but
    # now we need to consider "broadcastable" expressions.
    exprs_except_broadcast = [
        expr for expr in exprs if not is_broadcastable(exprs, expr)
    ]
    if len(exprs_except_broadcast) < len(exprs):
        return are_co_aligned(*exprs_except_broadcast)
    return False


## Utilites for Expr fusion


def optimize_blockwise_fusion(expr):
    """Traverse the expression graph and apply fusion"""

    def _fusion_pass(expr):
        # Full pass to find global dependencies
        seen = set()
        stack = [expr]
        dependents = defaultdict(set)
        dependencies = {}
        expr_mapping = {}

        while stack:
            next = stack.pop()

            if next._name in seen:
                continue
            seen.add(next._name)

            if isinstance(next, Blockwise):
                dependencies[next._name] = set()
                if next._name not in dependents:
                    dependents[next._name] = set()
                    expr_mapping[next._name] = next

            for operand in next.operands:
                if isinstance(operand, Expr):
                    stack.append(operand)
                    if isinstance(operand, Blockwise):
                        if next._name in dependencies:
                            dependencies[next._name].add(operand._name)
                        dependents[operand._name].add(next._name)
                        expr_mapping[operand._name] = operand
                        expr_mapping[next._name] = next

        # Traverse each "root" until we find a fusable sub-group.
        # Here we use root to refer to a Blockwise Expr node that
        # has no Blockwise dependents
        roots = [
            expr_mapping[k]
            for k, v in dependents.items()
            if v == set()
            or all(not isinstance(expr_mapping[_expr], Blockwise) for _expr in v)
        ]
        while roots:
            root = roots.pop()
            seen = set()
            stack = [root]
            group = []
            while stack:
                next = stack.pop()

                if next._name in seen:
                    continue
                seen.add(next._name)

                group.append(next)
                for dep_name in dependencies[next._name]:
                    dep = expr_mapping[dep_name]

                    stack_names = {s._name for s in stack}
                    group_names = {g._name for g in group}
                    if (
                        dep.npartitions == root.npartitions or next._broadcast_dep(dep)
                    ) and not (dependents[dep._name] - stack_names - group_names):
                        # All of deps dependents are contained
                        # in the local group (or the local stack
                        # of expr nodes that we know we will be
                        # adding to the local group).
                        # All nodes must also have the same number
                        # of partitions, since broadcasting within
                        # a group is not allowed.
                        stack.append(dep)
                    elif dependencies[dep._name] and dep._name not in [
                        r._name for r in roots
                    ]:
                        # Couldn't fuse dep, but we may be able to
                        # use it as a new root on the next pass
                        roots.append(dep)

            # Replace fusable sub-group
            if len(group) > 1:
                group_deps = []
                local_names = [_expr._name for _expr in group]
                for _expr in group:
                    group_deps += [
                        operand
                        for operand in _expr.dependencies()
                        if operand._name not in local_names
                    ]
                _ret = expr.substitute(group[0], Fused(group, *group_deps))
                return _ret, not roots

        # Return original expr if no fusable sub-groups were found
        return expr, True

    while True:
        original_name = expr._name
        expr, done = _fusion_pass(expr)
        if done or expr._name == original_name:
            break

    return expr


class Diff(MapOverlap):
    _parameters = ["frame", "periods"]
    _defaults = {"periods": 1}
    func = M.diff
    enforce_metadata = True
    transform_divisions = False
    clear_divisions = False
    align_dataframes = True

    def _divisions(self):
        return self.frame.divisions

    @functools.cached_property
    def _meta(self):
        return meta_nonempty(self.frame._meta).diff(**self.kwargs)

    def _simplify_up(self, parent, dependents):
        if isinstance(parent, Projection):
            return plain_column_projection(self, parent, dependents)

    @functools.cached_property
    def kwargs(self):
        return dict(periods=self.periods)

    @property
    def before(self):
        return self.periods if self.periods > 0 else 0

    @property
    def after(self):
        return 0 if self.periods > 0 else -self.periods


class FillnaCheck(Blockwise):
    _parameters = ["frame", "method", "skip_check"]
    operation = staticmethod(methods.fillna_check)
    _projection_passthrough = True

    @functools.cached_property
    def _meta(self):
        return self.frame._meta

    def _task(self, index: int):
        args = [self._blockwise_arg(op, index) for op in self._args]
        args[-1] = index != self.skip_check(self.frame)
        return (self.operation,) + tuple(args)


class FFill(MapOverlap):
    _parameters = ["frame", "limit"]
    _defaults = {"limit": None}
    func = M.ffill
    enforce_metadata = True
    transform_divisions = False
    clear_divisions = False
    align_dataframes = True

    def _divisions(self):
        return self.frame.divisions

    @functools.cached_property
    def _meta(self):
        return self.frame._meta

    def _simplify_up(self, parent, dependents):
        if isinstance(parent, Projection):
            return plain_column_projection(self, parent, dependents)

    @functools.cached_property
    def kwargs(self):
        return dict(limit=self.limit)

    @property
    def before(self):
        return 1 if self.limit is None else self.limit

    @property
    def after(self):
        return 0


class BFill(FFill):
    func = M.bfill

    @property
    def before(self):
        # bfill is the opposite direction of ffill, so
        # we swap before with after of ffill.
        return super().after

    @property
    def after(self):
        # bfill is the opposite direction of ffill, so
        # we swap after with before of ffill.
        return super().before


class Shift(MapOverlap):
    _parameters = ["frame", "periods", "freq"]
    _defaults = {"periods": 1, "freq": None}

    func = M.shift
    enforce_metadata = True
    transform_divisions = False
    align_dataframes = True

    @functools.cached_property
    def clear_divisions(self):
        # TODO We can do better if freq is given, but this needs adjustments in
        #  map_partitions
        return True if self._divisions()[0] is None or self.freq is not None else False

    def _divisions(self):
        if self.freq is None:
            return self.frame.divisions
        divisions = _calc_maybe_new_divisions(self.frame, self.periods, self.freq)
        if divisions is None:
            divisions = (None,) * (self.frame.npartitions + 1)
        return divisions

    @functools.cached_property
    def _meta(self):
        return meta_nonempty(self.frame._meta).shift(**self.kwargs)

    @functools.cached_property
    def kwargs(self):
        return dict(periods=self.periods, freq=self.freq)

    def _simplify_up(self, parent, dependents):
        if isinstance(parent, Projection):
            return plain_column_projection(self, parent, dependents)

    @property
    def before(self):
        return self.periods if self.periods > 0 else 0

    @property
    def after(self):
        return 0 if self.periods > 0 else -self.periods


class ShiftIndex(Blockwise):
    _parameters = ["frame", "periods", "freq"]
    _defaults = {"periods": 1, "freq": None}
    _keyword_only = ["freq"]
    operation = M.shift

    def _divisions(self):
        freq = self.freq
        if freq is None:
            freq = self._meta.freq
        divisions = _calc_maybe_new_divisions(self.frame, self.periods, freq)
        if divisions is None:
            divisions = (None,) * (self.frame.npartitions + 1)
        return divisions

    @functools.cached_property
    def _kwargs(self) -> dict:
        return {"freq": self.freq} if self.freq is not None else {}


class Fused(Blockwise):
    """Fused ``Blockwise`` expression

    A ``Fused`` corresponds to the fusion of multiple
    ``Blockwise`` expressions into a single ``Expr`` object.
    Before graph-materialization time, the behavior of this
    object should be identical to that of the first element
    of ``Fused.exprs`` (i.e. the top-most expression in
    the fused group).

    Parameters
    ----------
    exprs : List[Expr]
        Group of original ``Expr`` objects being fused together.
    *dependencies:
        List of external ``Expr`` dependencies. External-``Expr``
        dependencies correspond to any ``Expr`` operand that is
        not already included in ``exprs``. Note that these
        dependencies should be defined in the order of the ``Expr``
        objects that require them (in ``exprs``). These
        dependencies do not include literal operands, because those
        arguments should already be captured in the fused subgraphs.
    """

    _parameters = ["exprs"]

    @functools.cached_property
    def _meta(self):
        return self.exprs[0]._meta

    def _tree_repr_lines(self, indent=0, recursive=True):
        header = f"Fused({self._name[-5:]}):"
        if not recursive:
            return [header]

        seen = set()
        lines = []
        stack = [(self.exprs[0], 2)]
        fused_group = [_expr._name for _expr in self.exprs]
        dependencies = {dep._name: dep for dep in self.dependencies()}
        while stack:
            expr, _indent = stack.pop()

            if expr._name in seen:
                continue
            seen.add(expr._name)

            line = expr._tree_repr_lines(_indent, recursive=False)[0]
            lines.append(line.replace(" ", "|", 1))
            for dep in expr.dependencies():
                if dep._name in fused_group:
                    stack.append((dep, _indent + 2))
                elif dep._name in dependencies:
                    dependencies.pop(dep._name)
                    lines.extend(dep._tree_repr_lines(_indent + 2))

        for dep in dependencies.values():
            lines.extend(dep._tree_repr_lines(2))

        lines = [header] + lines
        lines = [" " * indent + line for line in lines]

        return lines

    def __str__(self):
        exprs = sorted(self.exprs, key=M._depth)
        names = [expr._name.split("-")[0] for expr in exprs]
        if len(names) > 4:
            return names[0] + "-fused-" + names[-1]
        else:
            return "-".join(names)

    @functools.cached_property
    def _name(self):
        return f"{str(self)}-{_tokenize_deterministic(self.exprs)}"

    def _divisions(self):
        return self.exprs[0]._divisions()

    def _broadcast_dep(self, dep: Expr):
        # Always broadcast single-partition dependencies in Fused
        return dep.npartitions == 1

    def _task(self, index):
        graph = {self._name: (self.exprs[0]._name, index)}
        for _expr in self.exprs:
            if isinstance(_expr, Fused):
                subgraph, name = _expr._task(index)[1:3]
                graph.update(subgraph)
                graph[(name, index)] = name
            elif self._broadcast_dep(_expr):
                # When _expr is being broadcasted, we only
                # want to define a fused task for index 0
                graph[(_expr._name, 0)] = _expr._task(0)
            else:
                graph[(_expr._name, index)] = _expr._task(index)

        for i, dep in enumerate(self.dependencies()):
            graph[self._blockwise_arg(dep, index)] = "_" + str(i)

        return (
            Fused._execute_task,
            graph,
            self._name,
        ) + tuple(self._blockwise_arg(dep, index) for dep in self.dependencies())

    @staticmethod
    def _execute_task(graph, name, *deps):
        for i, dep in enumerate(deps):
            graph["_" + str(i)] = dep
        return dask.core.get(graph, name)


# Used for sorting with None
@functools.total_ordering
class MinType:
    def __le__(self, other):
        return True


def determine_column_projection(expr, parent, dependents, additional_columns=None):
    if isinstance(parent, Index):
        column_union = []
    else:
        column_union = parent.columns.copy()
    parents = [x() for x in dependents[expr._name] if x() is not None]

    for p in parents:
        if len(p.columns) > 0:
            column_union.append(p._projection_columns)

    if additional_columns is not None:
        column_union.append(additional_columns)

    # We can end up with MultiIndex columns from groupby ops, needs to be
    # accounted for in the sort
    flattened_columns = set(flatten(column_union, container=list))
    try:
        column_union = sorted(
            flattened_columns,
            key=lambda x: x[0] if isinstance(x, tuple) else x or MinType(),
        )
    except TypeError:
        # mixed type columns
        column_union = _sort_mixed(pd.Index(list(flattened_columns)))
    if (
        len(column_union) == 1
        and parent.ndim == 1
        and all(p.ndim == 1 for p in parents)
    ):
        return column_union[0]
    return column_union


def _sort_mixed(values):
    """order ints before strings before nulls in 1d arrays"""
    str_pos = np.array([isinstance(x, str) for x in values], dtype=bool)
    null_pos = np.array([pd.isna(x) for x in values], dtype=bool)
    num_pos = ~str_pos & ~null_pos
    str_argsort = np.argsort(values[str_pos])
    num_argsort = np.argsort(values[num_pos])
    # convert boolean arrays to positional indices, then order by underlying values
    str_locs = str_pos.nonzero()[0].take(str_argsort)
    num_locs = num_pos.nonzero()[0].take(num_argsort)
    null_locs = null_pos.nonzero()[0]
    locs = np.concatenate([num_locs, str_locs, null_locs])
    return values.take(locs)


def plain_column_projection(expr, parent, dependents, additional_columns=None):
    column_union = determine_column_projection(
        expr, parent, dependents, additional_columns=additional_columns
    )
    if column_union == expr.frame.columns:
        return
    if isinstance(column_union, list):
        column_union = [col for col in expr.frame.columns if col in column_union]
    result = type(expr)(expr.frame[column_union], *expr.operands[1:])
    if column_union == parent.operand("columns"):
        return result
    return type(parent)(result, parent.operand("columns"))


def is_filter_pushdown_available(expr, parent, dependents):
    parents = [x() for x in dependents[expr._name] if x() is not None]
    filters = {e._name for e in parents if isinstance(e, Filter)}
    if len(filters) > 1:
        # Don't push down for differing filters
        return False
    if len(parents) == 1:
        return True

    # We have to see if the non-filter ops are all exclusively part of the predicates
    others = {e._name for e in parents if not isinstance(e, Filter)}
    return _check_dependents_are_predicates(expr, others, parent, dependents)


def _check_dependents_are_predicates(expr, other_names, parent: Expr, dependents):
    # singleton approach should make this easier

    # Walk down the predicate side from the filter to see if we can arrive at
    # other_names without hitting an expression that has other dependents that
    # are not part of the predicate, see test_filter_pushdown_unavailable
    allowed_expressions = {parent._name}
    stack = parent.dependencies()
    seen = set()
    while stack:
        e = stack.pop()
        if expr._name == e._name:
            continue

        if e._name in seen:
            continue
        seen.add(e._name)

        e_dependents = {x()._name for x in dependents[e._name] if x() is not None}

        if not e_dependents.issubset(allowed_expressions):
            return False
        allowed_expressions.add(e._name)
        stack.extend(e.dependencies())

    return other_names.issubset(allowed_expressions)


def calc_divisions_for_align(*exprs):
    dfs = [df for df in exprs if isinstance(df, Expr) and df.ndim > 0]
    if not all(df.known_divisions for df in dfs):
        raise ValueError(
            "Not all divisions are known, can't align "
            "partitions. Please use `set_index` "
            "to set the index."
        )
    divisions = list(unique(merge_sorted(*[df.divisions for df in dfs])))
    if len(divisions) == 1:  # single value for index
        divisions = (divisions[0], divisions[0])
    return divisions


def maybe_align_partitions(*exprs, divisions):
    from dask_expr._repartition import Repartition

    return [
        Repartition(df, new_divisions=divisions, force=True)
        if isinstance(df, Expr) and df.ndim > 0
        else df
        for df in exprs
    ]


def _extract_meta(x, nonempty=False):
    """
    Extract internal cache data (``_meta``) from dd.DataFrame / dd.Series
    """
    if isinstance(x, Expr):
        return meta_nonempty(x._meta) if nonempty else x._meta
    elif isinstance(x, list):
        return [_extract_meta(_x, nonempty) for _x in x]
    elif isinstance(x, tuple):
        return tuple(_extract_meta(_x, nonempty) for _x in x)
    elif isinstance(x, dict):
        res = {}
        for k in x:
            res[k] = _extract_meta(x[k], nonempty)
        return res
    elif hasattr(x, "expr"):
        return _extract_meta(x.expr, nonempty)
    else:
        return x


def _emulate(func, *args, udf=False, **kwargs):
    """
    Apply a function using args / kwargs. If arguments contain dd.DataFrame /
    dd.Series, using internal cache (``_meta``) for calculation
    """
    with raise_on_meta_error(funcname(func), udf=udf):
        return func(*_extract_meta(args, True), **_extract_meta(kwargs, True))


def _get_meta_map_partitions(args, dfs, func, kwargs, meta, parent_meta):
    """
    Helper to generate metadata for map_partitions and map_overlap output.
    """
    meta_index = getattr(make_meta(dfs[0]), "index", None) if dfs else None
    if parent_meta is None and dfs:
        parent_meta = dfs[0]._meta
    if meta is no_default:
        # Use non-normalized kwargs here, as we want the real values (not
        # delayed values)
        a = [meta_nonempty(arg._meta) if isinstance(arg, Expr) else arg for arg in args]
        meta = _emulate(func, *a, udf=True, **kwargs)
        meta_is_emulated = True
    else:
        meta = make_meta(meta, index=meta_index, parent_meta=parent_meta)
        meta_is_emulated = False

    if not (has_parallel_type(meta) or is_arraylike(meta) and meta.shape) and not all(
        isinstance(arg, Expr) and arg.ndim == 0 for arg in args
    ):
        if not meta_is_emulated:
            warnings.warn(
                "Meta is not valid, `map_partitions` and `map_overlap` expects output to be a pandas object. "
                "Try passing a pandas object as meta or a dict or tuple representing the "
                "(name, dtype) of the columns. In the future the meta you passed will not work.",
                FutureWarning,
            )
        # If `meta` is not a pandas object, the concatenated results will be a
        # different type
        meta = make_meta(_concat([meta]), index=meta_index)

    # Ensure meta is empty series
    meta = make_meta(meta, parent_meta=parent_meta)

    return meta


from dask_expr._reductions import (
    All,
    Any,
    Count,
    IdxMax,
    IdxMin,
    Max,
    Mean,
    Min,
    Mode,
    NBytes,
    NuniqueApprox,
    Prod,
    Size,
    Sum,
    Var,
)
from dask_expr.io import IO, BlockwiseIO<|MERGE_RESOLUTION|>--- conflicted
+++ resolved
@@ -1184,16 +1184,7 @@
         if self._filter_passthrough and isinstance(parent, Filter):
             if not is_filter_pushdown_available(self, parent, dependents):
                 return
-<<<<<<< HEAD
             return self._filter_simplification(parent)
-=======
-            if not is_filter_pushdown_available(self, parent, dependents):
-                return
-            return type(self)(
-                self.frame[parent.predicate.substitute(self, self.frame)],
-                *self.operands[1:],
-            )
->>>>>>> 527c307e
         return super()._simplify_up(parent, dependents)
 
     def _filter_simplification(self, parent, predicate=None):
