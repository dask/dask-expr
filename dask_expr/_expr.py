from __future__ import annotations

import datetime
import functools
import numbers
import operator
import warnings
from collections import defaultdict
from collections.abc import Callable, Mapping

import dask
import numpy as np
import pandas as pd
from dask.array import Array
from dask.base import normalize_token
from dask.core import flatten
from dask.dataframe import methods
from dask.dataframe.core import (
    _concat,
    _get_divisions_map_partitions,
    _rename,
    apply_and_enforce,
    has_parallel_type,
    is_dataframe_like,
    is_index_like,
    is_series_like,
    make_meta,
    pd_split,
    safe_head,
    total_mem_usage,
)
from dask.dataframe.dispatch import meta_nonempty
from dask.dataframe.rolling import CombinedOutput, _head_timedelta, overlap_chunk
from dask.dataframe.shuffle import drop_overlap, get_overlap
from dask.dataframe.utils import (
    clear_known_categories,
    drop_by_shallow_copy,
    raise_on_meta_error,
    valid_divisions,
)
from dask.typing import no_default
from dask.utils import (
    M,
    apply,
    funcname,
    has_keyword,
    is_arraylike,
    partial_by_order,
    pseudorandom,
    random_state_data,
)
from pandas.errors import PerformanceWarning
from tlz import merge_sorted, partition, unique

from dask_expr import _core as core
from dask_expr._util import (
    _calc_maybe_new_divisions,
    _convert_to_list,
    _tokenize_deterministic,
    _tokenize_partial,
    is_scalar,
)


class Expr(core.Expr):
    """Primary class for all Expressions

    This mostly includes Dask protocols and various Pandas-like method
    definitions to make us look more like a DataFrame.
    """

    _is_length_preserving = False
    _filter_passthrough = False

    def _filter_passthrough_available(self, parent, dependents):
        return self._filter_passthrough and is_filter_pushdown_available(
            self, parent, dependents
        )

    @functools.cached_property
    def ndim(self):
        meta = self._meta
        try:
            return meta.ndim
        except AttributeError:
            return 0

    def __dask_keys__(self):
        return [(self._name, i) for i in range(self.npartitions)]

    def optimize(self, **kwargs):
        return optimize(self, **kwargs)

    def __hash__(self):
        return hash(self._name)

    @property
    def index(self):
        return Index(self)

    @property
    def size(self):
        return Size(self)

    @property
    def nbytes(self):
        return NBytes(self)

    def __getitem__(self, other):
        if isinstance(other, Expr):
            if not are_co_aligned(self, other):
                return FilterAlign(self, other)
            return Filter(self, other)
        else:
            return Projection(self, other)  # df[["a", "b", "c"]]

    def __bool__(self):
        raise ValueError(
            f"The truth value of a {self.__class__.__name__} is ambiguous. "
            "Use a.any() or a.all()."
        )

    def __add__(self, other):
        return Add(self, other)

    def __radd__(self, other):
        return Add(other, self)

    def __sub__(self, other):
        return Sub(self, other)

    def __rsub__(self, other):
        return Sub(other, self)

    def __mul__(self, other):
        return Mul(self, other)

    def __rmul__(self, other):
        return Mul(other, self)

    def __pow__(self, power):
        return Pow(self, power)

    def __rpow__(self, power):
        return Pow(power, self)

    def __truediv__(self, other):
        return Div(self, other)

    def __rtruediv__(self, other):
        return Div(other, self)

    def __lt__(self, other):
        return LT(self, other)

    def __rlt__(self, other):
        return LT(other, self)

    def __gt__(self, other):
        return GT(self, other)

    def __rgt__(self, other):
        return GT(other, self)

    def __le__(self, other):
        return LE(self, other)

    def __rle__(self, other):
        return LE(other, self)

    def __ge__(self, other):
        return GE(self, other)

    def __rge__(self, other):
        return GE(other, self)

    def __eq__(self, other):
        return EQ(self, other)

    def __ne__(self, other):
        return NE(self, other)

    def __and__(self, other):
        return And(self, other)

    def __rand__(self, other):
        return And(other, self)

    def __or__(self, other):
        return Or(self, other)

    def __ror__(self, other):
        return Or(other, self)

    def __xor__(self, other):
        return XOr(self, other)

    def __rxor__(self, other):
        return XOr(other, self)

    def __invert__(self):
        return Invert(self)

    def __neg__(self):
        return Neg(self)

    def __pos__(self):
        return Pos(self)

    def __mod__(self, other):
        return Mod(self, other)

    def __rmod__(self, other):
        return Mod(other, self)

    def __floordiv__(self, other):
        return FloorDiv(self, other)

    def __rfloordiv__(self, other):
        return FloorDiv(other, self)

    def __divmod__(self, other):
        res1 = self // other
        res2 = self % other
        return res1, res2

    def __rdivmod__(self, other):
        res1 = other // self
        res2 = other % self
        return res1, res2

    def sum(self, skipna=True, numeric_only=False, split_every=False):
        return Sum(self, skipna, numeric_only, split_every)

    def prod(self, skipna=True, numeric_only=False, split_every=False):
        return Prod(self, skipna, numeric_only, split_every)

    def var(self, axis=0, skipna=True, ddof=1, numeric_only=False, split_every=False):
        if axis == 0:
            return Var(self, skipna, ddof, numeric_only, split_every)
        elif axis == 1:
            return VarColumns(self, skipna, ddof, numeric_only)
        else:
            raise ValueError(f"axis={axis} not supported. Please specify 0 or 1")

    def std(self, axis=0, skipna=True, ddof=1, numeric_only=False, split_every=False):
        return Sqrt(self.var(axis, skipna, ddof, numeric_only, split_every=split_every))

    def mean(self, skipna=True, numeric_only=False, split_every=False, axis=0):
        return Mean(
            self,
            skipna=skipna,
            numeric_only=numeric_only,
            split_every=split_every,
            axis=axis,
        )

    def max(self, skipna=True, numeric_only=False, split_every=False, axis=0):
        return Max(self, skipna, numeric_only, split_every, axis)

    def any(self, skipna=True, split_every=False):
        return Any(self, skipna=skipna, split_every=split_every)

    def all(self, skipna=True, split_every=False):
        return All(self, skipna=skipna, split_every=split_every)

    def idxmin(self, skipna=True, numeric_only=False, split_every=False):
        return IdxMin(
            self, skipna=skipna, numeric_only=numeric_only, split_every=split_every
        )

    def idxmax(self, skipna=True, numeric_only=False, split_every=False):
        return IdxMax(
            self, skipna=skipna, numeric_only=numeric_only, split_every=split_every
        )

    def mode(self, dropna=True, split_every=False):
        return Mode(self, dropna=dropna, split_every=split_every)

    def min(self, skipna=True, numeric_only=False, split_every=False, axis=0):
        return Min(self, skipna, numeric_only, split_every=split_every, axis=axis)

    def count(self, numeric_only=False, split_every=False):
        return Count(self, numeric_only, split_every)

    def cumsum(self, skipna=True):
        from dask_expr._cumulative import CumSum

        return CumSum(self, skipna=skipna)

    def cumprod(self, skipna=True):
        from dask_expr._cumulative import CumProd

        return CumProd(self, skipna=skipna)

    def cummax(self, skipna=True):
        from dask_expr._cumulative import CumMax

        return CumMax(self, skipna=skipna)

    def cummin(self, skipna=True):
        from dask_expr._cumulative import CumMin

        return CumMin(self, skipna=skipna)

    def abs(self):
        return Abs(self)

    def astype(self, dtypes):
        return AsType(self, dtypes)

    def clip(self, lower=None, upper=None, axis=None):
        return Clip(self, lower=lower, upper=upper, axis=axis)

    def combine_first(self, other):
        if are_co_aligned(self, other):
            return CombineFirst(self, other=other)
        else:
            return CombineFirstAlign(self, other)

    def to_timestamp(self, freq=None, how="start"):
        return ToTimestamp(self, freq=freq, how=how)

    def isna(self):
        return IsNa(self)

    def isnull(self):
        # These are the same anyway
        return IsNa(self)

    def round(self, decimals=0):
        return Round(self, decimals=decimals)

    def where(self, cond, other=np.nan):
        if not are_co_aligned(self, *[c for c in [cond, other] if isinstance(c, Expr)]):
            return WhereAlign(self, cond=cond, other=other)
        return Where(self, cond=cond, other=other)

    def mask(self, cond, other=np.nan):
        if not are_co_aligned(self, *[c for c in [cond, other] if isinstance(c, Expr)]):
            return MaskAlign(self, cond=cond, other=other)
        return Mask(self, cond=cond, other=other)

    def apply(self, function, *args, meta=None, **kwargs):
        return Apply(self, function, args, meta, kwargs)

    def replace(self, to_replace=None, value=no_default, regex=False):
        return Replace(self, to_replace=to_replace, value=value, regex=regex)

    def fillna(self, value=None):
        if isinstance(value, Expr) and not are_co_aligned(self, value):
            return FillnaAlign(self, value=value)
        return Fillna(self, value=value)

    def rename_axis(
        self, mapper=no_default, index=no_default, columns=no_default, axis=0
    ):
        return RenameAxis(self, mapper=mapper, index=index, columns=columns, axis=axis)

    def align(self, other, join="outer", axis=None, fill_value=None):
        from dask_expr._collection import new_collection

        if not are_co_aligned(self, other):
            aligned = AlignAlignPartitions(self, other, join, axis, fill_value)
        else:
            aligned = _Align(self, other, join, axis=axis, fill_value=fill_value)

        return new_collection(AlignGetitem(aligned, position=0)), new_collection(
            AlignGetitem(aligned, position=1)
        )

    def nunique_approx(self, split_every=None):
        return NuniqueApprox(self, b=16, split_every=split_every)

    def memory_usage_per_partition(self, index=True, deep=False):
        return MemoryUsagePerPartition(self, index, deep)

    @functools.cached_property
    def divisions(self):
        return tuple(self._divisions())

    def _divisions(self):
        raise NotImplementedError()

    @property
    def known_divisions(self):
        """Whether divisions are already known"""
        return len(self.divisions) > 0 and self.divisions[0] is not None

    @property
    def npartitions(self):
        if "npartitions" in self._parameters:
            idx = self._parameters.index("npartitions")
            return self.operands[idx]
        else:
            return len(self.divisions) - 1

    @property
    def columns(self) -> list:
        try:
            return list(self._meta.columns)
        except AttributeError:
            if self.ndim == 1:
                return [self.name]
            return []
        except Exception:
            raise

    @property
    def _projection_columns(self):
        return self.columns

    @property
    def name(self):
        return self._meta.name

    @property
    def dtypes(self):
        return self._meta.dtypes

    def _filter_simplification(self, parent, predicate=None):
        if predicate is None:
            predicate = parent.predicate.substitute(self, self.frame)
        return type(self)(self.frame[predicate], *self.operands[1:])


class Literal(Expr):
    """Represent a literal (known) value as an `Expr`"""

    _parameters = ["value"]

    def _divisions(self):
        return (None, None)

    @functools.cached_property
    def _meta(self):
        return make_meta(self.value)

    def _task(self, index: int):
        assert index == 0
        return self.value


class Blockwise(Expr):
    """Super-class for block-wise operations

    This is fairly generic, and includes definitions for `_meta`, `divisions`,
    `_layer` that are often (but not always) correct.  Mostly this helps us
    avoid duplication in the future.

    Note that `Fused` expressions rely on every `Blockwise`
    expression defining a proper `_task` method.
    """

    operation = None
    _keyword_only = []
    _projection_passthrough = False

    @functools.cached_property
    def _meta(self):
        args = [op._meta if isinstance(op, Expr) else op for op in self._args]
        return self.operation(*args, **self._kwargs)

    @functools.cached_property
    def _kwargs(self) -> dict:
        if self._keyword_only:
            return {
                p: self.operand(p)
                for p in self._parameters
                if p in self._keyword_only and self.operand(p) is not no_default
            }
        return {}

    @functools.cached_property
    def _args(self) -> list:
        if self._keyword_only:
            args = [
                self.operand(p) for p in self._parameters if p not in self._keyword_only
            ] + self.operands[len(self._parameters) :]
            return args
        return self.operands

    def _broadcast_dep(self, dep: Expr):
        # Checks if a dependency should be broadcasted to
        # all partitions of this `Blockwise` operation
        return dep.npartitions == 1 and dep.ndim < self.ndim

    def _divisions(self):
        # This is an issue.  In normal Dask we re-divide everything in a step
        # which combines divisions and graph.
        # We either have to create a new Align layer (ok) or combine divisions
        # and graph into a single operation.
        dependencies = self.dependencies()
        for arg in dependencies:
            if not self._broadcast_dep(arg):
                assert arg.divisions == dependencies[0].divisions
        return dependencies[0].divisions

    @functools.cached_property
    def _name(self):
        if self.operation:
            head = funcname(self.operation)
        else:
            head = funcname(type(self)).lower()
        return head + "-" + _tokenize_deterministic(*self.operands)

    def _blockwise_arg(self, arg, i):
        """Return a Blockwise-task argument"""
        if isinstance(arg, Expr):
            # Make key for Expr-based argument
            if self._broadcast_dep(arg):
                return (arg._name, 0)
            else:
                return (arg._name, i)

        else:
            return arg

    def _task(self, index: int):
        """Produce the task for a specific partition

        Parameters
        ----------
        index:
            Partition index for this task.

        Returns
        -------
        task: tuple
        """
        args = [self._blockwise_arg(op, index) for op in self._args]
        if self._kwargs:
            return apply, self.operation, args, self._kwargs
        else:
            return (self.operation,) + tuple(args)

    def _simplify_up(self, parent, dependents):
        if self._projection_passthrough and isinstance(parent, Projection):
            return plain_column_projection(self, parent, dependents)


class MapPartitions(Blockwise):
    _parameters = [
        "frame",
        "func",
        "meta",
        "enforce_metadata",
        "transform_divisions",
        "clear_divisions",
        "align_dataframes",
        "parent_meta",
        "kwargs",
    ]
    _defaults = {"kwargs": None, "align_dataframes": True, "parent_meta": None}

    def __str__(self):
        return f"MapPartitions({funcname(self.func)})"

    def _broadcast_dep(self, dep: Expr):
        # Always broadcast single-partition dependencies in MapPartitions
        return dep.npartitions == 1

    @functools.cached_property
    def args(self):
        return [self.frame] + self.operands[len(self._parameters) :]

    @functools.cached_property
    def _meta(self):
        meta = self.operand("meta")
        return _get_meta_map_partitions(
            self.args,
            [e for e in self.args if isinstance(e, Expr)],
            self.func,
            self.kwargs,
            meta,
            self.parent_meta,
        )

    def _divisions(self):
        # Unknown divisions
        dfs = [arg for arg in self.args if isinstance(arg, Expr)]

        if self.clear_divisions:
            max_partitions = max(df.npartitions for df in dfs)
            return (None,) * (max_partitions + 1)

        # (Possibly) known divisions
        return _get_divisions_map_partitions(
            self.align_dataframes,
            self.transform_divisions,
            dfs,
            self.func,
            self.args,
            self.kwargs,
        )

    @functools.cached_property
    def _has_partition_info(self):
        return has_keyword(self.func, "partition_info")

    def _task(self, index: int):
        args = [self._blockwise_arg(op, index) for op in self.args]
        kwargs = (self.kwargs if self.kwargs is not None else {}).copy()
        if self._has_partition_info:
            kwargs["partition_info"] = {
                "number": index,
                "division": self.divisions[index],
            }

        if self.enforce_metadata:
            kwargs.update(
                {
                    "_func": self.func,
                    "_meta": self._meta,
                }
            )
            return (apply, apply_and_enforce, args, kwargs)
        else:
            return (
                apply,
                self.func,
                args,
                kwargs,
            )


def _get_meta_ufunc(dfs, args, func):
    dasks = [arg for arg in args if isinstance(arg, (Expr, Array))]

    if len(dfs) >= 2 and not all(hasattr(d, "npartitions") for d in dasks):
        # should not occur in current funcs
        msg = "elemwise with 2 or more DataFrames and Scalar is not supported"
        raise NotImplementedError(msg)
    # For broadcastable series, use no rows.
    parts = [
        d._meta
        if d.ndim == 0
        else np.empty((), dtype=d.dtype)
        if isinstance(d, Array)
        else meta_nonempty(d._meta)
        for d in dasks
    ]

    other = [
        (i, arg) for i, arg in enumerate(args) if not isinstance(arg, (Expr, Array))
    ]

    return partial_by_order(*parts, function=func, other=other)


class UFuncElemwise(MapPartitions):
    _parameters = [
        "frame",
        "func",
        "meta",
        "transform_divisions",
        "kwargs",
    ]
    enforce_metadata = False

    def __str__(self):
        return f"UFunc({funcname(self.func)})"

    @functools.cached_property
    def args(self):
        return self.operands[len(self._parameters) :]

    @functools.cached_property
    def _dfs(self):
        return [df for df in self.args if isinstance(df, Expr) and df.ndim > 0]

    @functools.cached_property
    def _meta(self):
        if self.operand("meta") is not no_default:
            meta = self.operand("meta")
        else:
            meta = _get_meta_ufunc(self._dfs, self.args, self.func)
        return make_meta(meta)

    def _divisions(self):
        if (
            self.transform_divisions
            and isinstance(self._dfs[0], Index)
            and len(self._dfs) == 1
        ):
            try:
                divisions = self.func(
                    *[
                        pd.Index(arg.divisions) if arg is self._dfs[0] else arg
                        for arg in self.args
                    ],
                    **self.kwargs,
                )
                if isinstance(divisions, pd.Index):
                    divisions = methods.tolist(divisions)
            except Exception:
                pass
            else:
                if not valid_divisions(divisions):
                    divisions = [None] * (self._dfs[0].npartitions + 1)
                return divisions

        return self._dfs[0].divisions


class MapOverlapAlign(Expr):
    _parameters = [
        "frame",
        "func",
        "before",
        "after",
        "meta",
        "enforce_metadata",
        "transform_divisions",
        "clear_divisions",
        "align_dataframes",
        "kwargs",
    ]
    _defaults = {
        "meta": None,
        "enfore_metadata": True,
        "transform_divisions": True,
        "kwargs": None,
        "clear_divisions": False,
        "align_dataframes": False,
    }

    @functools.cached_property
    def _meta(self):
        meta = self.operand("meta")
        args = [self.frame._meta] + [
            arg._meta if isinstance(arg, Expr) else arg
            for arg in self.operands[len(self._parameters) :]
        ]
        return _get_meta_map_partitions(
            args,
            [self.dependencies()[0]],
            self.func,
            self.kwargs,
            meta,
            self.kwargs.pop("parent_meta", None),
        )

    def _divisions(self):
        args = [self.frame] + self.operands[len(self._parameters) :]
        return calc_divisions_for_align(*args, allow_shuffle=False)

    def _lower(self):
        args = [self.frame] + self.operands[len(self._parameters) :]
        args = maybe_align_partitions(*args, divisions=self._divisions())
        return MapOverlap(
            args[0],
            self.func,
            self.before,
            self.after,
            self._meta,
            self.enforce_metadata,
            self.transform_divisions,
            self.clear_divisions,
            self.align_dataframes,
            self.kwargs,
            *args[1:],
        )


class MapOverlap(MapPartitions):
    _parameters = [
        "frame",
        "func",
        "before",
        "after",
        "meta",
        "enforce_metadata",
        "transform_divisions",
        "clear_divisions",
        "align_dataframes",
        "kwargs",
    ]
    _defaults = {
        "meta": None,
        "enfore_metadata": True,
        "transform_divisions": True,
        "kwargs": None,
        "clear_divisions": False,
        "align_dataframes": False,
    }

    @functools.cached_property
    def _kwargs(self) -> dict:
        kwargs = self.kwargs
        if kwargs is None:
            kwargs = {}
        return kwargs

    @property
    def args(self):
        return (
            [self.frame]
            + [self.func, self.before, self.after]
            + self.operands[len(self._parameters) :]
        )

    @functools.cached_property
    def _meta(self):
        meta = self.operand("meta")
        args = [self.frame._meta] + [
            arg._meta if isinstance(arg, Expr) else arg
            for arg in self.operands[len(self._parameters) :]
        ]
        return _get_meta_map_partitions(
            args,
            [self.dependencies()[0]],
            self.func,
            self.kwargs,
            meta,
            self.kwargs.pop("parent_meta", None),
        )

    @functools.cached_property
    def before(self):
        before = self.operand("before")
        if isinstance(before, str):
            return pd.to_timedelta(before)
        return before

    @functools.cached_property
    def after(self):
        after = self.operand("after")
        if isinstance(after, str):
            return pd.to_timedelta(after)
        return after

    def _lower(self):
        overlapped = CreateOverlappingPartitions(self.frame, self.before, self.after)

        return MapPartitions(
            overlapped,
            _overlap_chunk,
            self._meta,
            self.enforce_metadata,
            self.transform_divisions,
            self.clear_divisions,
            self.align_dataframes,
            None,
            self._kwargs,
            *self.args[1:],
        )


class CreateOverlappingPartitions(Expr):
    _parameters = ["frame", "before", "after"]

    @functools.cached_property
    def _meta(self):
        return self.frame._meta

    def _divisions(self):
        # Keep divisions alive, MapPartitions will handle the actual division logic
        return self.frame.divisions

    def _layer(self) -> dict:
        dsk, prevs, nexts = {}, [], []

        name_prepend = "overlap-prepend" + self.frame._name
        if self.before:
            prevs.append(None)
            if isinstance(self.before, numbers.Integral):
                before = self.before
                for i in range(self.frame.npartitions - 1):
                    dsk[(name_prepend, i)] = (M.tail, (self.frame._name, i), before)
                    prevs.append((name_prepend, i))
            elif isinstance(self.before, datetime.timedelta):
                # Assumes monotonic (increasing?) index
                divs = pd.Series(self.frame.divisions)
                deltas = divs.diff().iloc[1:-1]

                # In the first case window-size is larger than at least one partition, thus it is
                # necessary to calculate how many partitions must be used for each rolling task.
                # Otherwise, these calculations can be skipped (faster)

                if (self.before > deltas).any():
                    pt_z = divs[0]
                    for i in range(self.frame.npartitions - 1):
                        # Select all indexes of relevant partitions between the current partition and
                        # the partition with the highest division outside the rolling window (before)
                        pt_i = divs[i + 1]

                        # lower-bound the search to the first division
                        lb = max(pt_i - self.before, pt_z)

                        first, j = divs[i], i
                        while first > lb and j > 0:
                            first = first - deltas[j]
                            j = j - 1

                        dsk[(name_prepend, i)] = (
                            _tail_timedelta,
                            (self.frame._name, i + 1),
                            [(self.frame._name, k) for k in range(j, i + 1)],
                            self.before,
                        )
                        prevs.append((name_prepend, i))
                else:
                    for i in range(self.frame.npartitions - 1):
                        dsk[(name_prepend, i)] = (
                            _tail_timedelta,
                            (self.frame._name, i + 1),
                            [(self.frame._name, i)],
                            self.before,
                        )
                        prevs.append((name_prepend, i))
        else:
            prevs.extend([None] * self.frame.npartitions)

        name_append = "overlap-append" + self.frame._name
        if self.after:
            if isinstance(self.after, numbers.Integral):
                after = self.after
                for i in range(1, self.frame.npartitions):
                    dsk[(name_append, i)] = (M.head, (self.frame._name, i), after)
                    nexts.append((name_append, i))
            else:
                # We don't want to look at the divisions, so take twice the step and
                # validate later.
                after = 2 * self.after
                for i in range(1, self.frame.npartitions):
                    dsk[(name_append, i)] = (
                        _head_timedelta,
                        (self.frame._name, i - 1),
                        (self.frame._name, i),
                        after,
                    )
                    nexts.append((name_append, i))

            nexts.append(None)

        else:
            nexts.extend([None] * self.frame.npartitions)

        for i, (prev, next) in enumerate(zip(prevs, nexts)):
            dsk[(self._name, i)] = (
                _combined_parts,
                prev,
                (self.frame._name, i),
                next,
                self.before,
                self.after,
            )
        return dsk


def _tail_timedelta(current, prev_, before):
    selected = methods.concat(
        [prev[prev.index > (current.index.min() - before)] for prev in prev_]
    )
    return selected


def _overlap_chunk(df, func, before, after, *args, **kwargs):
    return overlap_chunk(func, before, after, df, *args, **kwargs)


def _combined_parts(prev_part, current_part, next_part, before, after):
    msg = (
        "Partition size is less than overlapping "
        "window size. Try using ``df.repartition`` "
        "to increase the partition size."
    )

    if prev_part is not None:
        if isinstance(before, numbers.Integral):
            if prev_part.shape[0] != before:
                raise NotImplementedError(msg)
        else:
            prev_part_input = prev_part
            prev_part = _tail_timedelta(current_part, [prev_part], before)
            if (
                len(prev_part_input) == len(prev_part)
                and len(prev_part_input) > 0
                and not isinstance(before, datetime.timedelta)
            ):
                raise NotImplementedError(msg)

    if next_part is not None:
        if isinstance(after, numbers.Integral):
            if next_part.shape[0] != after:
                raise NotImplementedError(msg)
        else:
            next_part_input = next_part
            next_part = _head_timedelta(current_part, next_part, after)
            if len(next_part_input) == len(next_part) and len(next_part_input) > 0:
                raise NotImplementedError(msg)

    parts = [p for p in (prev_part, current_part, next_part) if p is not None]
    combined = methods.concat(parts)

    return CombinedOutput(
        (
            combined,
            len(prev_part) if prev_part is not None and len(prev_part) > 0 else None,
            len(next_part) if next_part is not None and len(next_part) > 0 else None,
        )
    )


class _Align(Blockwise):
    _parameters = ["frame", "other", "join", "axis", "fill_value"]
    _defaults = {"join": "outer", "fill_value": None, "axis": None}
    _keyword_only = ["join", "fill_value", "axis"]
    operation = M.align

    def _divisions(self):
        # Aligning, so take first frames divisions
        return self.frame._divisions()


class AlignGetitem(Blockwise):
    _parameters = ["frame", "position"]
    operation = operator.getitem

    @functools.cached_property
    def _meta(self):
        return self.frame._meta[self.position]

    def _divisions(self):
        return self.frame.divisions


class ScalarToSeries(Blockwise):
    _parameters = ["frame", "index"]
    _defaults = {"index": 0}

    @staticmethod
    def operation(value, index=0):
        return pd.Series(value, index=[index])


class DropnaSeries(Blockwise):
    _parameters = ["frame"]
    operation = M.dropna


class DropnaFrame(Blockwise):
    _parameters = ["frame", "how", "subset", "thresh"]
    _defaults = {"how": no_default, "subset": None, "thresh": no_default}
    _keyword_only = ["how", "subset", "thresh"]
    operation = M.dropna

    def _simplify_up(self, parent, dependents):
        if self.subset is not None:
            columns = determine_column_projection(
                self, parent, dependents, additional_columns=self.subset
            )
            columns = [col for col in self.frame.columns if col in columns]

            if columns == self.frame.columns:
                # Don't add unnecessary Projections
                return

            return type(parent)(
                type(self)(self.frame[columns], *self.operands[1:]),
                *parent.operands[1:],
            )


class CombineFirst(Blockwise):
    _parameters = ["frame", "other"]
    operation = M.combine_first

    @functools.cached_property
    def _meta(self):
        return make_meta(
            self.operation(
                meta_nonempty(self.frame._meta),
                meta_nonempty(self.other._meta),
            ),
        )

    def _simplify_up(self, parent, dependents):
        if isinstance(parent, Projection):
            columns = determine_column_projection(self, parent, dependents)
            frame_columns = [col for col in self.frame.columns if col in columns]
            other_columns = [col for col in self.other.columns if col in columns]
            if (
                self.frame.columns == frame_columns
                and self.other.columns == other_columns
            ):
                return

            return type(parent)(
                type(self)(self.frame[frame_columns], self.other[other_columns]),
                *parent.operands[1:],
            )


class Sample(Blockwise):
    _parameters = ["frame", "state_data", "frac", "replace"]
    operation = staticmethod(methods.sample)

    @functools.cached_property
    def _meta(self):
        args = [self.operands[0]._meta] + [self.operands[1][0]] + self.operands[2:]
        return self.operation(*args)

    def _task(self, index: int):
        args = [self._blockwise_arg(self.frame, index)] + [
            self.state_data[index],
            self.frac,
            self.operand("replace"),
        ]
        return (self.operation,) + tuple(args)


class Query(Blockwise):
    _parameters = ["frame", "_expr", "expr_kwargs"]
    _defaults = {"expr_kwargs": {}}
    _keyword_only = ["expr_kwargs"]
    operation = M.query

    @functools.cached_property
    def _kwargs(self) -> dict:
        return {**self.expr_kwargs}


class MemoryUsagePerPartition(Blockwise):
    _parameters = ["frame", "index", "deep"]
    _defaults = {"index": True, "deep": False}

    @staticmethod
    def operation(*args, **kwargs):
        if is_series_like(args[0]):
            return args[0]._constructor([total_mem_usage(*args, **kwargs)])
        return args[0]._constructor_sliced([total_mem_usage(*args, **kwargs)])

    def _divisions(self):
        return (None,) * (self.frame.npartitions + 1)


class DropDuplicatesBlockwise(Blockwise):
    _parameters = ["frame"]
    operation = M.drop_duplicates


class Elemwise(Blockwise):
    """
    This doesn't really do anything, but we anticipate that future
    optimizations, like `len` will care about which operations preserve length
    """

    _is_length_preserving = True

    def _simplify_up(self, parent, dependents):
        if isinstance(parent, Filter) and self._filter_passthrough_available(
            parent, dependents
        ):
            predicate = None
            if self.frame.ndim == 1 and self.ndim == 2:
                name = self.frame._meta.name
                # Avoid Projection since we are already a Series
                subs = Projection(self, name)
                predicate = parent.predicate.substitute(subs, self.frame)
            return self._filter_simplification(parent, predicate)
        return super()._simplify_up(parent, dependents)


class RenameFrame(Elemwise):
    _parameters = ["frame", "columns"]

    @staticmethod
    def operation(df, columns):
        return df.rename(columns=columns)

    def _simplify_up(self, parent, dependents):
        if isinstance(parent, Projection) and isinstance(
            self.operand("columns"), Mapping
        ):
            reverse_mapping = {val: key for key, val in self.operand("columns").items()}

            columns = determine_column_projection(self, parent, dependents)
            columns = _convert_to_list(columns)
            columns = [
                reverse_mapping[col] if col in reverse_mapping else col
                for col in columns
            ]
            columns = [col for col in self.frame.columns if col in columns]
            if columns == self.frame.columns:
                return

            return type(parent)(
                type(self)(self.frame[columns], *self.operands[1:]),
                *parent.operands[1:],
            )


class ColumnsSetter(RenameFrame):
    @staticmethod
    def operation(df, columns):
        return _rename(columns, df)


class RenameSeries(Elemwise):
    _parameters = ["frame", "index", "sorted_index"]
    _defaults = {"sorted_index": False}
    _filter_passthrough = True

    @functools.cached_property
    def _meta(self):
        args = [
            meta_nonempty(op._meta) if isinstance(op, Expr) else op for op in self._args
        ]
        return make_meta(self.operation(*args, **self._kwargs))

    @staticmethod
    def operation(df, index, sorted_index):
        if is_series_like(df):
            return df.rename(index=index)
        return df.rename(name=index)

    def _divisions(self):
        index = self.operand("index")
        if is_scalar(index) and not isinstance(index, Callable):
            return self.frame.divisions
        elif self.sorted_index and self.frame.known_divisions:
            old = pd.Series(1, index=self.frame.divisions)
            new_divisions = old.rename(index).index
            if not new_divisions.is_monotonic_increasing:
                raise ValueError(
                    "The renamer creates an Index with non-monotonic divisions. "
                    "This is not allowed. Please set sorted_index=False."
                )
            return tuple(new_divisions.tolist())
        else:
            return (None,) * (self.frame.npartitions + 1)


class Fillna(Elemwise):
    _projection_passthrough = True
    _parameters = ["frame", "value"]
    _defaults = {"value": None}
    operation = M.fillna


class Replace(Elemwise):
    _projection_passthrough = True
    _parameters = ["frame", "to_replace", "value", "regex"]
    _defaults = {"to_replace": None, "value": no_default, "regex": False}
    _keyword_only = ["value", "regex"]
    operation = M.replace


class Isin(Elemwise):
    _projection_passthrough = True
    _parameters = ["frame", "values"]
    operation = M.isin

    @functools.cached_property
    def _meta(self):
        return make_meta(meta_nonempty(self.frame._meta).isin([1]))


class Clip(Elemwise):
    _projection_passthrough = True
    _parameters = ["frame", "lower", "upper", "axis"]
    _defaults = {"lower": None, "upper": None, "axis": None}
    _keyword_only = ["axis"]
    operation = M.clip

    def _simplify_up(self, parent, dependents):
        if isinstance(parent, Projection):
            return plain_column_projection(self, parent, dependents)


class Between(Elemwise):
    _parameters = ["frame", "left", "right", "inclusive"]
    _defaults = {"inclusive": "both"}
    operation = M.between


class ToTimestamp(Elemwise):
    _projection_passthrough = True
    _parameters = ["frame", "freq", "how"]
    _defaults = {"freq": None, "how": "start"}
    operation = M.to_timestamp
    _filter_passthrough = True

    def _divisions(self):
        return tuple(
            pd.Index(self.frame.divisions).to_timestamp(freq=self.freq, how=self.how)
        )


class CombineSeries(Elemwise):
    _parameters = ["frame", "other", "func", "fill_value"]
    _defaults = {"fill_value": None}
    operation = M.combine

    @functools.cached_property
    def _meta(self):
        return make_meta(
            meta_nonempty(self.frame._meta).combine(
                meta_nonempty(self.other._meta), func=self.func
            )
        )


class CombineFrame(CombineSeries):
    _parameters = CombineSeries._parameters + ["overwrite"]
    _defaults = {"fill_value": None, "overwrite": True}


class ToNumeric(Elemwise):
    _parameters = ["frame", "errors", "downcast", "meta"]
    _defaults = {"errors": "raise", "downcast": None, "meta": None}
    _keyword_only = ["meta"]
    operation = staticmethod(pd.to_numeric)

    @functools.cached_property
    def _kwargs(self):
        kwargs = super()._kwargs
        kwargs.pop("meta", None)
        return kwargs

    @functools.cached_property
    def _meta(self):
        if self.operand("meta") is not None:
            return self.operand("meta")
        return super()._meta


class ToDatetime(Elemwise):
    _parameters = ["frame", "kwargs", "meta"]
    _defaults = {"kwargs": None}
    _keyword_only = ["kwargs", "meta"]
    operation = staticmethod(pd.to_datetime)

    @functools.cached_property
    def _kwargs(self):
        if (kwargs := self.operand("kwargs")) is None:
            return {}
        return kwargs


class ToTimedelta(Elemwise):
    _parameters = ["frame", "unit", "errors"]
    _defaults = {"unit": None, "errors": "raise"}
    operation = staticmethod(pd.to_timedelta)


class AsType(Elemwise):
    """A good example of writing a trivial blockwise operation"""

    _parameters = ["frame", "dtypes"]
    operation = M.astype
    _filter_passthrough = True

    @functools.cached_property
    def _meta(self):
        def _cat_dtype_without_categories(dtype):
            return (
                isinstance(pd.api.types.pandas_dtype(dtype), pd.CategoricalDtype)
                and getattr(dtype, "categories", None) is None
            )

        meta = super()._meta
        dtypes = self.operand("dtypes")
        if hasattr(dtypes, "items"):
            set_unknown = [
                k for k, v in dtypes.items() if _cat_dtype_without_categories(v)
            ]
            meta = clear_known_categories(meta, cols=set_unknown)

        elif _cat_dtype_without_categories(dtypes):
            meta = clear_known_categories(meta)
        return meta

    def _simplify_up(self, parent, dependents):
        if isinstance(parent, Filter) and self._filter_passthrough_available(
            parent, dependents
        ):
            return self._filter_simplification(parent)
        if isinstance(parent, Projection):
            dtypes = self.operand("dtypes")
            columns = determine_column_projection(self, parent, dependents)
            if isinstance(dtypes, dict):
                dtypes = {key: val for key, val in dtypes.items() if key in columns}
                if not dtypes:
                    return type(parent)(self.frame, *parent.operands[1:])
            if isinstance(columns, list):
                columns = [col for col in self.frame.columns if col in columns]
            if self.frame.columns == columns:
                return
            result = type(self)(self.frame[columns], dtypes)
            if not isinstance(columns, list):
                return result
            return type(parent)(result, *parent.operands[1:])


class IsNa(Elemwise):
    _projection_passthrough = True
    _parameters = ["frame"]
    operation = M.isna


class Mask(Elemwise):
    _projection_passthrough = True
    _parameters = ["frame", "cond", "other"]
    _defaults = {"other": np.nan}
    operation = M.mask


class Round(Elemwise):
    _projection_passthrough = True
    _parameters = ["frame", "decimals"]
    operation = M.round


class Where(Elemwise):
    _projection_passthrough = True
    _parameters = ["frame", "cond", "other"]
    _defaults = {"other": np.nan}
    operation = M.where


def _check_divisions(df, i, division_min, division_max, last):
    # Check divisions
    real_min = df.index.min()
    real_max = df.index.max()
    # Upper division of the last partition is often set to
    # the max value. For all other partitions, the upper
    # division should be greater than the maximum value.
    valid_min = real_min >= division_min
    valid_max = (real_max <= division_max) if last else (real_max < division_max)
    if not (valid_min and valid_max):
        raise RuntimeError(
            f"`enforce_runtime_divisions` failed for partition {i}."
            f" Expected a range of [{division_min}, {division_max}), "
            f" but the real range was [{real_min}, {real_max}]."
        )
    return df


class EnforceRuntimeDivisions(Blockwise):
    _parameters = ["frame"]
    operation = staticmethod(_check_divisions)

    @functools.cached_property
    def _meta(self):
        return self.frame._meta

    def _task(self, index: int):
        args = [self._blockwise_arg(op, index) for op in self._args]
        args = args + [
            index,
            self.divisions[index],
            self.divisions[index + 1],
            index == (self.npartitions - 1),
        ]
        return (self.operation,) + tuple(args)


class Abs(Elemwise):
    _projection_passthrough = True
    _parameters = ["frame"]
    operation = M.abs


class RenameAxis(Elemwise):
    _projection_passthrough = True
    _filter_passthrough = True
    _parameters = ["frame", "mapper", "index", "columns", "axis"]
    _defaults = {
        "mapper": no_default,
        "index": no_default,
        "columns": no_default,
        "axis": 0,
    }
    _keyword_only = ["mapper", "index", "columns", "axis"]
    operation = M.rename_axis


class NotNull(Elemwise):
    _parameters = ["frame"]
    operation = M.notnull
    _projection_passthrough = True


class ToFrame(Elemwise):
    _parameters = ["frame", "name"]
    _defaults = {"name": no_default}
    _keyword_only = ["name"]
    operation = M.to_frame
    _filter_passthrough = True


class ToFrameIndex(Elemwise):
    _parameters = ["frame", "index", "name"]
    _defaults = {"name": no_default, "index": True}
    _keyword_only = ["name", "index"]
    operation = M.to_frame
    _filter_passthrough = True


class ToSeriesIndex(ToFrameIndex):
    _defaults = {"name": no_default, "index": None}
    operation = M.to_series


def pd_split(df, p, random_state=None, shuffle=False):
    """Split DataFrame into multiple pieces pseudorandomly

    >>> df = pd.DataFrame({'a': [1, 2, 3, 4, 5, 6],
    ...                    'b': [2, 3, 4, 5, 6, 7]})

    >>> a, b = pd_split(
    ...     df, [0.5, 0.5], random_state=123, shuffle=True
    ... )  # roughly 50/50 split
    >>> a
       a  b
    3  4  5
    0  1  2
    5  6  7
    >>> b
       a  b
    1  2  3
    4  5  6
    2  3  4
    """
    p = list(p)
    if shuffle:
        if not isinstance(random_state, np.random.RandomState):
            random_state = np.random.RandomState(random_state)
        df = df.sample(frac=1.0, random_state=random_state)
    index = pseudorandom(len(df), p, random_state)
    if df.ndim == 1:
        df = df.to_frame()
    return df.assign(_split=index)


class Split(Elemwise):
    _parameters = ["frame", "frac", "random_state", "shuffle"]
    _keyword_only = ["random_state", "shuffle"]
    operation = staticmethod(pd_split)

    @functools.cached_property
    def _kwargs(self) -> dict:
        return {"shuffle": self.shuffle}

    @functools.cached_property
    def random_state_data(self):
        return random_state_data(self.frame.npartitions, self.random_state)

    def _task(self, index: int):
        args = [self._blockwise_arg(op, index) for op in self._args]
        kwargs = self._kwargs.copy()
        kwargs["random_state"] = self.random_state_data[index]
        return apply, self.operation, args, kwargs


def _random_split_take(df, i, ndim):
    df = df[df["_split"] == i].drop(columns="_split")
    if ndim == 1:
        return df[df.columns[0]]
    return df


class SplitTake(Blockwise):
    _parameters = ["frame", "i", "ndim"]
    operation = staticmethod(_random_split_take)


class Apply(Elemwise):
    """A good example of writing a less-trivial blockwise operation"""

    _parameters = ["frame", "function", "args", "meta", "kwargs"]
    _defaults = {"args": (), "kwargs": {}}
    operation = M.apply

    @functools.cached_property
    def _meta(self):
        return make_meta(self.operand("meta"), parent_meta=self.frame._meta)

    def _task(self, index: int):
        return (
            apply,
            M.apply,
            [
                (self.frame._name, index),
                self.function,
            ]
            + list(self.args),
            self.kwargs,
        )


class Map(Elemwise):
    _projection_passthrough = True
    _parameters = ["frame", "arg", "na_action", "meta", "is_monotonic"]
    _defaults = {"na_action": None, "meta": None, "is_monotonic": True}
    _keyword_only = ["meta", "is_monotonic"]
    operation = M.map

    @functools.cached_property
    def _meta(self):
        if self.operand("meta") is None:
            args = [
                meta_nonempty(op._meta) if isinstance(op, Expr) else op
                for op in self._args
            ]
            return make_meta(self.operation(*args, **self._kwargs))
        return make_meta(
            self.operand("meta"),
            parent_meta=self.frame._meta,
            index=getattr(self.frame._meta, "index", None),  # could be an index
        )

    @functools.cached_property
    def _kwargs(self) -> dict:
        return {}

    def _divisions(self):
        if not self.is_monotonic:
            # Implement this consistently with dask.dataframe, e.g. add option to
            # control monotonic map func
            return (None,) * len(self.frame.divisions)
        elif is_index_like(self.frame._meta):
            return tuple(
                pd.Series(self.frame.divisions).map(self.arg, na_action=self.na_action)
            )
        elif isinstance(self.arg, Expr):
            if self.arg.divisions == self.frame.divisions:
                return self.frame.divisions
            else:
                # We only get here when we have only one partition
                return (None,) * (self.frame.npartitions + 1)
        return super()._divisions()


class VarColumns(Elemwise):
    _parameters = ["frame", "skipna", "ddof", "numeric_only"]
    _defaults = {"skipna": True, "ddof": 1, "numeric_only": False}
    _keyword_only = ["skipna", "ddof", "numeric_only"]
    operation = M.var
    _is_length_preserving = True

    @functools.cached_property
    def _kwargs(self) -> dict:
        return {"axis": 1, **super()._kwargs}


class NUniqueColumns(Elemwise):
    _parameters = ["frame", "axis", "dropna"]
    _defaults = {"axis": 1, "dropna": True}
    operation = M.nunique


class Sqrt(Elemwise):
    _parameters = ["frame"]
    operation = np.sqrt


class ExplodeSeries(Blockwise):
    _parameters = ["frame"]
    operation = M.explode


class ExplodeFrame(ExplodeSeries):
    _parameters = ["frame", "column"]

    def _simplify_up(self, parent, dependents):
        if isinstance(parent, Projection):
            return plain_column_projection(self, parent, dependents, [self.column])


class Drop(Elemwise):
    _parameters = ["frame", "columns", "errors"]
    _defaults = {"errors": "raise"}
    operation = staticmethod(drop_by_shallow_copy)

    def _simplify_down(self):
        columns = [
            col for col in self.frame.columns if col not in self.operand("columns")
        ]
        return Projection(self.frame, columns)


def assign(df, *pairs):
    pairs = dict(partition(2, pairs))
    df = df.copy(deep=False)
    with warnings.catch_warnings():
        warnings.filterwarnings(
            "ignore",
            message="DataFrame is highly fragmented *",
            category=PerformanceWarning,
        )
        for name, val in pairs.items():
            if isinstance(val, Callable):
                val = val(df)
            df[name] = val
    return df


class Assign(Elemwise):
    """Column Assignment"""

    _parameters = ["frame"]
    operation = staticmethod(assign)

    @functools.cached_property
    def keys(self):
        return self.operands[1::2]

    @functools.cached_property
    def vals(self):
        return self.operands[2::2]

    @functools.cached_property
    def _meta(self):
        args = [op._meta if isinstance(op, Expr) else op for op in self._args]
        return make_meta(self.operation(*args, **self._kwargs))

    def _tree_repr_argument_construction(self, i, op, header):
        if i == 0:
            return super()._tree_repr_argument_construction(i, op, header)
        if i % 2 == 1:
            sep = "" if i == 1 else ","
            header += f"{sep} {repr(op)[1:-1]}="
        else:
            header += f"{repr(op)}"
        return header

    def _node_label_args(self):
        return self.operands

    def _simplify_down(self):
        if isinstance(self.frame, Assign):
            if self._check_for_previously_created_column(self.frame):
                # don't squash if we are using a column that was previously created
                return
            return Assign(*self.frame.operands, *self.operands[1:])

    def _check_for_previously_created_column(self, child):
        input_columns = []
        for v in self.vals:
            if isinstance(v, Expr):
                input_columns.extend(v.columns)
        return bool(set(input_columns) & set(child.keys))

    def _simplify_up(self, parent, dependents):
        if isinstance(parent, Projection):
            columns = determine_column_projection(self, parent, dependents)
            columns = _convert_to_list(columns)

            cols = set(columns) - set(self.keys)
            if cols == set(self.frame.columns):
                # Protect against pushing the same projection twice
                return

            diff = set(self.keys) - set(columns)
            if len(diff) == len(self.keys):
                return type(parent)(self.frame, *parent.operands[1:])
            elif len(diff) > 0:
                new_args = []
                for k, v in zip(self.keys, self.vals):
                    if k in columns:
                        new_args.extend([k, v])
            else:
                new_args = self.operands[1:]

            columns = [col for col in self.frame.columns if col in cols]
            return type(parent)(
                type(self)(self.frame[sorted(columns)], *new_args),
                *parent.operands[1:],
            )


class Eval(Elemwise):
    _parameters = ["frame", "_expr", "expr_kwargs"]
    _defaults = {"expr_kwargs": {}}
    _keyword_only = ["expr_kwargs"]
    operation = M.eval

    @functools.cached_property
    def _kwargs(self) -> dict:
        return {**self.expr_kwargs}


class CaseWhen(Elemwise):
    _parameters = ["frame"]

    @functools.cached_property
    def caselist(self):
        c = self.operands[1:]
        return [(c[i], c[i + 1]) for i in range(0, len(c), 2)]

    @functools.cached_property
    def _meta(self):
        c = self.operands[1:]
        caselist = [
            (
                meta_nonempty(c[i]._meta) if isinstance(c[i], Expr) else c[i],
                meta_nonempty(c[i + 1]._meta)
                if isinstance(c[i + 1], Expr)
                else c[i + 1],
            )
            for i in range(0, len(c), 2)
        ]
        return make_meta(meta_nonempty(self.frame._meta).case_when(caselist))

    @staticmethod
    def operation(ser, *caselist):
        caselist = [(caselist[i], caselist[i + 1]) for i in range(0, len(caselist), 2)]
        return ser.case_when(list(caselist))


class Filter(Blockwise):
    _projection_passthrough = True
    _filter_passthrough = True
    _parameters = ["frame", "predicate"]
    operation = operator.getitem

    def _simplify_up(self, parent, dependents):
        if isinstance(self.predicate, Or):
            result = rewrite_filters(self.predicate)
            if result._name != self.predicate._name:
                return type(parent)(
                    type(self)(self.frame, result), *parent.operands[1:]
                )

        if isinstance(parent, (FilterAlign, Filter)) and not isinstance(
            self.frame, (FilterAlign, Filter)
        ):
            if not self.frame._filter_passthrough_available(self, dependents):
                # We want to collect filters again when we can't move them
                # anymore. Otherwise, a chain of Filters might block Projections
                # We start with the first Filter, e.g. if my child isn't a filter
                # anymore. Filters above that don't know if the first Filter can
                # still move further
                if is_filter_pushdown_available(
                    self, parent, dependents, allow_reduction=False
                ):
                    # We can only squash 2 filters together if the predicate of parent
                    # does not directly depend on self, e.g. if
                    # sum is in the predicate of parent, then removing self would
                    # alter the condition of parent because the sum changes, this is
                    # only relevant in broadcasting cases
                    return self.frame[
                        self.predicate & parent.predicate.substitute(self, self.frame)
                    ]
        if isinstance(parent, Projection):
            if self.frame._filter_passthrough_available(self, dependents):
                # We can't push Projections through filters if the preceding operation
                # allows us to push filters further down the graph because Projections
                # block filter pushdown
                if not isinstance(self.frame, (FilterAlign, Filter)):
                    return
                elif is_filter_pushdown_available(
                    self.frame, self, dependents, allow_reduction=False
                ):
                    return

            return plain_column_projection(self, parent, dependents)
        if isinstance(parent, Index):
            return self.frame.index[self.predicate]


class Projection(Elemwise):
    """Column Selection"""

    _parameters = ["frame", "columns"]
    operation = operator.getitem

    @property
    def columns(self):
        cols = self.operand("columns")
        if isinstance(cols, list):
            return cols
        elif isinstance(cols, pd.Index):
            return list(cols)
        else:
            return [cols]

    @functools.cached_property
    def _meta(self):
        if is_dataframe_like(self.frame._meta):
            return super()._meta
        # if we are not a DataFrame and have a scalar, we reduce to a scalar
        if not isinstance(self.operand("columns"), (list, slice)) and not hasattr(
            self.operand("columns"), "dtype"
        ):
            return meta_nonempty(self.frame._meta).iloc[0]
        # Avoid column selection for Series/Index
        return self.frame._meta

    def _node_label_args(self):
        return [self.frame, self.operand("columns")]

    def __str__(self):
        base = str(self.frame)
        if " " in base:
            base = "(" + base + ")"
        return f"{base}[{repr(self.operand('columns'))}]"

    def _divisions(self):
        if self.ndim == 0:
            return (None, None)
        return super()._divisions()

    def _simplify_down(self):
        if (
            str(self.frame.columns) == str(self.columns)
            and self._meta.ndim == self.frame._meta.ndim
        ):
            # TODO: we should get more precise around Expr.columns types
            return self.frame
        if isinstance(self.frame, Projection):
            # df[a][b]
            a = self.frame.operand("columns")
            b = self.operand("columns")

            if not isinstance(a, list):
                # df[scalar][b] -> First selection coerces to Series
                return
            elif isinstance(b, list):
                assert all(bb in a for bb in b)
            else:
                assert b in a

            return self.frame.frame[b]


class Index(Elemwise):
    """Column Selection"""

    _parameters = ["frame"]
    operation = getattr

    @functools.cached_property
    def _meta(self):
        meta = self.frame._meta
        # Handle scalar results
        if is_series_like(meta) or is_dataframe_like(meta):
            return self.frame._meta.index
        return meta

    @property
    def _projection_columns(self):
        return []

    def _task(self, index: int):
        return (
            getattr,
            (self.frame._name, index),
            "index",
        )


def _return_input(df, divisions=None):
    return df


class ClearDivisions(Elemwise):
    _parameters = ["frame"]
    operation = staticmethod(_return_input)

    def _divisions(self):
        return (None,) * (self.frame.npartitions + 1)


class SetDivisions(Elemwise):
    _parameters = ["frame", "divisions"]
    operation = staticmethod(_return_input)

    def _divisions(self):
        return self.operand("divisions")


class ResolveOverlappingDivisions(Expr):
    _parameters = ["frame", "mins", "maxes", "lens"]

    @functools.cached_property
    def _meta(self):
        return self.frame._meta

    def _divisions(self):
        non_empties = [i for i, length in enumerate(self.lens) if length != 0]
        if len(non_empties) == 0:
            return (None, None)

        return tuple(self.mins) + (self.maxes[-1],)

    def _layer(self):
        non_empties = [i for i, length in enumerate(self.lens) if length != 0]
        # If all empty, collapse into one partition
        if len(non_empties) == 0:
            return {(self._name, 0): (self.frame._name, 0)}

        # drop empty partitions by mapping each partition in a new graph to a particular
        # partition on the old graph.
        dsk = {
            (self._name, i): (self.frame._name, div)
            for i, div in enumerate(non_empties)
        }
        ddf_keys = list(dsk.values())

        overlap = [
            i for i in range(1, len(self.mins)) if self.mins[i] >= self.maxes[i - 1]
        ]
        divisions = self.divisions

        frames = []
        for i in overlap:
            # `frames` is a list of data from previous partitions that we may want to
            # move to partition i.  Here, we add "overlap" from the previous partition
            # (i-1) to this list.
            frames.append((get_overlap, ddf_keys[i - 1], divisions[i]))

            # Make sure that any data added from partition i-1 to `frames` is removed
            # from partition i-1.
            dsk[(self._name, i - 1)] = (
                drop_overlap,
                dsk[(self._name, i - 1)],
                divisions[i],
            )

            # We do not want to move "overlap" from the previous partition (i-1) into
            # this partition (i) if the data from this partition will need to be moved
            # to the next partition (i+1) anyway.  If we concatenate data too early,
            # we may lose rows (https://github.com/dask/dask/issues/6972).
            if divisions[i] == divisions[i + 1] and i + 1 in overlap:
                continue

            frames.append(ddf_keys[i])
            dsk[(self._name, i)] = (methods.concat, frames)
            frames = []
        return dsk


class Lengths(Expr):
    """Returns a tuple of partition lengths"""

    _parameters = ["frame"]

    @functools.cached_property
    def _meta(self):
        return tuple()

    def _divisions(self):
        return (None, None)

    def _simplify_down(self):
        if isinstance(self.frame, Elemwise):
            child = max(self.frame.dependencies(), key=lambda expr: expr.npartitions)
            return Lengths(child)

    def _layer(self):
        name = "part-" + self._name
        dsk = {
            (name, i): (len, (self.frame._name, i))
            for i in range(self.frame.npartitions)
        }
        dsk[(self._name, 0)] = (tuple, list(dsk.keys()))
        return dsk


class ResetIndex(Elemwise):
    """Reset the index of a Series or DataFrame"""

    _parameters = ["frame", "drop", "name"]
    _defaults = {"drop": False, "name": no_default}
    _keyword_only = ["drop", "name"]
    operation = M.reset_index
    _filter_passthrough = True

    @functools.cached_property
    def _kwargs(self) -> dict:
        kwargs = {"drop": self.drop}
        if self.operand("name") is not no_default:
            kwargs.update({"name": self.operand("name")})
        return kwargs

    def _divisions(self):
        return (None,) * (self.frame.npartitions + 1)

    def _simplify_up(self, parent, dependents):
        if isinstance(parent, Filter) and self._filter_passthrough_available(
            parent, dependents
        ):
            parents = [
                p().columns
                for p in dependents[self._name]
                if p() is not None and not isinstance(p(), Filter)
            ]
            predicate = None
            if not set(flatten(parents, list)).issubset(set(self.frame.columns)):
                # one of the filters is the Index
                self._filter_passthrough_available(parent, dependents)
                name = self.operand("name")
                if name is no_default:
                    name = "index"
                # replace the projection of the former index with the actual index
                subs = Projection(self, name)
                predicate = parent.predicate.substitute(subs, Index(self.frame))
            elif self.frame.ndim == 1 and not self.operand("drop"):
                name = self.frame._meta.name
                # Avoid Projection since we are already a Series
                subs = Projection(self, name)
                predicate = parent.predicate.substitute(subs, self.frame)
            return self._filter_simplification(parent, predicate)

        if isinstance(parent, Projection):
            if self.frame.ndim == 1 and not self.drop:
                if isinstance(parent.operand("columns"), list):
                    # Don't bother, dimensionality changes are tricky here and
                    # potential improvement is tiny
                    return
                col = parent.operand("columns")
                if col in (self.name, "index", self.frame._meta.index.name):
                    return
                if all(
                    isinstance(d(), Projection) and d().operand("columns") == col
                    for d in dependents[self._name]
                ):
                    return type(self)(self.frame, True, self.name)
                return
            return plain_column_projection(self, parent, dependents)


class AddPrefixSeries(Elemwise):
    _parameters = ["frame", "prefix"]
    operation = M.add_prefix
    _filter_passthrough = True

    def _divisions(self):
        return tuple(self.prefix + str(division) for division in self.frame.divisions)


class AddSuffixSeries(AddPrefixSeries):
    _parameters = ["frame", "suffix"]
    operation = M.add_suffix

    def _divisions(self):
        return tuple(str(division) + self.suffix for division in self.frame.divisions)


class AddPrefix(Elemwise):
    _parameters = ["frame", "prefix"]
    operation = M.add_prefix

    def _convert_columns(self, columns):
        len_prefix = len(self.prefix)
        return [col[len_prefix:] for col in columns]

    def _simplify_up(self, parent, dependents):
        if isinstance(parent, Projection):
            columns = determine_column_projection(self, parent, dependents)
            columns = self._convert_columns(_convert_to_list(columns))
            if set(columns) == set(self.frame.columns):
                return

            columns = [col for col in self.frame.columns if col in columns]
            return type(parent)(
                type(self)(self.frame[columns], self.operands[1]),
                parent.operand("columns"),
            )


class AddSuffix(AddPrefix):
    _parameters = ["frame", "suffix"]
    operation = M.add_suffix

    def _convert_columns(self, columns):
        len_suffix = len(self.suffix)
        return [col[:-len_suffix] for col in columns]


class AssignIndex(Elemwise):
    _parameters = ["frame", "value"]
    operation = staticmethod(methods.assign_index)

    def _divisions(self):
        return self.value.divisions


class Head(Expr):
    """Take the first `n` rows of the first partition"""

    _parameters = ["frame", "n", "npartitions"]
    _defaults = {"n": 5, "npartitions": 1}

    @functools.cached_property
    def _meta(self):
        return self.frame._meta

    @functools.cached_property
    def npartitions(self):
        return 1

    def _divisions(self):
        if self.operand("npartitions") <= -1:
            return self.frame.divisions[0], self.frame.divisions[-1]
        return (
            self.frame.divisions[0],
            self.frame.divisions[self.operand("npartitions")],
        )

    def _task(self, index: int):
        raise NotImplementedError()

    def _simplify_down(self):
        if isinstance(self.frame, Elemwise):
            operands = [
                Head(op, self.n, self.npartitions) if isinstance(op, Expr) else op
                for op in self.frame.operands
            ]
            return type(self.frame)(*operands)
        if isinstance(self.frame, Head):
            return Head(self.frame.frame, min(self.n, self.frame.n), self.npartitions)

    def _simplify_up(self, parent, dependents):
        from dask_expr import Repartition

        if isinstance(parent, Repartition) and parent.new_partitions == 1:
            return self

    def _lower(self):
        if not isinstance(self, BlockwiseHead):
            # Lower to Blockwise
            npartitions = self.operand("npartitions")
            if self.operand("npartitions") > self.frame.npartitions:
                raise ValueError(
                    f"only {self.frame.npartitions} partitions, head received {npartitions}"
                )
            partitions = self._partitions
            if is_index_like(self._meta):
                return BlockwiseHeadIndex(
                    Partitions(self.frame, partitions), self.n, safe=False
                )

            safe = True if npartitions == 1 and self.frame.npartitions != 1 else False
            frame = BlockwiseHead(
                Partitions(self.frame, partitions), self.n, npartitions, safe
            )
            if npartitions != 1:
                from dask_expr import Repartition

                safe = npartitions != self.frame.npartitions and npartitions != -1
                frame = BlockwiseHead(
                    Repartition(frame, new_partitions=1), self.n, 1, safe
                )
            return frame

    @property
    def _partitions(self):
        if isinstance(self, PartitionsFiltered):
            partitions = self.frame._partitions
        else:
            partitions = list(range(self.frame.npartitions))
        if self.operand("npartitions") > -1:
            partitions = partitions[: self.operand("npartitions")]
        return partitions


class BlockwiseHead(Head, Blockwise):
    """Take the first `n` rows of every partition

    Typically used after `Partitions(..., [0])` to take
    the first `n` rows of an entire collection.
    """

    _parameters = ["frame", "n", "npartitions", "safe"]

    def _simplify_down(self):
        return

    def _simplify_up(self, parent, dependents):
        return

    @functools.cached_property
    def npartitions(self):
        return len(self._divisions()) - 1

    def _divisions(self):
        return self.frame.divisions[: len(self._partitions) + 1]

    def _task(self, index: int):
        if self.safe:
            op = safe_head
        else:
            op = M.head
        return (op, (self.frame._name, index), self.n)


class BlockwiseHeadIndex(BlockwiseHead):
    def _task(self, index: int):
        return (operator.getitem, (self.frame._name, index), slice(0, self.n))


class Tail(Expr):
    """Take the last `n` rows of the last partition"""

    _parameters = ["frame", "n"]
    _defaults = {"n": 5}

    @functools.cached_property
    def _meta(self):
        return self.frame._meta

    def _divisions(self):
        return self.frame.divisions[-2:]

    def _task(self, index: int):
        raise NotImplementedError()

    def _simplify_down(self):
        if isinstance(self.frame, Elemwise):
            operands = [
                Tail(op, self.n) if isinstance(op, Expr) else op
                for op in self.frame.operands
            ]
            return type(self.frame)(*operands)
        if isinstance(self.frame, Tail):
            return Tail(self.frame.frame, min(self.n, self.frame.n))

    def _simplify_up(self, parent, dependents):
        from dask_expr import Repartition

        if isinstance(parent, Repartition) and parent.new_partitions == 1:
            return self

    def _lower(self):
        if not isinstance(self, BlockwiseTail):
            # Lower to Blockwise
            if is_index_like(self._meta):
                return BlockwiseTailIndex(
                    Partitions(self.frame, [self.frame.npartitions - 1]), self.n
                )
            return BlockwiseTail(
                Partitions(self.frame, [self.frame.npartitions - 1]), self.n
            )


class BlockwiseTail(Tail, Blockwise):
    """Take the last `n` rows of every partition

    Typically used after `Partitions(..., [-1])` to take
    the last `n` rows of an entire collection.
    """

    def _divisions(self):
        return self.frame.divisions

    def _task(self, index: int):
        return (M.tail, (self.frame._name, index), self.n)


class BlockwiseTailIndex(BlockwiseTail):
    def _task(self, index: int):
        return (operator.getitem, (self.frame._name, index), slice(-self.n, None))


class Binop(Elemwise):
    _parameters = ["left", "right"]

    def __str__(self):
        return f"{self.left} {self._operator_repr} {self.right}"

    def _simplify_up(self, parent, dependents):
        if isinstance(parent, Projection):
            changed = False
            columns = determine_column_projection(self, parent, dependents)
            columns = _convert_to_list(columns)
            columns = [col for col in self.columns if col in columns]
            if (
                isinstance(self.left, Expr)
                and self.left.ndim > 1
                and self.left.columns != columns
            ):
                left = self.left[columns]  # TODO: filter just the correct columns
                changed = True
            else:
                left = self.left
            if (
                isinstance(self.right, Expr)
                and self.right.ndim > 1
                and self.right.columns != columns
            ):
                right = self.right[columns]  # TODO: filter just the correct columns
                changed = True
            else:
                right = self.right
            if not changed:
                return

            return type(parent)(type(self)(left, right), *parent.operands[1:])

    def _node_label_args(self):
        return [self.left, self.right]

    def _divisions(self):
        if is_index_like(self._meta):
            left_divisions = (
                pd.Series(self.left.divisions)
                if isinstance(self.left, Expr)
                else self.left
            )
            right_divisions = (
                pd.Series(self.right.divisions)
                if isinstance(self.right, Expr)
                else self.right
            )

            return tuple(self.operation(left_divisions, right_divisions))
        else:
            return super()._divisions()


class Add(Binop):
    operation = operator.add
    _operator_repr = "+"


class MethodOperator(Binop):
    _parameters = ["name", "left", "right", "axis", "level", "fill_value"]
    _defaults = {"axis": "columns", "level": None, "fill_value": None}
    _keyword_only = ["axis", "level", "fill_value"]

    @property
    def _operator_repr(self):
        return self.name

    @staticmethod
    def operation(name, left, right, **kwargs):
        return getattr(left, name)(right, **kwargs)


class Sub(Binop):
    operation = operator.sub
    _operator_repr = "-"


class Mul(Binop):
    operation = operator.mul
    _operator_repr = "*"

    def _simplify_down(self):
        if (
            isinstance(self.right, Mul)
            and isinstance(self.left, numbers.Number)
            and isinstance(self.right.left, numbers.Number)
        ):
            return (self.left * self.right.left) * self.right.right


class Pow(Binop):
    operation = operator.pow
    _operator_repr = "**"


class Div(Binop):
    operation = operator.truediv
    _operator_repr = "/"


class LT(Binop):
    operation = operator.lt
    _operator_repr = "<"


class BinOpSeries(Binop):
    _parameters = ["left", "right", "level", "fill_value"]
    _defaults = {"fill_value": None, "level": None}


class BinOpFrame(Binop):
    _parameters = ["left", "right", "axis"]
    _defaults = {"axis": 1}


class LTSeries(BinOpSeries):
    operation = M.lt
    _operator_repr = "<"


class LTFrame(BinOpFrame):
    operation = M.lt
    _operator_repr = "<"


class LESeries(BinOpSeries):
    operation = M.le
    _operator_repr = "<="


class LEFrame(BinOpFrame):
    operation = M.le
    _operator_repr = "<="


class GTSeries(BinOpSeries):
    operation = M.gt
    _operator_repr = ">"


class GTFrame(BinOpFrame):
    operation = M.gt
    _operator_repr = ">"


class GESeries(BinOpSeries):
    operation = M.ge
    _operator_repr = ">="


class GEFrame(BinOpFrame):
    operation = M.ge
    _operator_repr = ">="


class NESeries(BinOpSeries):
    operation = M.ne
    _operator_repr = "!="


class NEFrame(BinOpFrame):
    operation = M.ne
    _operator_repr = "!="


class EQSeries(BinOpSeries):
    operation = M.eq
    _operator_repr = "=="


class EQFrame(BinOpFrame):
    operation = M.eq
    _operator_repr = "=="


class LE(Binop):
    operation = operator.le
    _operator_repr = "<="


class GT(Binop):
    operation = operator.gt
    _operator_repr = ">"


class GE(Binop):
    operation = operator.ge
    _operator_repr = ">="


class EQ(Binop):
    operation = operator.eq
    _operator_repr = "=="


class NE(Binop):
    operation = operator.ne
    _operator_repr = "!="


class And(Binop):
    operation = operator.and_
    _operator_repr = "&"


class Or(Binop):
    operation = operator.or_
    _operator_repr = "|"


class XOr(Binop):
    operation = operator.xor
    _operator_repr = "^"


class Mod(Binop):
    operation = operator.mod
    _operator_repr = "%"


class FloorDiv(Binop):
    operation = operator.floordiv
    _operator_repr = "//"


class Unaryop(Elemwise):
    _parameters = ["frame"]

    def __str__(self):
        return f"{self._operator_repr} {self.frame}"

    def _simplify_up(self, parent, dependents):
        if isinstance(parent, Projection):
            if isinstance(self.frame, Expr):
                return plain_column_projection(self, parent, dependents)
            else:
                frame = self.frame
            return type(self)(frame)

    def _node_label_args(self):
        return [self.frame]

    def _divisions(self):
        if is_index_like(self._meta):
            return (None,) * (self.frame.npartitions + 1)
        else:
            return super()._divisions()


class Invert(Unaryop):
    operation = operator.inv
    _operator_repr = "~"


class Neg(Unaryop):
    operation = operator.neg
    _operator_repr = "-"


class Pos(Unaryop):
    operation = operator.pos
    _operator_repr = "+"


class Partitions(Expr):
    """Select one or more partitions"""

    _parameters = ["frame", "partitions"]

    @functools.cached_property
    def _meta(self):
        return self.frame._meta

    def _divisions(self):
        divisions = []
        for part in self.partitions:
            divisions.append(self.frame.divisions[part])
        divisions.append(self.frame.divisions[part + 1])
        return tuple(divisions)

    def _task(self, index: int):
        return (self.frame._name, self.partitions[index])

    def _simplify_down(self):
        if isinstance(self.frame, Blockwise) and not isinstance(
            self.frame, (BlockwiseIO, Fused)
        ):
            operands = [
                Partitions(op, self.partitions)
                if (isinstance(op, Expr) and not self.frame._broadcast_dep(op))
                else op
                for op in self.frame.operands
            ]
            return type(self.frame)(*operands)
        elif isinstance(self.frame, PartitionsFiltered):
            if self.frame._partitions:
                partitions = [self.frame._partitions[p] for p in self.partitions]
            else:
                partitions = self.partitions
            # We assume that expressions defining a special "_partitions"
            # parameter can internally capture the same logic as `Partitions`
            return self.frame.substitute_parameters({"_partitions": partitions})

    def _node_label_args(self):
        return [self.frame, self.partitions]


class PartitionsFiltered(Expr):
    """Mixin class for partition filtering

    A ``PartitionsFiltered`` subclass must define a ``_partitions`` parameter. When
    ``_partitions`` is defined, the following expressions must produce the same output
    for :cls:`PartitionsFiltered`:

    - ``cls(expr: Expr, ..., _partitions)``
    - ``Partitions(cls(expr: Expr, ...), _partitions)``

    In order to leverage the default ``Expr._layer`` method, subclasses should define
    ``_filtered_task`` instead of ``_task``.
    """

    @property
    def _filtered(self) -> bool:
        """Whether output partitions have been filtered"""
        return self.operand("_partitions") is not None

    @property
    def _partitions(self) -> list | tuple | range:
        """Selected partition indices"""
        if self._filtered:
            return self.operand("_partitions")
        else:
            return range(self.npartitions)

    @functools.cached_property
    def divisions(self):
        # Common case: Use self._divisions()
        full_divisions = super().divisions
        if not self._filtered:
            return full_divisions

        # Specific case: Specific partitions were selected
        new_divisions = []
        for part in self._partitions:
            new_divisions.append(full_divisions[part])
        new_divisions.append(full_divisions[part + 1])
        return tuple(new_divisions)

    @property
    def npartitions(self):
        if self._filtered:
            return len(self._partitions)
        return super().npartitions

    def _task(self, index: int):
        return self._filtered_task(self._partitions[index])

    def _filtered_task(self, index: int):
        raise NotImplementedError()


class _DelayedExpr(Expr):
    # Wraps a Delayed object to make it an Expr for now. This is hacky and we should
    # integrate this properly...
    # TODO
    _parameters = ["obj"]

    def __init__(self, obj):
        self.obj = obj
        self.operands = [obj]

    def __str__(self):
        return f"{type(self).__name__}({str(self.obj)})"

    @property
    def _name(self):
        return self.obj.key

    def _layer(self) -> dict:
        dc = self.obj.dask.to_dict().copy()
        dc[(self.obj.key, 0)] = dc[self.obj.key]
        dc.pop(self.obj.key)
        return dc

    def _divisions(self):
        return (None, None)

    @property
    def ndim(self):
        return 0


@normalize_token.register(Expr)
def normalize_expression(expr):
    return expr._name


def optimize_until(expr: Expr, stage: core.OptimizerStage) -> Expr:
    result = expr
    if stage == "logical":
        return result

    # Simplify
    expr = result.simplify()
    if stage == "simplified-logical":
        return expr

    # Manipulate Expression to make it more efficient
    expr = expr.rewrite(kind="tune")
    if stage == "tuned-logical":
        return expr

    # Lower
    expr = expr.lower_completely()
    if stage == "physical":
        return expr

    # Simplify again
    expr = expr.simplify()
    if stage == "simplified-physical":
        return expr

    # Final graph-specific optimizations
    expr = optimize_blockwise_fusion(expr)
    if stage == "fused":
        return expr

    raise ValueError(f"Stage {stage!r} not supported.")


def optimize(expr: Expr, fuse: bool = True) -> Expr:
    """High level query optimization

    This leverages three optimization passes:

    1.  Class based simplification using the ``_simplify`` function and methods
    2.  Blockwise fusion

    Parameters
    ----------
    expr:
        Input expression to optimize
    fuse:
        whether or not to turn on blockwise fusion

    See Also
    --------
    simplify
    optimize_blockwise_fusion
    """
    stage: core.OptimizerStage = "fused" if fuse else "simplified-physical"

    return optimize_until(expr, stage)


def is_broadcastable(dfs, s):
    """
    This Series is broadcastable against another dataframe in the sequence
    """

    def compare(s, df):
        try:
            return s.divisions == (min(df.columns), max(df.columns))
        except TypeError:
            return False

    return (
        s.ndim == 1
        and s.npartitions == 1
        and s.known_divisions
        and any(compare(s, df) for df in dfs if df.ndim == 2)
        or s.ndim == 0
    )


def are_co_aligned(*exprs):
    """Do inputs come from the same parents, modulo blockwise?"""

    from dask_expr._cumulative import CumulativeAggregations
    from dask_expr._reductions import Reduction

    seen = set()
    # Scalars can always be broadcasted
    stack = [e for e in exprs if e.ndim > 0]
    ancestors = []
    while stack:
        e = stack.pop()
        if e._name in seen:
            continue
        seen.add(e._name)

        if isinstance(e, IO):
            ancestors.append(e)
        elif e.ndim == 0:
            # Scalars are valid ancestors that are always broadcastable,
            # so don't walk through them
            continue
        elif isinstance(e, (Blockwise, CumulativeAggregations, Reduction)):
            # TODO: Capture this in inheritance logic
            dependencies = e.dependencies()
            stack.extend(dependencies)
        elif isinstance(e, _DelayedExpr):
            continue
        else:
            ancestors.append(e)

    unique_ancestors = {
        # Account for column projection within IO expressions
<<<<<<< HEAD
        _tokenize_partial(item, ["columns", "_series"])
        for item in ancestors
=======
        _tokenize_partial(item, ["columns", "_series", "_dataset_info_cache"])
        for item in flatten(ancestors, container=set)
>>>>>>> d720db91
    }
    # Don't check divisions or npartitions at all
    return len(unique_ancestors) <= 1


## Utilites for Expr fusion


def optimize_blockwise_fusion(expr):
    """Traverse the expression graph and apply fusion"""

    def _fusion_pass(expr):
        # Full pass to find global dependencies
        seen = set()
        stack = [expr]
        dependents = defaultdict(set)
        dependencies = {}
        expr_mapping = {}

        while stack:
            next = stack.pop()

            if next._name in seen:
                continue
            seen.add(next._name)

            if isinstance(next, Blockwise):
                dependencies[next._name] = set()
                if next._name not in dependents:
                    dependents[next._name] = set()
                    expr_mapping[next._name] = next

            for operand in next.operands:
                if isinstance(operand, Expr):
                    stack.append(operand)
                    if isinstance(operand, Blockwise):
                        if next._name in dependencies:
                            dependencies[next._name].add(operand._name)
                        dependents[operand._name].add(next._name)
                        expr_mapping[operand._name] = operand
                        expr_mapping[next._name] = next

        # Traverse each "root" until we find a fusable sub-group.
        # Here we use root to refer to a Blockwise Expr node that
        # has no Blockwise dependents
        roots = [
            expr_mapping[k]
            for k, v in dependents.items()
            if v == set()
            or all(not isinstance(expr_mapping[_expr], Blockwise) for _expr in v)
        ]
        while roots:
            root = roots.pop()
            seen = set()
            stack = [root]
            group = []
            while stack:
                next = stack.pop()

                if next._name in seen:
                    continue
                seen.add(next._name)

                group.append(next)
                for dep_name in dependencies[next._name]:
                    dep = expr_mapping[dep_name]

                    stack_names = {s._name for s in stack}
                    group_names = {g._name for g in group}
                    if (
                        dep.npartitions == root.npartitions or next._broadcast_dep(dep)
                    ) and not (dependents[dep._name] - stack_names - group_names):
                        # All of deps dependents are contained
                        # in the local group (or the local stack
                        # of expr nodes that we know we will be
                        # adding to the local group).
                        # All nodes must also have the same number
                        # of partitions, since broadcasting within
                        # a group is not allowed.
                        stack.append(dep)
                    elif dependencies[dep._name] and dep._name not in [
                        r._name for r in roots
                    ]:
                        # Couldn't fuse dep, but we may be able to
                        # use it as a new root on the next pass
                        roots.append(dep)

            # Replace fusable sub-group
            if len(group) > 1:
                group_deps = []
                local_names = [_expr._name for _expr in group]
                for _expr in group:
                    group_deps += [
                        operand
                        for operand in _expr.dependencies()
                        if operand._name not in local_names
                    ]
                _ret = expr.substitute(group[0], Fused(group, *group_deps))
                return _ret, not roots

        # Return original expr if no fusable sub-groups were found
        return expr, True

    while True:
        original_name = expr._name
        expr, done = _fusion_pass(expr)
        if done or expr._name == original_name:
            break

    return expr


class Diff(MapOverlap):
    _parameters = ["frame", "periods"]
    _defaults = {"periods": 1}
    func = M.diff
    enforce_metadata = True
    transform_divisions = False
    clear_divisions = False
    align_dataframes = True

    def _divisions(self):
        return self.frame.divisions

    @functools.cached_property
    def _meta(self):
        return make_meta(meta_nonempty(self.frame._meta).diff(**self.kwargs))

    def _simplify_up(self, parent, dependents):
        if isinstance(parent, Projection):
            return plain_column_projection(self, parent, dependents)

    @functools.cached_property
    def kwargs(self):
        return dict(periods=self.periods)

    @property
    def before(self):
        return self.periods if self.periods > 0 else 0

    @property
    def after(self):
        return 0 if self.periods > 0 else -self.periods


class FillnaCheck(Blockwise):
    _parameters = ["frame", "method", "skip_check"]
    operation = staticmethod(methods.fillna_check)
    _projection_passthrough = True

    @functools.cached_property
    def _meta(self):
        return self.frame._meta

    def _task(self, index: int):
        args = [self._blockwise_arg(op, index) for op in self._args]
        args[-1] = index != self.skip_check(self.frame)
        return (self.operation,) + tuple(args)


class FFill(MapOverlap):
    _parameters = ["frame", "limit"]
    _defaults = {"limit": None}
    func = M.ffill
    enforce_metadata = True
    transform_divisions = False
    clear_divisions = False
    align_dataframes = True

    def _divisions(self):
        return self.frame.divisions

    @functools.cached_property
    def _meta(self):
        return self.frame._meta

    def _simplify_up(self, parent, dependents):
        if isinstance(parent, Projection):
            return plain_column_projection(self, parent, dependents)

    @functools.cached_property
    def kwargs(self):
        return dict(limit=self.limit)

    @property
    def before(self):
        return 1 if self.limit is None else self.limit

    @property
    def after(self):
        return 0


class BFill(FFill):
    func = M.bfill

    @property
    def before(self):
        # bfill is the opposite direction of ffill, so
        # we swap before with after of ffill.
        return super().after

    @property
    def after(self):
        # bfill is the opposite direction of ffill, so
        # we swap after with before of ffill.
        return super().before


class Shift(MapOverlap):
    _parameters = ["frame", "periods", "freq"]
    _defaults = {"periods": 1, "freq": None}

    func = M.shift
    enforce_metadata = True
    transform_divisions = False
    align_dataframes = True

    @functools.cached_property
    def clear_divisions(self):
        # TODO We can do better if freq is given, but this needs adjustments in
        #  map_partitions
        return True if self._divisions()[0] is None or self.freq is not None else False

    def _divisions(self):
        if self.freq is None:
            return self.frame.divisions
        divisions = _calc_maybe_new_divisions(self.frame, self.periods, self.freq)
        if divisions is None:
            divisions = (None,) * (self.frame.npartitions + 1)
        return divisions

    @functools.cached_property
    def _meta(self):
        return make_meta(meta_nonempty(self.frame._meta).shift(**self.kwargs))

    @functools.cached_property
    def kwargs(self):
        return dict(periods=self.periods, freq=self.freq)

    def _simplify_up(self, parent, dependents):
        if isinstance(parent, Projection):
            return plain_column_projection(self, parent, dependents)

    @property
    def before(self):
        return self.periods if self.periods > 0 else 0

    @property
    def after(self):
        return 0 if self.periods > 0 else -self.periods


class ShiftIndex(Blockwise):
    _parameters = ["frame", "periods", "freq"]
    _defaults = {"periods": 1, "freq": None}
    _keyword_only = ["freq"]
    operation = M.shift

    def _divisions(self):
        freq = self.freq
        if freq is None:
            freq = self._meta.freq
        divisions = _calc_maybe_new_divisions(self.frame, self.periods, freq)
        if divisions is None:
            divisions = (None,) * (self.frame.npartitions + 1)
        return divisions

    @functools.cached_property
    def _kwargs(self) -> dict:
        return {"freq": self.freq} if self.freq is not None else {}


class MaybeAlignPartitions(Expr):
    _projection_passthrough = False
    _expr_cls = None

    def _divisions(self):
        if {df.npartitions for df in self.args} == {1}:
            divs = []
            for df in self.args:
                divs.extend(list(df.divisions))
            try:
                return min(divs), max(divs)
            except TypeError:
                # either unknown divisions or int-str mix
                return None, None
        return calc_divisions_for_align(*self.args)

    def _simplify_up(self, parent, dependents):
        if isinstance(parent, Projection) and self._projection_passthrough:
            return plain_column_projection(self, parent, dependents)

    @functools.cached_property
    def args(self):
        dfs = [op for op in self.operands if isinstance(op, Expr)]
        return [op for op in dfs if not is_broadcastable(dfs, op)]

    def _lower(self):
        # This can be expensive when something that has expensive division
        # calculation is in the Expression
        dfs = self.args
        if (
            len(dfs) == 1
            or all(
                dfs[0].divisions == df.divisions and df.known_divisions for df in dfs
            )
            or len(self.divisions) == 2
        ):
            return self._expr_cls(*self.operands)
        elif self.divisions[0] is None:
            # We have to shuffle
            npartitions = max(df.npartitions for df in dfs)
            dtypes = {df._meta.index.dtype for df in dfs}
            if not _are_dtypes_shuffle_compatible(dtypes):
                raise TypeError(
                    "DataFrames are not aligned. We need to shuffle to align partitions "
                    "with each other. This is not possible because the indexes of the "
                    f"DataFrames have differing dtypes={dtypes}. Please ensure that "
                    "all Indexes have the same dtype or align manually for this to "
                    "work."
                )

            from dask_expr._shuffle import RearrangeByColumn

            args = [
                RearrangeByColumn(df, None, npartitions, index_shuffle=True)
                if isinstance(df, Expr)
                else df
                for df in self.operands
            ]
            return self._expr_cls(*args)

        args = maybe_align_partitions(*self.operands, divisions=self.divisions)
        return self._expr_cls(*args)

    @functools.cached_property
    def _meta(self):
        return self._expr_cls(*self.operands)._meta


def _are_dtypes_shuffle_compatible(dtypes):
    if len(dtypes) == 1:
        return True
    if all(pd.api.types.is_numeric_dtype(d) for d in dtypes):
        return True
    return False


class CombineFirstAlign(MaybeAlignPartitions):
    _parameters = ["frame", "other"]
    _expr_cls = CombineFirst

    def _simplify_up(self, parent, dependents):
        # TODO: de-duplicate
        if isinstance(parent, Projection):
            columns = determine_column_projection(self, parent, dependents)
            frame_columns = [col for col in self.frame.columns if col in columns]
            other_columns = [col for col in self.other.columns if col in columns]
            if (
                self.frame.columns == frame_columns
                and self.other.columns == other_columns
            ):
                return

            return type(parent)(
                type(self)(self.frame[frame_columns], self.other[other_columns]),
                *parent.operands[1:],
            )


class FillnaAlign(MaybeAlignPartitions):
    _projection_passthrough = True
    _parameters = ["frame", "value"]
    _expr_cls = Fillna


class AlignAlignPartitions(MaybeAlignPartitions):
    _parameters = ["frame", "other", "join", "axis", "fill_value"]
    _expr_cls = _Align


class CombineSeriesAlign(MaybeAlignPartitions):
    _parameters = ["frame", "other", "func", "fill_value"]
    _expr_cls = CombineSeries


class CombineFrameAlign(MaybeAlignPartitions):
    _parameters = ["frame", "other", "func", "fill_value", "overwrite"]
    _expr_cls = CombineSeries


class FilterAlign(MaybeAlignPartitions):
    _projection_passthrough = True
    _filter_passthrough = True
    _parameters = ["frame", "predicate"]
    _expr_cls = Filter

    def _simplify_up(self, parent, dependents):
        return Filter._simplify_up(self, parent, dependents)


class AssignAlign(MaybeAlignPartitions):
    _parameters = ["frame", "column", "value"]
    _expr_cls = Assign

    def _simplify_up(self, parent, dependents):
        # TODO: de-duplicate
        if isinstance(parent, Projection):
            columns = determine_column_projection(self, parent, dependents)
            if not isinstance(columns, list):
                columns = [columns]

            cols = set(columns) - {self.column}
            if cols == set(self.frame.columns):
                # Protect against pushing the same projection twice
                return

            diff = {self.column} - set(columns)
            if len(diff) == 1:
                return type(parent)(self.frame, *parent.operands[1:])
            else:
                new_args = self.operands[1:]

            columns = [col for col in self.frame.columns if col in cols]
            return type(parent)(
                type(self)(self.frame[sorted(columns)], *new_args),
                *parent.operands[1:],
            )


class MaskAlign(MaybeAlignPartitions):
    _parameters = ["frame", "cond", "other"]
    _expr_cls = Mask


class WhereAlign(MaskAlign):
    _expr_cls = Where


class MapAlign(MaybeAlignPartitions):
    _parameters = ["frame", "other", "op", "na_action", "meta"]
    _projection_passthrough = False
    _expr_cls = Map


class MapIndexAlign(MapAlign):
    _parameters = MaskAlign._parameters + ["is_monotonic"]


class OpAlignPartitions(MaybeAlignPartitions):
    _parameters = ["frame", "other", "op"]
    _projection_passthrough = True

    @functools.cached_property
    def _meta(self):
        return getattr(self.frame._meta, self.op)(self.other._meta)

    def _lower(self):
        # This can be expensive when something that has expensive division
        # calculation is in the Expression
        dfs = self.args
        if (
            len(dfs) == 1
            or all(dfs[0].divisions == df.divisions for df in dfs)
            or len(self.divisions) == 2
        ):
            return self._op(self.frame, self.op, self.other, *self.operands[3:])

        from dask_expr._repartition import RepartitionDivisions

        frame = RepartitionDivisions(
            self.frame, new_divisions=self.divisions, force=True
        )
        other = RepartitionDivisions(
            self.other, new_divisions=self.divisions, force=True
        )
        return self._op(frame, self.op, other, *self.operands[3:])

    @staticmethod
    def _op(frame, op, other, *args, **kwargs):
        return getattr(frame, op)(other)


class MethodOperatorAlign(OpAlignPartitions):
    _parameters = ["frame", "other", "op", "axis", "level", "fill_value"]

    @staticmethod
    def _op(frame, op, other, *args, **kwargs):
        return MethodOperator(op, frame, other, *args, **kwargs)


class UFuncAlign(MaybeAlignPartitions):
    _parameters = ["frame", "func", "meta", "kwargs"]
    enforce_metadata = False

    def __str__(self):
        return f"UFunc({funcname(self.func)})"

    @functools.cached_property
    def args(self):
        return self.operands[len(self._parameters) :]

    @functools.cached_property
    def _dfs(self):
        return [df for df in self.args if isinstance(df, Expr)]

    @functools.cached_property
    def _meta(self):
        if self.operand("meta") is not no_default:
            return self.operand("meta")
        return _get_meta_ufunc(self._dfs, self.args, self.func)

    def _lower(self):
        args = maybe_align_partitions(*self.args, divisions=self._divisions())
        dfs = [x for x in args if isinstance(x, Expr) and x.ndim > 0]
        return UFuncElemwise(dfs[0], self.func, self._meta, False, self.kwargs, *args)


class Fused(Blockwise):
    """Fused ``Blockwise`` expression

    A ``Fused`` corresponds to the fusion of multiple
    ``Blockwise`` expressions into a single ``Expr`` object.
    Before graph-materialization time, the behavior of this
    object should be identical to that of the first element
    of ``Fused.exprs`` (i.e. the top-most expression in
    the fused group).

    Parameters
    ----------
    exprs : List[Expr]
        Group of original ``Expr`` objects being fused together.
    *dependencies:
        List of external ``Expr`` dependencies. External-``Expr``
        dependencies correspond to any ``Expr`` operand that is
        not already included in ``exprs``. Note that these
        dependencies should be defined in the order of the ``Expr``
        objects that require them (in ``exprs``). These
        dependencies do not include literal operands, because those
        arguments should already be captured in the fused subgraphs.
    """

    _parameters = ["exprs"]

    @functools.cached_property
    def _meta(self):
        return self.exprs[0]._meta

    def _tree_repr_lines(self, indent=0, recursive=True):
        header = f"Fused({self._name[-5:]}):"
        if not recursive:
            return [header]

        seen = set()
        lines = []
        stack = [(self.exprs[0], 2)]
        fused_group = [_expr._name for _expr in self.exprs]
        dependencies = {dep._name: dep for dep in self.dependencies()}
        while stack:
            expr, _indent = stack.pop()

            if expr._name in seen:
                continue
            seen.add(expr._name)

            line = expr._tree_repr_lines(_indent, recursive=False)[0]
            lines.append(line.replace(" ", "|", 1))
            for dep in expr.dependencies():
                if dep._name in fused_group:
                    stack.append((dep, _indent + 2))
                elif dep._name in dependencies:
                    dependencies.pop(dep._name)
                    lines.extend(dep._tree_repr_lines(_indent + 2))

        for dep in dependencies.values():
            lines.extend(dep._tree_repr_lines(2))

        lines = [header] + lines
        lines = [" " * indent + line for line in lines]

        return lines

    def __str__(self):
        exprs = sorted(self.exprs, key=M._depth)
        names = [expr._name.split("-")[0] for expr in exprs]
        if len(names) > 4:
            return names[0] + "-fused-" + names[-1]
        else:
            return "-".join(names)

    @functools.cached_property
    def _name(self):
        return f"{str(self)}-{_tokenize_deterministic(self.exprs)}"

    def _divisions(self):
        return self.exprs[0]._divisions()

    def _broadcast_dep(self, dep: Expr):
        # Always broadcast single-partition dependencies in Fused
        return dep.npartitions == 1

    def _task(self, index):
        graph = {self._name: (self.exprs[0]._name, index)}
        for _expr in self.exprs:
            if isinstance(_expr, Fused):
                subgraph, name = _expr._task(index)[1:3]
                graph.update(subgraph)
                graph[(name, index)] = name
            elif self._broadcast_dep(_expr):
                # When _expr is being broadcasted, we only
                # want to define a fused task for index 0
                graph[(_expr._name, 0)] = _expr._task(0)
            else:
                graph[(_expr._name, index)] = _expr._task(index)

        for i, dep in enumerate(self.dependencies()):
            graph[self._blockwise_arg(dep, index)] = "_" + str(i)

        return (
            Fused._execute_task,
            graph,
            self._name,
        ) + tuple(self._blockwise_arg(dep, index) for dep in self.dependencies())

    @staticmethod
    def _execute_task(graph, name, *deps):
        for i, dep in enumerate(deps):
            graph["_" + str(i)] = dep
        return dask.core.get(graph, name)


# Used for sorting with None
@functools.total_ordering
class MinType:
    def __le__(self, other):
        return True


def determine_column_projection(expr, parent, dependents, additional_columns=None):
    if isinstance(parent, Index):
        column_union = []
    else:
        column_union = parent.columns.copy()
    parents = [x() for x in dependents[expr._name] if x() is not None]

    seen = set()
    for p in parents:
        if p._name in seen:
            continue
        seen.add(p._name)

        column_union.extend(p._projection_columns)

    if additional_columns is not None:
        column_union.extend(flatten(additional_columns, container=list))

    # We can end up with MultiIndex columns from groupby ops, needs to be
    # accounted for in the sort
    flattened_columns = set(column_union)
    try:
        column_union = sorted(flattened_columns)
    except TypeError:
        # mixed type columns
        column_union = _sort_mixed(pd.Index(list(flattened_columns))).tolist()
    if (
        len(column_union) == 1
        and parent.ndim == 1
        and all(p.ndim == 1 for p in parents)
    ):
        return column_union[0]
    return column_union


def _sort_mixed(values):
    """order ints before strings before nulls in 1d arrays"""
    str_pos = np.array([isinstance(x, str) for x in values], dtype=bool)
    tuple_pos = np.array([isinstance(x, tuple) for x in values], dtype=bool)
    null_pos = np.array([pd.isna(x) for x in values], dtype=bool)
    num_pos = ~str_pos & ~null_pos & ~tuple_pos
    str_argsort = np.argsort(values[str_pos])
    tuple_argsort = np.argsort(values[tuple_pos])
    num_argsort = np.argsort(values[num_pos])
    # convert boolean arrays to positional indices, then order by underlying values
    str_locs = str_pos.nonzero()[0].take(str_argsort)
    tuple_locs = tuple_pos.nonzero()[0].take(tuple_argsort)
    num_locs = num_pos.nonzero()[0].take(num_argsort)
    null_locs = null_pos.nonzero()[0]
    locs = np.concatenate([num_locs, str_locs, tuple_locs, null_locs])
    return values.take(locs)


def plain_column_projection(expr, parent, dependents, additional_columns=None):
    column_union = determine_column_projection(
        expr, parent, dependents, additional_columns=additional_columns
    )
    if isinstance(column_union, list):
        column_union = [col for col in expr.frame.columns if col in column_union]
    if column_union == expr.frame.columns:
        return
    result = type(expr)(expr.frame[column_union], *expr.operands[1:])
    if column_union == parent.operand("columns"):
        return result
    return type(parent)(result, parent.operand("columns"))


def is_filter_pushdown_available(expr, parent, dependents, allow_reduction=True):
    parents = [x() for x in dependents[expr._name] if x() is not None]
    filters = {e._name for e in parents if isinstance(e, Filter)}
    if len(filters) != 1:
        # Don't push down if not exactly one Filter
        return False
    if len(parents) == 1:
        return True

    # We have to see if the non-filter ops are all exclusively part of the predicates
    others = {e._name for e in parents if not isinstance(e, Filter)}
    return _check_dependents_are_predicates(
        expr, others, parent, dependents, allow_reduction
    )


def rewrite_filters(predicate):
    """Rewriting a filter to decompose OR clauses. If a predicate part is part of
    all OR clauses, we can move it to the front so that we can push it down.
    """
    or_components = _get_predicate_components(predicate, [])
    if len(or_components) == 1:
        return predicate
    result = _replace_common_or_components(or_components[0], or_components[1:])
    if result is None:
        return predicate
    return result


def _get_predicate_components(predicate, components, type_=Or):
    if not isinstance(predicate, type_):
        components.append(predicate)
        return components
    if isinstance(predicate.left, type_):
        components = _get_predicate_components(predicate.left, components, type_)
    else:
        components.append(predicate.left)
    if isinstance(predicate.right, type_):
        components = _get_predicate_components(predicate.right, components, type_)
    else:
        components.append(predicate.right)
    return components


def _convert_mapping(components):
    return dict(zip([e._name for e in components], components))


def _replace_common_or_components(expr, or_components):
    and_component = _get_predicate_components(expr, [], type_=And)
    mapping = _convert_mapping(and_component)
    and_components = [
        _get_predicate_components(c, [], type_=And) for c in or_components
    ]
    and_components = list(map(_convert_mapping, and_components))

    replacements = []
    for c in mapping.keys():
        if all(c in comp for comp in and_components):
            # We can pull this component out if it's part of all or components
            replacements.append(c)
    if len(replacements) == 0:
        # exit if we can't replace anything
        return

    outer_component = mapping[replacements[0]]
    for r in replacements[1:]:
        # construct the outer component
        outer_component = outer_component & mapping[r]

    #
    result_components = []
    for comp in [mapping] + and_components:
        keep_components = [c for c in comp if c not in replacements]
        if len(keep_components) == 0:
            # Just return outer_component if we can replace a whole OR component
            return outer_component
        result_component = comp[keep_components[0]]
        for c in keep_components[1:]:
            result_component = result_component & comp[c]
        result_components.append(result_component)

    or_component = result_components[0]
    for c in result_components[1:]:
        or_component = or_component | c
    return outer_component & or_component


def _check_dependents_are_predicates(
    expr, other_names, parent: Expr, dependents, allow_reduction=True
):
    # singleton approach should make this easier

    # Walk down the predicate side from the filter to see if we can arrive at
    # other_names without hitting an expression that has other dependents that
    # are not part of the predicate, see test_filter_pushdown_unavailable
    allowed_expressions = {parent._name}
    stack = parent.dependencies()
    seen = set()
    while stack:
        e = stack.pop()
        if expr._name == e._name:
            continue

        if e._name in seen:
            continue
        seen.add(e._name)

        e_dependents = {x()._name for x in dependents[e._name] if x() is not None}

        if not allow_reduction:
            if isinstance(e, (ApplyConcatApply, TreeReduce, ShuffleReduce)):
                return False

        if not e_dependents.issubset(allowed_expressions):
            if isinstance(e, _DelayedExpr):
                continue

            return False
        allowed_expressions.add(e._name)
        stack.extend(e.dependencies())

    return other_names.issubset(allowed_expressions)


def calc_divisions_for_align(*exprs, allow_shuffle=True):
    dfs = [df for df in exprs if isinstance(df, Expr) and df.ndim > 0]
    if not all(df.known_divisions for df in dfs):
        return (None,) * (max(df.npartitions for df in dfs) + 1)
    divisions = list(unique(merge_sorted(*[df.divisions for df in dfs])))
    if len(divisions) == 1:  # single value for index
        divisions = (divisions[0], divisions[0])
    return divisions


def maybe_align_partitions(*exprs, divisions):
    from dask_expr._repartition import Repartition

    return [
        Repartition(df, new_divisions=divisions, force=True)
        if isinstance(df, Expr) and df.ndim > 0
        else df
        for df in exprs
    ]


def _extract_meta(x, nonempty=False):
    """
    Extract internal cache data (``_meta``) from dd.DataFrame / dd.Series
    """
    if isinstance(x, Expr):
        return meta_nonempty(x._meta) if nonempty else x._meta
    elif isinstance(x, list):
        return [_extract_meta(_x, nonempty) for _x in x]
    elif isinstance(x, tuple):
        return tuple(_extract_meta(_x, nonempty) for _x in x)
    elif isinstance(x, dict):
        res = {}
        for k in x:
            res[k] = _extract_meta(x[k], nonempty)
        return res
    elif hasattr(x, "expr"):
        return _extract_meta(x.expr, nonempty)
    else:
        return x


def _emulate(func, *args, udf=False, **kwargs):
    """
    Apply a function using args / kwargs. If arguments contain dd.DataFrame /
    dd.Series, using internal cache (``_meta``) for calculation
    """
    with raise_on_meta_error(funcname(func), udf=udf):
        return func(*_extract_meta(args, True), **_extract_meta(kwargs, True))


def _get_meta_map_partitions(args, dfs, func, kwargs, meta, parent_meta):
    """
    Helper to generate metadata for map_partitions and map_overlap output.
    """
    meta_index = getattr(make_meta(dfs[0]), "index", None) if dfs else None
    if parent_meta is None and dfs:
        parent_meta = dfs[0]._meta
    if meta is no_default:
        # Use non-normalized kwargs here, as we want the real values (not
        # delayed values)
        a = [meta_nonempty(arg._meta) if isinstance(arg, Expr) else arg for arg in args]
        meta = _emulate(func, *a, udf=True, **kwargs)
        meta_is_emulated = True
    else:
        meta = make_meta(meta, index=meta_index, parent_meta=parent_meta)
        meta_is_emulated = False

    if not (has_parallel_type(meta) or is_arraylike(meta) and meta.shape) and not all(
        isinstance(arg, Expr) and arg.ndim == 0 for arg in args
    ):
        if not meta_is_emulated:
            warnings.warn(
                "Meta is not valid, `map_partitions` and `map_overlap` expects output to be a pandas object. "
                "Try passing a pandas object as meta or a dict or tuple representing the "
                "(name, dtype) of the columns. In the future the meta you passed will not work.",
                FutureWarning,
            )
        # If `meta` is not a pandas object, the concatenated results will be a
        # different type
        meta = make_meta(_concat([meta]), index=meta_index)

    # Ensure meta is empty series
    meta = make_meta(meta, parent_meta=parent_meta)

    return meta


from dask_expr._reductions import (
    All,
    Any,
    ApplyConcatApply,
    Count,
    IdxMax,
    IdxMin,
    Max,
    Mean,
    Min,
    Mode,
    NBytes,
    NuniqueApprox,
    Prod,
    ShuffleReduce,
    Size,
    Sum,
    TreeReduce,
    Var,
)
from dask_expr.io import IO, BlockwiseIO<|MERGE_RESOLUTION|>--- conflicted
+++ resolved
@@ -2869,13 +2869,8 @@
 
     unique_ancestors = {
         # Account for column projection within IO expressions
-<<<<<<< HEAD
-        _tokenize_partial(item, ["columns", "_series"])
+        _tokenize_partial(item, ["columns", "_series", "_dataset_info_cache"])
         for item in ancestors
-=======
-        _tokenize_partial(item, ["columns", "_series", "_dataset_info_cache"])
-        for item in flatten(ancestors, container=set)
->>>>>>> d720db91
     }
     # Don't check divisions or npartitions at all
     return len(unique_ancestors) <= 1
