--- conflicted
+++ resolved
@@ -1186,20 +1186,10 @@
     _is_length_preserving = True
 
     def _simplify_up(self, parent, dependents):
-<<<<<<< HEAD
-        if self._filter_passthrough and isinstance(parent, Filter):
-            if not is_filter_pushdown_available(self, parent, dependents):
-                return
-            return self._filter_simplification(parent)
-=======
         if isinstance(parent, Filter) and self._filter_passthrough_available(
             parent, dependents
         ):
-            return type(self)(
-                self.frame[parent.predicate.substitute(self, self.frame)],
-                *self.operands[1:],
-            )
->>>>>>> 8f99b0ba
+            return self._filter_simplification(parent)
         return super()._simplify_up(parent, dependents)
 
     def _filter_simplification(self, parent, predicate=None):
