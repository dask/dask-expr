--- conflicted
+++ resolved
@@ -1149,15 +1149,11 @@
     def aggregate_kwargs(self):
         return {**self.chunk_kwargs, "normalize": self.normalize}
 
-<<<<<<< HEAD
-    def _simplify_up(self, parent, dependents):
-=======
     @property
     def combine_kwargs(self):
         return self.chunk_kwargs
 
-    def _simplify_up(self, parent):
->>>>>>> 31e6e13f
+    def _simplify_up(self, parent, dependents):
         # We are already a Series
         return
 
