--- conflicted
+++ resolved
@@ -1039,7 +1039,6 @@
         else:
             result = moment_agg(vals, ddof=ddof, axis=(0,))
         return result
-<<<<<<< HEAD
 
 
 class Moment(ArrayReduction):
@@ -1079,8 +1078,6 @@
     def reduction_aggregate(cls, vals, order):
         result = moment_agg(vals, order=order, axis=(0,))
         return result
-=======
->>>>>>> 7973f2ad
 
 
 class Mean(Reduction):
