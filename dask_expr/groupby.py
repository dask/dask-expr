import functools

import numpy as np
from dask import is_dask_collection
from dask.dataframe.core import _concat, is_dataframe_like, is_series_like
from dask.dataframe.groupby import (
    _agg_finalize,
    _apply_chunk,
    _build_agg_args,
    _determine_levels,
    _groupby_aggregate,
    _groupby_apply_funcs,
    _normalize_spec,
)
from dask.utils import M, is_index_like

from dask_expr.collection import DataFrame, new_collection
from dask_expr.reductions import ApplyConcatApply


def _as_dict(key, value):
    # Utility to convert a single kwarg to a dict.
    # The dict will be empty if the value is None
    return {} if value is None else {key: value}


###
### Groupby-aggregation expressions
###


class SingleAggregation(ApplyConcatApply):
    """Single groupby aggregation

    This is an abstract class. Sub-classes must implement
    the following methods:

    -   `groupby_chunk`: Applied to each group within
        the `chunk` method of `ApplyConcatApply`
    -   `groupby_aggregate`: Applied to each group within
        the `aggregate` method of `ApplyConcatApply`

    Parameters
    ----------
    frame: Expr
        Dataframe- or series-like expression to group.
    by: str, list or Series
        The key for grouping
    observed:
        Passed through to dataframe backend.
    dropna:
        Whether rows with NA values should be dropped.
    chunk_kwargs:
        Key-word arguments to pass to `groupby_chunk`.
    aggregate_kwargs:
        Key-word arguments to pass to `aggregate_chunk`.
    """

    _parameters = [
        "frame",
        "by",
        "observed",
        "dropna",
        "chunk_kwargs",
        "aggregate_kwargs",
        "_slice",
    ]
    _defaults = {
        "observed": None,
        "dropna": None,
        "chunk_kwargs": None,
        "aggregate_kwargs": None,
        "_slice": None,
    }

    groupby_chunk = None
    groupby_aggregate = None

    @classmethod
    def chunk(cls, df, by=None, **kwargs):
        return _apply_chunk(df, *by, **kwargs)

    @classmethod
    def aggregate(cls, inputs, **kwargs):
        return _groupby_aggregate(_concat(inputs), **kwargs)

    @property
    def chunk_kwargs(self) -> dict:
        chunk_kwargs = self.operand("chunk_kwargs") or {}
        columns = self._slice
        return {
            "chunk": self.groupby_chunk,
            "columns": columns,
            "by": self.by,
            **_as_dict("observed", self.observed),
            **_as_dict("dropna", self.dropna),
            **chunk_kwargs,
        }

    @property
    def aggregate_kwargs(self) -> dict:
        aggregate_kwargs = self.operand("aggregate_kwargs") or {}
        groupby_aggregate = self.groupby_aggregate or self.groupby_chunk
        return {
            "aggfunc": groupby_aggregate,
            "levels": _determine_levels(self.by),
            **_as_dict("observed", self.observed),
            **_as_dict("dropna", self.dropna),
            **aggregate_kwargs,
        }


class GroupbyAggregation(ApplyConcatApply):
    """General groupby aggregation

    This class can be used directly to perform a general
    groupby aggregation by passing in a `str`, `list` or
    `dict`-based specification using the `arg` operand.

    Parameters
    ----------
    frame: Expr
        Dataframe- or series-like expression to group.
    by: str, list or Series
        The key for grouping
    arg: str, list or dict
        Aggregation spec defining the specific aggregations
        to perform.
    observed:
        Passed through to dataframe backend.
    dropna:
        Whether rows with NA values should be dropped.
    chunk_kwargs:
        Key-word arguments to pass to `groupby_chunk`.
    aggregate_kwargs:
        Key-word arguments to pass to `aggregate_chunk`.
    """

    _parameters = [
        "frame",
        "by",
        "arg",
        "observed",
        "dropna",
        "split_every",
    ]
    _defaults = {
        "observed": None,
        "dropna": None,
        "split_every": 8,
    }

    @functools.cached_property
    def spec(self):
        # Converts the `arg` operand into specific
        # chunk, aggregate, and finalizer functions
        group_columns = set(self.by)
        non_group_columns = [
            col for col in self.frame.columns if col not in group_columns
        ]
        spec = _normalize_spec(self.arg, non_group_columns)

        # Median not supported yet
        has_median = any(s[1] in ("median", np.median) for s in spec)
        if has_median:
            raise NotImplementedError("median not yet supported")

        keys = ["chunk_funcs", "aggregate_funcs", "finalizers"]
        return dict(zip(keys, _build_agg_args(spec)))

    @classmethod
    def chunk(cls, df, by=None, **kwargs):
        return _groupby_apply_funcs(df, *by, **kwargs)

    @classmethod
    def combine(cls, inputs, **kwargs):
        return _groupby_apply_funcs(_concat(inputs), **kwargs)

    @classmethod
    def aggregate(cls, inputs, **kwargs):
        return _agg_finalize(_concat(inputs), **kwargs)

    @property
    def chunk_kwargs(self) -> dict:
        return {
            "funcs": self.spec["chunk_funcs"],
            "sort": False,
            "by": self.by,
            **_as_dict("observed", self.observed),
            **_as_dict("dropna", self.dropna),
        }

    @property
    def combine_kwargs(self) -> dict:
        return {
            "funcs": self.spec["aggregate_funcs"],
            "level": _determine_levels(self.by),
            "sort": False,
            **_as_dict("observed", self.observed),
            **_as_dict("dropna", self.dropna),
        }

    @property
    def aggregate_kwargs(self) -> dict:
        return {
            "aggregate_funcs": self.spec["aggregate_funcs"],
            "finalize_funcs": self.spec["finalizers"],
            "level": _determine_levels(self.by),
            **_as_dict("observed", self.observed),
            **_as_dict("dropna", self.dropna),
        }

    def _simplify_down(self):
        # Use agg-spec information to add column projection
        column_projection = None
        if isinstance(self.arg, dict):
            column_projection = (
                set(self.by).union(self.arg.keys()).intersection(self.frame.columns)
            )
        if column_projection and column_projection < set(self.frame.columns):
            return type(self)(self.frame[list(column_projection)], *self.operands[1:])


class Sum(SingleAggregation):
    groupby_chunk = M.sum


class Prod(SingleAggregation):
    groupby_chunk = M.prod


class Min(SingleAggregation):
    groupby_chunk = M.min


class Max(SingleAggregation):
    groupby_chunk = M.max


class Count(SingleAggregation):
    groupby_chunk = M.count
    groupby_aggregate = M.sum


class Mean(SingleAggregation):
    @functools.cached_property
    def _meta(self):
        return self.simplify()._meta

    def _simplify_down(self):
        s = Sum(*self.operands)
        # Drop chunk/aggregate_kwargs for count
        c = Count(
            *[
                self.operand(param)
                if param not in ("chunk_kwargs", "aggregate_kwargs")
                else {}
                for param in self._parameters
            ]
        )
        if is_dataframe_like(s._meta):
            c = c[s.columns]
        return s / c


###
### Groupby Collection API
###


class GroupBy:
    """Collection container for groupby aggregations

    The purpose of this class is to expose an API similar
    to Pandas' `Groupby` for dask-expr collections.

    See Also
    --------
    SingleAggregation
    """

    def __init__(
        self,
        obj,
        by,
        sort=None,
        observed=None,
        dropna=None,
        slice=None,
    ):
        by_ = by if isinstance(by, (tuple, list)) else [by]
        self._slice = slice
        # Check if we can project columns
        projection = None
        if (
            np.isscalar(slice)
            or isinstance(slice, (str, list, tuple))
            or (
                (is_index_like(slice) or is_series_like(slice))
                and not is_dask_collection(slice)
            )
        ):
            projection = set(by_).union(
                {slice} if (np.isscalar(slice) or isinstance(slice, str)) else slice
            )
            projection = [c for c in obj.columns if c in projection]

        self.by = [by] if np.isscalar(by) else list(by)
        self.obj = obj[projection] if projection is not None else obj
        self.sort = sort
        self.observed = observed
        self.dropna = dropna

        if not isinstance(self.obj, DataFrame):
            raise NotImplementedError(
                "groupby only supports DataFrame collections for now."
            )

        for key in self.by:
            if not (np.isscalar(key) and key in self.obj.columns):
                raise NotImplementedError("Can only group on column names (for now).")

        if self.sort:
            raise NotImplementedError("sort=True not yet supported.")

    def _numeric_only_kwargs(self, numeric_only):
        kwargs = {"numeric_only": numeric_only}
        return {"chunk_kwargs": kwargs, "aggregate_kwargs": kwargs}

    def _single_agg(
        self, expr_cls, split_out=1, chunk_kwargs=None, aggregate_kwargs=None
    ):
        if split_out > 1:
            raise NotImplementedError("split_out>1 not yet supported")
        return new_collection(
            expr_cls(
                self.obj.expr,
                self.by,
                self.observed,
                self.dropna,
                chunk_kwargs=chunk_kwargs,
                aggregate_kwargs=aggregate_kwargs,
                _slice=self._slice,
            )
        )

    def __getattr__(self, key):
        try:
            return self[key]
        except KeyError as e:
            raise AttributeError(e) from e

    def __getitem__(self, key):
        g = GroupBy(
            self.obj,
            by=self.by,
            slice=key,
            sort=self.sort,
            dropna=self.dropna,
            observed=self.observed,
        )
        return g

    def count(self, **kwargs):
        return self._single_agg(Count, **kwargs)

    def sum(self, numeric_only=False, **kwargs):
        numeric_kwargs = self._numeric_only_kwargs(numeric_only)
        return self._single_agg(Sum, **kwargs, **numeric_kwargs)

<<<<<<< HEAD
    def mean(self, numeric_only=False, **kwargs):
=======
    def prod(self, numeric_only=False, **kwargs):
        numeric_kwargs = self._numeric_only_kwargs(numeric_only)
        return self._single_agg(Prod, **kwargs, **numeric_kwargs)

    def mean(self, numeric_only=no_default, **kwargs):
>>>>>>> b81ca0c8
        numeric_kwargs = self._numeric_only_kwargs(numeric_only)
        return self._single_agg(Mean, **kwargs, **numeric_kwargs)

    def min(self, numeric_only=False, **kwargs):
        numeric_kwargs = self._numeric_only_kwargs(numeric_only)
        return self._single_agg(Min, **kwargs, **numeric_kwargs)

    def max(self, numeric_only=False, **kwargs):
        numeric_kwargs = self._numeric_only_kwargs(numeric_only)
        return self._single_agg(Max, **kwargs, **numeric_kwargs)

    def aggregate(self, arg=None, split_every=8, split_out=1):
        if arg is None:
            raise NotImplementedError("arg=None not supported")

        if split_out > 1:
            raise NotImplementedError("split_out>1 not yet supported")

        return new_collection(
            GroupbyAggregation(
                self.obj.expr,
                self.by,
                arg,
                self.observed,
                self.dropna,
                split_every,
            )
        )

    def agg(self, *args, **kwargs):
        return self.aggregate(*args, **kwargs)<|MERGE_RESOLUTION|>--- conflicted
+++ resolved
@@ -368,15 +368,11 @@
         numeric_kwargs = self._numeric_only_kwargs(numeric_only)
         return self._single_agg(Sum, **kwargs, **numeric_kwargs)
 
-<<<<<<< HEAD
-    def mean(self, numeric_only=False, **kwargs):
-=======
     def prod(self, numeric_only=False, **kwargs):
         numeric_kwargs = self._numeric_only_kwargs(numeric_only)
         return self._single_agg(Prod, **kwargs, **numeric_kwargs)
 
-    def mean(self, numeric_only=no_default, **kwargs):
->>>>>>> b81ca0c8
+    def mean(self, numeric_only=False, **kwargs):
         numeric_kwargs = self._numeric_only_kwargs(numeric_only)
         return self._single_agg(Mean, **kwargs, **numeric_kwargs)
 
