from __future__ import annotations

import functools
import warnings
from numbers import Number

import numpy as np
import pandas as pd
from dask.base import DaskMethodsMixin, is_dask_collection, named_schedulers
from dask.dataframe.core import (
    _concat,
    _Frame,
    is_dataframe_like,
    is_index_like,
    is_series_like,
    new_dd_object,
)
from dask.dataframe.dispatch import meta_nonempty
from dask.utils import IndexCallable, random_state_data, typename
from fsspec.utils import stringify_path
from tlz import first

from dask_expr import expr
<<<<<<< HEAD
from dask_expr.align import AlignDivisions
=======
from dask_expr._util import _convert_to_list
>>>>>>> 0f577c68
from dask_expr.concat import Concat
from dask_expr.expr import Eval, no_default
from dask_expr.merge import Merge
from dask_expr.reductions import (
    DropDuplicates,
    Len,
    MemoryUsageFrame,
    MemoryUsageIndex,
    NLargest,
    NSmallest,
    Unique,
    ValueCounts,
)
from dask_expr.repartition import Repartition

#
# Utilities to wrap Expr API
# (Helps limit boiler-plate code in collection APIs)
#


def _wrap_expr_api(*args, wrap_api=None, **kwargs):
    # Use Expr API, but convert to/from Expr objects
    assert wrap_api is not None
    result = wrap_api(
        *[arg.expr if isinstance(arg, FrameBase) else arg for arg in args],
        **kwargs,
    )
    if isinstance(result, expr.Expr):
        return new_collection(result)
    return result


def _wrap_expr_op(self, other, op=None):
    # Wrap expr operator
    assert op is not None
    if isinstance(other, FrameBase):
        other = other.expr

    if not isinstance(other, expr.Expr):
        return new_collection(getattr(self.expr, op)(other))
    else:
        # TODO: Check whether we can align to avoid introducing unnecessary
        # AlignDivision steps.
        # return new_collection(getattr(self.expr, op)(other))
        return new_collection(
            getattr(AlignDivisions(self.expr, other), op)(
                AlignDivisions(other, self.expr)
            )
        )


def _wrap_unary_expr_op(self, op=None):
    # Wrap expr operator
    assert op is not None
    return new_collection(getattr(self.expr, op)())


#
# Collection classes
#


class FrameBase(DaskMethodsMixin):
    """Base class for Expr-backed Collections"""

    __dask_scheduler__ = staticmethod(
        named_schedulers.get("threads", named_schedulers["sync"])
    )
    __dask_optimize__ = staticmethod(lambda dsk, keys, **kwargs: dsk)

    def __init__(self, expr):
        self._expr = expr

    @property
    def expr(self) -> expr.Expr:
        return self._expr

    @property
    def _meta(self):
        return self.expr._meta

    @property
    def size(self):
        return new_collection(self.expr.size)

    @property
    def columns(self):
        return pd.Index(self.expr.columns)

    def __len__(self):
        return new_collection(Len(self.expr)).compute()

    @property
    def nbytes(self):
        raise NotImplementedError("nbytes is not implemented on DataFrame")

    def __reduce__(self):
        return new_collection, (self._expr,)

    def __getitem__(self, other):
        if isinstance(other, FrameBase):
            return new_collection(self.expr.__getitem__(other.expr))
        return new_collection(self.expr.__getitem__(other))

    def __dask_graph__(self):
        out = self.expr
        out = out.simplify().lower()
        return out.__dask_graph__()

    def __dask_keys__(self):
        out = self.expr
        out = out.simplify().lower()
        return out.__dask_keys__()

    def simplify(self):
        return new_collection(self.expr.simplify())

    def lower(self):
        return new_collection(self.expr.lower())

    @property
    def dask(self):
        return self.__dask_graph__()

    def __dask_postcompute__(self):
        state = self.simplify().lower()
        if type(self) != type(state):
            return state.__dask_postcompute__()
        return _concat, ()

    def __dask_postpersist__(self):
        state = self.simplify().lower()
        return from_graph, (state._meta, state.divisions, state._name)

    def __getattr__(self, key):
        try:
            # Prioritize `FrameBase` attributes
            return object.__getattribute__(self, key)
        except AttributeError as err:
            try:
                # Fall back to `expr` API
                # (Making sure to convert to/from Expr)
                val = getattr(self.expr, key)
                if callable(val):
                    return functools.partial(_wrap_expr_api, wrap_api=val)
                return val
            except AttributeError:
                # Raise original error
                raise err

    def visualize(self, tasks: bool = False, **kwargs):
        """Visualize the expression or task graph

        Parameters
        ----------
        tasks:
            Whether to visualize the task graph. By default
            the expression graph will be visualized instead.
        """
        if tasks:
            return super().visualize(**kwargs)
        return self.expr.visualize(**kwargs)

    @property
    def index(self):
        return new_collection(self.expr.index)

    def reset_index(self, drop=False):
        return new_collection(expr.ResetIndex(self.expr, drop))

    def head(self, n=5, compute=True):
        out = new_collection(expr.Head(self.expr, n=n))
        if compute:
            out = out.compute()
        return out

    def tail(self, n=5, compute=True):
        out = new_collection(expr.Tail(self.expr, n=n))
        if compute:
            out = out.compute()
        return out

    def copy(self):
        """Return a copy of this object"""
        return new_collection(self.expr)

    def isin(self, values):
        if isinstance(self, DataFrame):
            # DataFrame.isin does weird alignment stuff
            bad_types = (FrameBase, pd.Series, pd.DataFrame)
        else:
            bad_types = (FrameBase,)
        if isinstance(values, bad_types):
            raise NotImplementedError("Passing a %r to `isin`" % typename(type(values)))

        # We wrap values in a delayed for two reasons:
        # - avoid serializing data in every task
        # - avoid cost of traversal of large list in optimizations
        if isinstance(values, list):
            # Motivated by https://github.com/dask/dask/issues/9411.  This appears to be
            # caused by https://github.com/dask/distributed/issues/6368, and further
            # exacerbated by the fact that the list contains duplicates.  This is a patch until
            # we can create a better fix for Serialization.
            try:
                values = list(set(values))
            except TypeError:
                pass
            if not any(is_dask_collection(v) for v in values):
                try:
                    values = np.fromiter(values, dtype=object)
                except ValueError:
                    # Numpy 1.23 supports creating arrays of iterables, while lower
                    # version 1.21.x and 1.22.x do not
                    pass
        # TODO: use delayed for values
        return new_collection(expr.Isin(self.expr, values=values))

    def _partitions(self, index):
        # Used by `partitions` for partition-wise slicing

        # Convert index to list
        if isinstance(index, int):
            index = [index]
        index = np.arange(self.npartitions, dtype=object)[index].tolist()

        # Check that selection makes sense
        assert set(index).issubset(range(self.npartitions))

        # Return selected partitions
        return new_collection(expr.Partitions(self.expr, index))

    @property
    def partitions(self):
        """Partition-wise slicing of a collection

        Examples
        --------
        >>> df.partitions[0]
        >>> df.partitions[:3]
        >>> df.partitions[::10]
        """
        return IndexCallable(self._partitions)

    def shuffle(
        self,
        index: str | list,
        ignore_index: bool = False,
        npartitions: int | None = None,
        backend: str | None = None,
        **options,
    ):
        """Shuffle a collection by column names

        Parameters
        ----------
        index:
            Column names to shuffle by.
        ignore_index: optional
            Whether to ignore the index. Default is ``False``.
        npartitions: optional
            Number of output partitions. The partition count will
            be preserved by default.
        backend: optional
            Desired shuffle backend. Default chosen at optimization time.
        **options: optional
            Algorithm-specific options.
        """
        from dask_expr.shuffle import Shuffle

        # Preserve partition count by default
        npartitions = npartitions or self.npartitions

        # Returned shuffled result
        return new_collection(
            Shuffle(
                self.expr,
                index,
                npartitions,
                ignore_index,
                backend,
                options,
            )
        )

    def groupby(self, by, **kwargs):
        from dask_expr.groupby import GroupBy

        if isinstance(by, FrameBase) and not isinstance(by, Series):
            raise ValueError(
                f"`by` must be a column name or list of columns, got {by}."
            )

        return GroupBy(self, by, **kwargs)

    def map_partitions(
        self,
        func,
        *args,
        meta=no_default,
        enforce_metadata=True,
        transform_divisions=True,
        clear_divisions=False,
        align_dataframes=False,
        **kwargs,
    ):
        """Apply a Python function to each partition

        Parameters
        ----------
        func : function
            Function applied to each partition.
        args, kwargs :
            Arguments and keywords to pass to the function. Arguments and
            keywords may contain ``FrameBase`` or regular python objects.
            DataFrame-like args (both dask and pandas) must have the same
            number of partitions as ``self` or comprise a single partition.
            Key-word arguments, Single-partition arguments, and general
            python-object argments will be broadcasted to all partitions.
        enforce_metadata : bool, default True
            Whether to enforce at runtime that the structure of the DataFrame
            produced by ``func`` actually matches the structure of ``meta``.
            This will rename and reorder columns for each partition, and will
            raise an error if this doesn't work, but it won't raise if dtypes
            don't match.
        transform_divisions : bool, default True
            Whether to apply the function onto the divisions and apply those
            transformed divisions to the output.
        clear_divisions : bool, default False
            Whether divisions should be cleared. If True, `transform_divisions`
            will be ignored.
        meta : Any, optional
            DataFrame object representing the schema of the expected result.
        """

        if align_dataframes:
            # TODO: Handle alignment?
            # Perhaps we only handle the case that all `Expr` operands
            # have the same number of partitions or can be broadcasted
            # within `MapPartitions`. If so, the `map_partitions` API
            # will need to call `Repartition` on operands that are not
            # aligned with `self.expr`.
            raise NotImplementedError()
        new_expr = expr.MapPartitions(
            self.expr,
            func,
            meta,
            enforce_metadata,
            transform_divisions,
            clear_divisions,
            kwargs,
            *[arg.expr if isinstance(arg, FrameBase) else arg for arg in args],
        )
        return new_collection(new_expr)

    def repartition(self, npartitions=None, divisions=None, force=False):
        """Repartition a collection

        Exactly one of `divisions` or `npartitions` should be specified.
        A ``ValueError`` will be raised when that is not the case.

        Parameters
        ----------
        npartitions : int, optional
            Approximate number of partitions of output. The number of
            partitions used may be slightly lower than npartitions depending
            on data distribution, but will never be higher.
        divisions : list, optional
            The "dividing lines" used to split the dataframe into partitions.
            For ``divisions=[0, 10, 50, 100]``, there would be three output partitions,
            where the new index contained [0, 10), [10, 50), and [50, 100), respectively.
            See https://docs.dask.org/en/latest/dataframe-design.html#partitions.
        force : bool, default False
            Allows the expansion of the existing divisions.
            If False then the new divisions' lower and upper bounds must be
            the same as the old divisions'.
        """

        if sum([divisions is not None, npartitions is not None]) != 1:
            raise ValueError(
                "Please provide exactly one of the ``npartitions=`` or "
                "``divisions=`` keyword arguments."
            )

        return new_collection(Repartition(self.expr, npartitions, divisions, force))

    def to_dask_dataframe(self, optimize: bool = True, **optimize_kwargs) -> _Frame:
        """Convert to a dask-dataframe collection

        Parameters
        ----------
        optimize
            Whether to optimize the underlying `Expr` object before conversion.
        **optimize_kwargs
            Key-word arguments to pass through to `optimize`.
        """
        df = self.optimize(**optimize_kwargs) if optimize else self
        return new_dd_object(df.dask, df._name, df._meta, df.divisions)


# Add operator attributes
for op in [
    "__add__",
    "__radd__",
    "__sub__",
    "__rsub__",
    "__mul__",
    "__rmul__",
    "__truediv__",
    "__rtruediv__",
    "__lt__",
    "__rlt__",
    "__gt__",
    "__rgt__",
    "__le__",
    "__rle__",
    "__ge__",
    "__rge__",
    "__eq__",
    "__ne__",
    "__and__",
    "__rand__",
    "__or__",
    "__ror__",
    "__xor__",
    "__rxor__",
]:
    setattr(FrameBase, op, functools.partialmethod(_wrap_expr_op, op=op))

for op in [
    "__invert__",
    "__neg__",
    "__pos__",
]:
    setattr(FrameBase, op, functools.partialmethod(_wrap_unary_expr_op, op=op))


class DataFrame(FrameBase):
    """DataFrame-like Expr Collection"""

    def assign(self, **pairs):
        result = self
        for k, v in pairs.items():
            if not isinstance(v, Series):
                raise TypeError(f"Column assignment doesn't support type {type(v)}")
            if not isinstance(k, str):
                raise TypeError(f"Column name cannot be type {type(k)}")
            result = new_collection(expr.Assign(result.expr, k, v.expr))
        return result

    def merge(
        self,
        right,
        how="inner",
        on=None,
        left_on=None,
        right_on=None,
        left_index=False,
        right_index=False,
        suffixes=("_x", "_y"),
        indicator=False,
        shuffle_backend=None,
    ):
        """Merge the DataFrame with another DataFrame

        Parameters
        ----------
        right: FrameBase
        how : {'left', 'right', 'outer', 'inner'}, default: 'inner'
            How to handle the operation of the two objects:
            - left: use calling frame's index (or column if on is specified)
            - right: use other frame's index
            - outer: form union of calling frame's index (or column if on is
              specified) with other frame's index, and sort it
              lexicographically
            - inner: form intersection of calling frame's index (or column if
              on is specified) with other frame's index, preserving the order
              of the calling's one
        on : label or list
            Column or index level names to join on. These must be found in both
            DataFrames. If on is None and not merging on indexes then this
            defaults to the intersection of the columns in both DataFrames.
        left_on : label or list, or array-like
            Column to join on in the left DataFrame. Other than in pandas
            arrays and lists are only support if their length is 1.
        right_on : label or list, or array-like
            Column to join on in the right DataFrame. Other than in pandas
            arrays and lists are only support if their length is 1.
        left_index : boolean, default False
            Use the index from the left DataFrame as the join key.
        right_index : boolean, default False
            Use the index from the right DataFrame as the join key.
        suffixes : 2-length sequence (tuple, list, ...)
            Suffix to apply to overlapping column names in the left and
            right side, respectively
        indicator : boolean or string, default False
            Passed through to the backend DataFrame library.
        shuffle_backend: optional
            Shuffle backend to use if shuffling is necessary.
        """

        left = self.expr
        right = (
            right.expr if isinstance(right, FrameBase) else from_pandas(right, 1).expr
        )
        assert is_dataframe_like(right._meta)

        for o in [on, left_on, right_on]:
            if isinstance(o, FrameBase):
                raise NotImplementedError()
        if (
            not on
            and not left_on
            and not right_on
            and not left_index
            and not right_index
        ):
            on = [c for c in left.columns if c in right.columns]
            if not on:
                left_index = right_index = True

        if on and not left_on and not right_on:
            left_on = right_on = on
            on = None

        supported_how = ("left", "right", "outer", "inner")
        if how not in supported_how:
            raise ValueError(
                f"dask.dataframe.merge does not support how='{how}'."
                f"Options are: {supported_how}."
            )

        return new_collection(
            Merge(
                left,
                right,
                how=how,
                left_on=left_on,
                right_on=right_on,
                left_index=left_index,
                right_index=right_index,
                suffixes=suffixes,
                indicator=indicator,
                shuffle_backend=shuffle_backend,
            )
        )

    def join(
        self,
        other,
        on=None,
        how="left",
        lsuffix="",
        rsuffix="",
        shuffle_backend=None,
    ):
        if not is_dataframe_like(other._meta) and hasattr(other._meta, "name"):
            other = new_collection(expr.ToFrame(other.expr))

        if not is_dataframe_like(other._meta):
            # TODO: Implement multi-join
            raise NotImplementedError

        return self.merge(
            right=other,
            left_index=on is None,
            right_index=True,
            left_on=on,
            how=how,
            suffixes=(lsuffix, rsuffix),
            shuffle_backend=shuffle_backend,
        )

    def __setitem__(self, key, value):
        out = self.assign(**{key: value})
        self._expr = out._expr

    def __delitem__(self, key):
        columns = [c for c in self.columns if c != key]
        out = self[columns]
        self._expr = out._expr

    def __getattr__(self, key):
        try:
            # Prioritize `DataFrame` attributes
            return object.__getattribute__(self, key)
        except AttributeError as err:
            try:
                # Check if key is in columns if key
                # is not a normal attribute
                if key in self.expr._meta.columns:
                    return Series(self.expr[key])
                raise err
            except AttributeError:
                # Fall back to `BaseFrame.__getattr__`
                return super().__getattr__(key)

    def __dir__(self):
        o = set(dir(type(self)))
        o.update(self.__dict__)
        o.update(set(dir(expr.Expr)))
        o.update(c for c in self.columns if (isinstance(c, str) and c.isidentifier()))
        return list(o)

    def map(self, func, na_action=None):
        return new_collection(expr.Map(self.expr, arg=func, na_action=na_action))

    def __repr__(self):
        return f"<dask_expr.expr.DataFrame: expr={self.expr}>"

    def nlargest(self, n=5, columns=None):
        return new_collection(NLargest(self.expr, n=n, _columns=columns))

    def nsmallest(self, n=5, columns=None):
        return new_collection(NSmallest(self.expr, n=n, _columns=columns))

    def memory_usage(self, deep=False, index=True):
        return new_collection(MemoryUsageFrame(self.expr, deep=deep, _index=index))

    def drop_duplicates(self, subset=None, ignore_index=False):
        # Fail early if subset is not valid, e.g. missing columns
        subset = _convert_to_list(subset)
        meta_nonempty(self._meta).drop_duplicates(subset=subset)
        return new_collection(
            DropDuplicates(self.expr, subset=subset, ignore_index=ignore_index)
        )

    def dropna(self, how=no_default, subset=None, thresh=no_default):
        if how is not no_default and thresh is not no_default:
            raise TypeError(
                "You cannot set both the how and thresh arguments at the same time."
            )
        subset = _convert_to_list(subset)
        return new_collection(
            expr.DropnaFrame(self.expr, how=how, subset=subset, thresh=thresh)
        )

    def sample(self, n=None, frac=None, replace=False, random_state=None):
        if n is not None:
            msg = (
                "sample does not support the number of sampled items "
                "parameter, 'n'. Please use the 'frac' parameter instead."
            )
            if isinstance(n, Number) and 0 <= n <= 1:
                warnings.warn(msg)
                frac = n
            else:
                raise ValueError(msg)

        if frac is None:
            raise ValueError("frac must not be None")

        if random_state is None:
            random_state = np.random.RandomState()

        state_data = random_state_data(self.npartitions, random_state)
        return new_collection(
            expr.Sample(self.expr, state_data=state_data, frac=frac, replace=replace)
        )

    def rename(self, columns):
        return new_collection(expr.RenameFrame(self.expr, columns=columns))

    def explode(self, column):
        column = _convert_to_list(column)
        return new_collection(expr.ExplodeFrame(self.expr, column=column))

    def to_parquet(self, path, **kwargs):
        from dask_expr.io.parquet import to_parquet

        return to_parquet(self, path, **kwargs)

    def select_dtypes(self, include=None, exclude=None):
        columns = self._meta.select_dtypes(include=include, exclude=exclude).columns
        return new_collection(self.expr[columns])

    def eval(self, expr, **kwargs):
        return new_collection(Eval(self.expr, _expr=expr, expr_kwargs=kwargs))


class Series(FrameBase):
    """Series-like Expr Collection"""

    def __dir__(self):
        o = set(dir(type(self)))
        o.update(self.__dict__)
        o.update(set(dir(expr.Expr)))
        return list(o)

    @property
    def name(self):
        return self.expr._meta.name

    @property
    def nbytes(self):
        return new_collection(self.expr.nbytes)

    def map(self, arg, na_action=None):
        return new_collection(expr.Map(self.expr, arg=arg, na_action=na_action))

    def __repr__(self):
        return f"<dask_expr.expr.Series: expr={self.expr}>"

    def to_frame(self, name=no_default):
        return new_collection(expr.ToFrame(self.expr, name=name))

    def value_counts(self, sort=None, ascending=False, dropna=True, normalize=False):
        return new_collection(
            ValueCounts(self.expr, sort, ascending, dropna, normalize)
        )

    def nlargest(self, n=5):
        return new_collection(NLargest(self.expr, n=n))

    def nsmallest(self, n=5):
        return new_collection(NSmallest(self.expr, n=n))

    def memory_usage(self, deep=False, index=True):
        return new_collection(MemoryUsageFrame(self.expr, deep=deep, _index=index))

    def unique(self):
        return new_collection(Unique(self.expr))

    def drop_duplicates(self, ignore_index=False):
        return new_collection(DropDuplicates(self.expr, ignore_index=ignore_index))

    def dropna(self):
        return new_collection(expr.DropnaSeries(self.expr))

    def between(self, left, right, inclusive="both"):
        return new_collection(
            expr.Between(self.expr, left=left, right=right, inclusive=inclusive)
        )

    def explode(self):
        return new_collection(expr.ExplodeSeries(self.expr))


class Index(Series):
    """Index-like Expr Collection"""

    def __repr__(self):
        return f"<dask_expr.expr.Index: expr={self.expr}>"

    def to_frame(self, index=True, name=no_default):
        if not index:
            raise NotImplementedError
        return new_collection(expr.ToFrameIndex(self.expr, index=index, name=name))

    def memory_usage(self, deep=False):
        return new_collection(MemoryUsageIndex(self.expr, deep=deep))

    def __dir__(self):
        o = set(dir(type(self)))
        o.update(self.__dict__)
        o.update(set(dir(expr.Expr)))
        return list(o)


class Scalar(FrameBase):
    """Scalar Expr Collection"""

    def __repr__(self):
        return f"<dask_expr.expr.Scalar: expr={self.expr}>"

    def __dask_postcompute__(self):
        return first, ()


def new_collection(expr):
    """Create new collection from an expr"""

    meta = expr._meta
    if is_dataframe_like(meta):
        return DataFrame(expr)
    elif is_series_like(meta):
        return Series(expr)
    elif is_index_like(meta):
        return Index(expr)
    else:
        return Scalar(expr)


def optimize(collection, fuse=True):
    return new_collection(expr.optimize(collection.expr, fuse=fuse))


def from_pandas(*args, **kwargs):
    from dask_expr.io.io import FromPandas

    return new_collection(FromPandas(*args, **kwargs))


def from_graph(*args, **kwargs):
    from dask_expr.io.io import FromGraph

    return new_collection(FromGraph(*args, **kwargs))


def from_dask_dataframe(ddf: _Frame, optimize: bool = True) -> FrameBase:
    """Create a dask-expr collection from a dask-dataframe collection

    Parameters
    ----------
    optimize
        Whether to optimize the graph before conversion.
    """
    graph = ddf.dask
    if optimize:
        graph = ddf.__dask_optimize__(graph, ddf.__dask_keys__())
    return from_graph(graph, ddf._meta, ddf.divisions, ddf._name)


def read_csv(*args, **kwargs):
    from dask_expr.io.csv import ReadCSV

    return new_collection(ReadCSV(*args, **kwargs))


def read_parquet(
    path=None,
    columns=None,
    filters=None,
    categories=None,
    index=None,
    storage_options=None,
    dtype_backend=None,
    calculate_divisions=False,
    ignore_metadata_file=False,
    metadata_task_size=None,
    split_row_groups="infer",
    blocksize="default",
    aggregate_files=None,
    parquet_file_extension=(".parq", ".parquet", ".pq"),
    filesystem="fsspec",
    **kwargs,
):
    from dask_expr.io.parquet import ReadParquet

    if hasattr(path, "name"):
        path = stringify_path(path)

    kwargs["dtype_backend"] = dtype_backend

    return new_collection(
        ReadParquet(
            path,
            columns=_convert_to_list(columns),
            filters=filters,
            categories=categories,
            index=index,
            storage_options=storage_options,
            calculate_divisions=calculate_divisions,
            ignore_metadata_file=ignore_metadata_file,
            metadata_task_size=metadata_task_size,
            split_row_groups=split_row_groups,
            blocksize=blocksize,
            aggregate_files=aggregate_files,
            parquet_file_extension=parquet_file_extension,
            filesystem=filesystem,
            kwargs=kwargs,
        )
    )


def concat(
    dfs,
    axis=0,
    join="outer",
    ignore_unknown_divisions=False,
    ignore_order=False,
    **kwargs,
):
    if axis == 1:
        # TODO: implement
        raise NotImplementedError
    if ignore_unknown_divisions:
        # TODO: implement
        raise NotImplementedError

    if not isinstance(dfs, list):
        raise TypeError("dfs must be a list of DataFrames/Series objects")
    if len(dfs) == 0:
        raise ValueError("No objects to concatenate")
    if len(dfs) == 1:
        return dfs[0]

    if join not in ("inner", "outer"):
        raise ValueError("'join' must be 'inner' or 'outer'")

    dfs = [from_pandas(df) if not is_dask_collection(df) else df for df in dfs]

    return new_collection(
        Concat(
            join,
            ignore_order,
            kwargs,
            *[df.expr for df in dfs],
        )
    )<|MERGE_RESOLUTION|>--- conflicted
+++ resolved
@@ -21,11 +21,8 @@
 from tlz import first
 
 from dask_expr import expr
-<<<<<<< HEAD
+from dask_expr._util import _convert_to_list
 from dask_expr.align import AlignDivisions
-=======
-from dask_expr._util import _convert_to_list
->>>>>>> 0f577c68
 from dask_expr.concat import Concat
 from dask_expr.expr import Eval, no_default
 from dask_expr.merge import Merge
