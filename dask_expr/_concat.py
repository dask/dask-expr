--- conflicted
+++ resolved
@@ -148,15 +148,11 @@
 
     def _simplify_up(self, parent, dependents):
         if isinstance(parent, Projection):
-<<<<<<< HEAD
-            columns = determine_column_projection(self, parent, dependents)
-=======
 
             def get_columns_or_name(e: Expr):
                 return e.columns if e.ndim == 2 else [e.name]
 
-            columns = parent.columns
->>>>>>> 31e6e13f
+            columns = determine_column_projection(self, parent, dependents)
             columns_frame = [
                 [col for col in get_columns_or_name(frame) if col in columns]
                 for frame in self._frames
